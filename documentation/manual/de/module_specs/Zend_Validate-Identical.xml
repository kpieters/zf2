<?xml version="1.0" encoding="UTF-8"?>
<<<<<<< HEAD
<!-- EN-Revision: 21243 -->
=======
<!-- EN-Revision: 22146 -->
>>>>>>> 85a932b0
<!-- Reviewed: no -->
<sect2 id="zend.validate.set.identical">
    <title>Identical</title>

    <para>
        <classname>Zend_Validate_Identical</classname> erlaubt es zu prüfen ob ein angegebener Wert
        mit einem angegebenen Vergleichswert identisch ist.
    </para>

    <sect3 id="zend.validate.set.identical.options">
        <title>Unterstützte Optionen für Zend_Validate_Identical</title>

        <para>
            Die folgenden Optionen werden für <classname>Zend_Validate_Identical</classname>
            unterstützt:
        </para>

        <itemizedlist>
            <listitem>
                <para>
<<<<<<< HEAD
=======
                    <emphasis><property>strict</property></emphasis>: Definiert ob die Prüfung
                    strikt durchgeführt werden soll. Der Standardwert ist <constant>TRUE</constant>.
                </para>
            </listitem>

            <listitem>
                <para>
>>>>>>> 85a932b0
                    <emphasis><property>token</property></emphasis>: Setzt den Token gegen den die
                    Eingabe geprüft werden soll.
                </para>
            </listitem>
        </itemizedlist>
    </sect3>

    <sect3 id="zend.validate.set.identical.basic">
        <title>Grundsätzliche Verwendung</title>

        <para>
            Um zu prüfen ob zwei Werte identisch sind muss man den originalen Wert als
            Vergleichswert setzen. Siehe das folgende Beispiel welches zwei Strings vergleicht.
        </para>

        <programlisting language="php"><![CDATA[
$valid = new Zend_Validate_Identical('original');
if ($valid->isValid($value) {
    return true;
}
]]></programlisting>

        <para>
            Die Prüfung wird nur dann <constant>TRUE</constant> zurückgeben wenn beide Werte 100%
            identisch sind. In unserem Beispiel wenn <varname>$value</varname> 'original' ist.
        </para>

        <para>
            Man kann den gewünschten Token auch im Nachhinein durch Verwendung der Methode
            <methodname>setToken()</methodname> setzen und mit <methodname>getToken()</methodname>
            den aktuell gesetzten Token erhalten.
        </para>
    </sect3>

    <sect3 id="zend.validate.set.identical.types">
        <title>Identische Objekte</title>

        <para>
            Natürlich kann <classname>Zend_Validate_Identical</classname> nicht nur Strings prüfen,
            sondern jeden Variablentyp wie Boolean, Integer, Float, Array oder sogar Objekte. Wie
            bereits notiert müssen Vergleichswert und Wert identisch sein.
        </para>

        <programlisting language="php"><![CDATA[
$valid = new Zend_Validate_Identical(123);
if ($valid->isValid($input)) {
    // Der Wert scheint gültig zu sein
} else {
    // Der Wert ist ungültig
}
]]></programlisting>

        <note>
            <title>Vergleich des Typs</title>

            <para>
                Man sollte darauf acht geben das der Typ einer Variable für die Prüfung verwendet
                wird. Das bedeutet das der String <emphasis>'3'</emphasis> nicht identisch ist mit
                dem Integerwert <emphasis>3</emphasis>. Wenn man eine nicht strikte Prüfung
                durchführen will muss man die <property>strict</property> Option setzen.
            </para>
        </note>
    </sect3>

    <sect3 id="zend.validate.set.identical.formelements">
        <title>Formular Elemente</title>

        <para>
            <classname>Zend_Validate_Identical</classname> unterstützt auch den Vergleich von
            Formularelementen. Das kann getan werden indem der Name des Elements als
            <property>token</property> verwendet wird. Siehe das folgende Beispiel:
        </para>

        <programlisting language="php"><![CDATA[
$form->addElement('password', 'elementOne');
$form->addElement('password', 'elementTwo', array(
    'validators' => array(
        array('identical', false, array('token' => 'elementOne'))
    )
));
]]></programlisting>

        <para>
            Indem der Elementname vom ersten Element als <property>token</property> für das zweite
            Element verwendet wird, prüft der Prüfer ob das zweite Element gleich dem ersten Element
            ist. Im Falle das der Benutzer keine zwei identischen Werte eingegeben hat, erhält man
            einen Prüffehler.
        </para>
    </sect3>

    <sect3 id="zend.validate.set.identical.strict">
        <title>Strikte Prüfung</title>

        <para>
            Wie vorher erwähnt prüft <classname>Zend_Validate_Identical</classname> die Token
            strikt. Man kann dieses Verhalten ändern indem die <property>strict</property> Option
            verwendet wird. Der Standardwert für diese Eigenschaft ist <constant>TRUE</constant>.
        </para>

        <programlisting language="php"><![CDATA[
$valid = new Zend_Validate_Identical(array('token' => 123, 'strict' => FALSE));
$input = '123';
if ($valid->isValid($input)) {
    // Die Eingabe scheint gültig zu sein
} else {
    // Die Eingabe ist ungültig
}
]]></programlisting>

        <para>
            Der Unterschied zum vorhergehenden Beispiel besteht darin dass die Prüfung in diesem
            Fall <constant>TRUE</constant> zurückgibt, selbst wenn man einen Integerwert mit einem
            String prüft solange der Inhalt identisch aber nicht vom gleichen Typ ist.
        </para>

        <para>
            Der Bequemlichkeit halber kann man auch <methodname>setStrict()</methodname> und
            <methodname>getStrict()</methodname> verwenden.
        </para>
    </sect3>

    <sect3 id="zend.validate.set.identical.configuration">
        <title>Konfiguration</title>

        <para>
            Wie alle anderen Prüfungen unterstützt <classname>Zend_Validate_Identical</classname>
            auch die Verwendung von Konfigurationseinstellungen als Eingabe Parameter. Das
            bedeutet das man den Prüfer mit einem <classname>Zend_Config</classname> Objekt
            konfigurieren kann.
        </para>

        <para>
            Aber das führt zu einem weiteren Fall den man berücksichtigen muss. Wenn man ein Array
            als Vergleichswert verwendet, dann sollte man dieses in einen
            '<property>token</property>' Schlüssel einhüllen wenn dieses nur ein Element enthält.
        </para>

        <programlisting language="php"><![CDATA[
$valid = new Zend_Validate_Identical(array('token' => 123));
if ($valid->isValid($input)) {
    // Der Wert scheint gültig zu sein
} else {
    // Der Wert ist ungültig
}
]]></programlisting>

        <para>
            Das oben stehende Beispiel prüft den Integerwert 123. Der Grund für diesen speziellen
            Fall ist, dass man den Token der verwendet werden soll, durch Angabe des
            '<property>token</property>' Schlüssels, konfigurieren kann.
        </para>

        <para>
            Wenn der eigene Vergleichswert nur ein Element enthält, und dieses Element
            '<property>token</property>' heißt dann muss man dieses, wie im oben stehenden Beispiel
            gezeigt, einhüllen.
        </para>

        <programlisting language="php"><![CDATA[
$valid = new Zend_Validate_Identical(array('token' => array('token' => 123)));
if ($valid->isValid($input)) {
    // Der Wert scheint gültig zu sein
} else {
    // Der Wert ist ungültig
}
]]></programlisting>
    </sect3>
</sect2><|MERGE_RESOLUTION|>--- conflicted
+++ resolved
@@ -1,9 +1,5 @@
 <?xml version="1.0" encoding="UTF-8"?>
-<<<<<<< HEAD
-<!-- EN-Revision: 21243 -->
-=======
 <!-- EN-Revision: 22146 -->
->>>>>>> 85a932b0
 <!-- Reviewed: no -->
 <sect2 id="zend.validate.set.identical">
     <title>Identical</title>
@@ -24,8 +20,6 @@
         <itemizedlist>
             <listitem>
                 <para>
-<<<<<<< HEAD
-=======
                     <emphasis><property>strict</property></emphasis>: Definiert ob die Prüfung
                     strikt durchgeführt werden soll. Der Standardwert ist <constant>TRUE</constant>.
                 </para>
@@ -33,7 +27,6 @@
 
             <listitem>
                 <para>
->>>>>>> 85a932b0
                     <emphasis><property>token</property></emphasis>: Setzt den Token gegen den die
                     Eingabe geprüft werden soll.
                 </para>
