--- conflicted
+++ resolved
@@ -1,9 +1,5 @@
 <?xml version="1.0" encoding="UTF-8"?>
-<<<<<<< HEAD
-<!-- EN-Revision: 21213 -->
-=======
 <!-- EN-Revision: 21992 -->
->>>>>>> 85a932b0
 <!-- Reviewed: no -->
 <sect1 id="zend.validate.messages">
     <title>Prüfungsmeldungen</title>
@@ -92,19 +88,12 @@
 
         <programlisting language="php"><![CDATA[
 $translator = new Zend_Translate(
-<<<<<<< HEAD
-    'array',
-    '/resources/languages',
-    $language,
-    array('scan' => Zend_Translate::LOCALE_DIRECTORY)
-=======
     array(
         'adapter' => 'array',
         'content' => '/resources/languages',
         'locale'  => $language,
         'scan'    => Zend_Translate::LOCALE_DIRECTORY
     )
->>>>>>> 85a932b0
 );
 Zend_Validate_Abstract::setDefaultTranslator($translator);
 ]]></programlisting>
