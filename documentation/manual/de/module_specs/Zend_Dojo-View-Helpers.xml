--- conflicted
+++ resolved
@@ -906,14 +906,9 @@
 
             <listitem>
                 <para>
-<<<<<<< HEAD
-                    <emphasis>NumberSpinner</emphasis>: dijit.form.NumberSpinner. Eine Textbox für
-                    numerische Eingaben mit Buttons für das Inkrementieren und Dekrementieren.
-=======
                     <emphasis>NumberSpinner</emphasis>: <command>dijit.form.NumberSpinner</command>.
                     Eine Textbox für numerische Eingaben mit Buttons für das Inkrementieren und
                     Dekrementieren.
->>>>>>> 85a932b0
                 </para>
 
                 <para>
