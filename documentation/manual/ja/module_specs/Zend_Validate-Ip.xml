<?xml version="1.0" encoding="UTF-8"?>
<!-- Reviewed: no -->
<<<<<<< HEAD
<!-- EN-Revision: 21243 -->
=======
<!-- EN-Revision: 21740 -->
>>>>>>> 85a932b0
<sect2 id="zend.validate.set.ip">

    <title>Ip</title>

    <para>
        <classname>Zend_Validate_Ip</classname> は、与えられた値が
        IP アドレスかどうか検証できるようにします。
        これは IPv4 及び IPv6 標準をサポートします。
    </para>

<<<<<<< HEAD
    <!-- TODO : to be translated -->
=======
>>>>>>> 85a932b0
    <sect3 id="zend.validate.set.ip.options">
        <title>Supported options for Zend_Validate_Ip</title>

        <para>
            The following options are supported for <classname>Zend_Validate_Ip</classname>:
        </para>

        <itemizedlist>
            <listitem>
                <para>
                    <emphasis><property>allowipv4</property></emphasis>: Defines if the validator
                    allows IPv4 adresses. This option defaults to <constant>TRUE</constant>.
                </para>
            </listitem>

            <listitem>
                <para>
                    <emphasis><property>allowipv6</property></emphasis>: Defines if the validator
                    allows IPv6 adresses. This option defaults to <constant>TRUE</constant>.
                </para>
            </listitem>
        </itemizedlist>
    </sect3>

    <sect3 id="zend.validate.set.ip.basic">
        <title>基本的な使用法</title>

        <para>
            基本的な使用法は、以下のようになります。
        </para>

        <programlisting language="php"><![CDATA[
$validator = new Zend_Validate_Ip();
if ($validator->isValid($ip)) {
    // ip は正しい形式のようです
} else {
    // ip が不正なので、理由を表示します
}
]]></programlisting>

        <note>
            <title>IP アドレスの検証</title>

            <para>
                <classname>Zend_Validate_Ip</classname> は IP アドレスだけを検証することを記憶にとどめてください。
                'mydomain.com' や '192.168.50.1/index.html' のようなアドレスは、有効な IP アドレスではありません。
                それらは IP アドレスではなく、 hostname または 有効な <acronym>URL</acronym> です。
            </para>
        </note>

        <note>
            <title>IPv6 の検証</title>

            <para>
                <classname>Zend_Validate_Ip</classname> は正規表現で IPv6 アドレスを検証します。
                それは、 <acronym>PHP</acronym> 自身のフィルターやメソッドが RFC に準拠していないからです。
                他の多くの利用可能なクラスもまた、それに準拠しません。
            </para>
        </note>
    </sect3>

    <sect3 id="zend.validate.set.ip.singletype">
        <title>IPv4 または IPV6 だけを検証</title>

        <para>
            しばしば、サポートされる形式のうちの１つだけを検証するために役立ちます。
            たとえば、ネットワークが IPv4 だけをサポートするときです。
            この場合、このバリデータ内で IPv6 を受け付けることは無駄でしょう。
        </para>

        <para>
            <classname>Zend_Validate_Ip</classname> をプロトコル１つに制限するために、
            オプション <property>allowipv4</property> または <property>allowipv6</property> を
            <constant>FALSE</constant> に設定できます。
            これは、コンストラクタにオプションを与えることによって、
            または、その後 <methodname>setOptions()</methodname> を用いて行なえます。
        </para>

        <programlisting language="php"><![CDATA[
$validator = new Zend_Validate_Ip(array('allowipv6' => false);
if ($validator->isValid($ip)) {
    // ip は正しい ip4v アドレスのようです
} else {
    // ip は ipv4 アドレスではありません
}
]]></programlisting>

        <note>
            <title>既定の動作</title>

            <para>
                <classname>Zend_Validate_Ip</classname> が従う既定の動作は
                両方の標準を受け付ける、です。
            </para>
        </note>
    </sect3>
</sect2>
<!--
vim:se ts=4 sw=4 et:
--><|MERGE_RESOLUTION|>--- conflicted
+++ resolved
@@ -1,10 +1,6 @@
 <?xml version="1.0" encoding="UTF-8"?>
 <!-- Reviewed: no -->
-<<<<<<< HEAD
-<!-- EN-Revision: 21243 -->
-=======
 <!-- EN-Revision: 21740 -->
->>>>>>> 85a932b0
 <sect2 id="zend.validate.set.ip">
 
     <title>Ip</title>
@@ -15,10 +11,6 @@
         これは IPv4 及び IPv6 標準をサポートします。
     </para>
 
-<<<<<<< HEAD
-    <!-- TODO : to be translated -->
-=======
->>>>>>> 85a932b0
     <sect3 id="zend.validate.set.ip.options">
         <title>Supported options for Zend_Validate_Ip</title>
 
