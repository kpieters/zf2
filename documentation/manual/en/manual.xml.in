<?xml version="1.0" encoding="utf-8"?>
<!DOCTYPE book [
    <!-- Add translated specific definitions and snippets -->
    <!ENTITY % language-snippets SYSTEM "./ref/language-snippets.xml">
    %language-snippets;

    <!-- Fallback to English definitions and snippets (in case of missing translation) -->
    <!ENTITY % language-snippets.default SYSTEM "../en/ref/language-snippets.xml">
    %language-snippets.default;
]>
<book xmlns="http://docbook.org/ns/docbook" version="5.0" xml:id="manual"
    xml:lang="&lang;">
    <info>
        <title>&book.title;</title>
        <subtitle>&book.subtitle;</subtitle>
        <edition>&book.edition;</edition>
        <pubdate><?dbtimestamp?></pubdate>
        <copyright>
            <year>2005-<?dbtimestamp format="Y"?></year>
            <holder>
                Zend Technologies Inc.
                (<uri xmlns:xlink="http://www.w3.org/1999/xlink" xlink:href="http://www.zend.com">http://www.zend.com</uri>)
            </holder>
        </copyright>
        <!--
        A Title page graphic can be included like this
            <mediaobject>
              <imageobject>
                <imagedata fileref="../web/images/foo.jpg" />
              </imageobject>
            </mediaobject>
        -->
    </info>

<<<<<<< HEAD
    <!--<part xml:id="introduction">-->
        <!--<info><title>&chapter.introduction.title;</title></info>-->
        <!---->
        <!--<xi:include xmlns:xi="http://www.w3.org/2001/XInclude" href="ref/overview.xml" parse="xml">-->
            <!--<xi:fallback>-->
                <!--<xi:include href="../en/ref/overview.xml" parse="xml"/>-->
            <!--</xi:fallback>-->
        <!--</xi:include>-->
        <!--<xi:include xmlns:xi="http://www.w3.org/2001/XInclude" href="ref/installation.xml" parse="xml">-->
            <!--<xi:fallback>-->
                <!--<xi:include href="../en/ref/installation.xml" parse="xml"/>-->
            <!--</xi:fallback>-->
        <!--</xi:include>-->
    <!--</part>-->
=======
    <part xml:id="introduction">
        <info><title>&chapter.introduction.title;</title></info>

        <xi:include xmlns:xi="http://www.w3.org/2001/XInclude" href="ref/overview.xml" parse="xml">
            <xi:fallback>
                <xi:include href="../en/ref/overview.xml" parse="xml"/>
            </xi:fallback>
        </xi:include>
        <xi:include xmlns:xi="http://www.w3.org/2001/XInclude" href="ref/installation.xml" parse="xml">
            <xi:fallback>
                <xi:include href="../en/ref/installation.xml" parse="xml"/>
            </xi:fallback>
        </xi:include>
    </part>
>>>>>>> 4d8b5a5f

    <part xml:id="learning">
        <info><title>&part.learning.title;</title></info>


        <chapter xml:id="learning.di"><info><title>Learning Dependency Injection</title></info>

            <xi:include xmlns:xi="http://www.w3.org/2001/XInclude" href="tutorials/quickstart-di.xml" parse="xml">
                <xi:fallback>
                    <xi:include href="../en/tutorials/quickstart-di.xml" parse="xml"/>
                </xi:fallback>
            </xi:include>
        </chapter>

<<<<<<< HEAD
        <!--<chapter xml:id="learning.quickstart">-->
            <!--<info><title>&part.learning.quickstart.title;</title></info>-->
            <!---->
            <!--<xi:include xmlns:xi="http://www.w3.org/2001/XInclude" href="tutorials/quickstart-intro-mvc.xml" parse="xml">-->
                <!--<xi:fallback>-->
                    <!--<xi:include href="../en/tutorials/quickstart-intro-mvc.xml" parse="xml"/>-->
                <!--</xi:fallback>-->
            <!--</xi:include>-->
            <!--<xi:include xmlns:xi="http://www.w3.org/2001/XInclude" href="tutorials/quickstart-create-project.xml" parse="xml">-->
                <!--<xi:fallback>-->
                    <!--<xi:include href="../en/tutorials/quickstart-create-project.xml" parse="xml"/>-->
                <!--</xi:fallback>-->
            <!--</xi:include>-->
            <!--<xi:include xmlns:xi="http://www.w3.org/2001/XInclude" href="tutorials/quickstart-create-layout.xml" parse="xml">-->
                <!--<xi:fallback>-->
                    <!--<xi:include href="../en/tutorials/quickstart-create-layout.xml" parse="xml"/>-->
                <!--</xi:fallback>-->
            <!--</xi:include>-->
            <!--<xi:include xmlns:xi="http://www.w3.org/2001/XInclude" href="tutorials/quickstart-create-model.xml" parse="xml">-->
                <!--<xi:fallback>-->
                    <!--<xi:include href="../en/tutorials/quickstart-create-model.xml" parse="xml"/>-->
                <!--</xi:fallback>-->
            <!--</xi:include>-->
            <!--<xi:include xmlns:xi="http://www.w3.org/2001/XInclude" href="tutorials/quickstart-create-form.xml" parse="xml">-->
                <!--<xi:fallback>-->
                    <!--<xi:include href="../en/tutorials/quickstart-create-form.xml" parse="xml"/>-->
                <!--</xi:fallback>-->
            <!--</xi:include>-->
            <!--<xi:include xmlns:xi="http://www.w3.org/2001/XInclude" href="tutorials/quickstart-conclusion.xml" parse="xml">-->
                <!--<xi:fallback>-->
                    <!--<xi:include href="../en/tutorials/quickstart-conclusion.xml" parse="xml"/>-->
                <!--</xi:fallback>-->
            <!--</xi:include>-->
        <!--</chapter>-->

        <!--<chapter xml:id="learning.autoloading">-->
            <!--<info><title>&part.learning.autoloading.title;</title></info>-->
            <!---->
            <!--<xi:include xmlns:xi="http://www.w3.org/2001/XInclude" href="tutorials/autoloading-intro.xml" parse="xml">-->
                <!--<xi:fallback>-->
                    <!--<xi:include href="../en/tutorials/autoloading-intro.xml" parse="xml"/>-->
                <!--</xi:fallback>-->
            <!--</xi:include>-->
            <!--<xi:include xmlns:xi="http://www.w3.org/2001/XInclude" href="tutorials/autoloading-design.xml" parse="xml">-->
                <!--<xi:fallback>-->
                    <!--<xi:include href="../en/tutorials/autoloading-design.xml" parse="xml"/>-->
                <!--</xi:fallback>-->
            <!--</xi:include>-->
            <!--<xi:include xmlns:xi="http://www.w3.org/2001/XInclude" href="tutorials/autoloading-usage.xml" parse="xml">-->
                <!--<xi:fallback>-->
                    <!--<xi:include href="../en/tutorials/autoloading-usage.xml" parse="xml"/>-->
                <!--</xi:fallback>-->
            <!--</xi:include>-->
            <!--<xi:include xmlns:xi="http://www.w3.org/2001/XInclude" href="tutorials/autoloading-resources.xml" parse="xml">-->
                <!--<xi:fallback>-->
                    <!--<xi:include href="../en/tutorials/autoloading-resources.xml" parse="xml"/>-->
                <!--</xi:fallback>-->
            <!--</xi:include>-->
            <!--<xi:include xmlns:xi="http://www.w3.org/2001/XInclude" href="tutorials/autoloading-conclusion.xml" parse="xml">-->
                <!--<xi:fallback>-->
                    <!--<xi:include href="../en/tutorials/autoloading-conclusion.xml" parse="xml"/>-->
                <!--</xi:fallback>-->
            <!--</xi:include>-->
        <!--</chapter>-->

        <!--<chapter xml:id="learning.plugins">-->
            <!--<info><title>&part.learning.plugins.title;</title></info>-->
            <!---->
            <!--<xi:include xmlns:xi="http://www.w3.org/2001/XInclude" href="tutorials/plugins-intro.xml" parse="xml">-->
                <!--<xi:fallback>-->
                    <!--<xi:include href="../en/tutorials/plugins-intro.xml" parse="xml"/>-->
                <!--</xi:fallback>-->
            <!--</xi:include>-->
            <!--<xi:include xmlns:xi="http://www.w3.org/2001/XInclude" href="tutorials/plugins-usage.xml" parse="xml">-->
                <!--<xi:fallback>-->
                    <!--<xi:include href="../en/tutorials/plugins-usage.xml" parse="xml"/>-->
                <!--</xi:fallback>-->
            <!--</xi:include>-->
            <!--<xi:include xmlns:xi="http://www.w3.org/2001/XInclude" href="tutorials/plugins-conclusion.xml" parse="xml">-->
                <!--<xi:fallback>-->
                    <!--<xi:include href="../en/tutorials/plugins-conclusion.xml" parse="xml"/>-->
                <!--</xi:fallback>-->
            <!--</xi:include>-->
        <!--</chapter>-->

        <!--<chapter xml:id="learning.layout">-->
            <!--<info><title>&part.learning.layout.title;</title></info>-->
            <!---->
            <!--<xi:include xmlns:xi="http://www.w3.org/2001/XInclude" href="tutorials/layout-intro.xml" parse="xml">-->
                <!--<xi:fallback>-->
                    <!--<xi:include href="../en/tutorials/layout-intro.xml" parse="xml"/>-->
                <!--</xi:fallback>-->
            <!--</xi:include>-->
            <!--<xi:include xmlns:xi="http://www.w3.org/2001/XInclude" href="tutorials/layout-usage.xml" parse="xml">-->
                <!--<xi:fallback>-->
                    <!--<xi:include href="../en/tutorials/layout-usage.xml" parse="xml"/>-->
                <!--</xi:fallback>-->
            <!--</xi:include>-->
            <!--<xi:include xmlns:xi="http://www.w3.org/2001/XInclude" href="tutorials/layout-conclusions.xml" parse="xml">-->
                <!--<xi:fallback>-->
                    <!--<xi:include href="../en/tutorials/layout-conclusions.xml" parse="xml"/>-->
                <!--</xi:fallback>-->
            <!--</xi:include>-->
        <!--</chapter>-->

        <!--<chapter xml:id="learning.view.placeholders">-->
            <!--<info><title>&part.learning.view.placeholders.title;</title></info>-->
            <!---->
            <!--<xi:include xmlns:xi="http://www.w3.org/2001/XInclude" href="tutorials/view-placeholders-intro.xml" parse="xml">-->
                <!--<xi:fallback>-->
                    <!--<xi:include href="../en/tutorials/view-placeholders-intro.xml" parse="xml"/>-->
                <!--</xi:fallback>-->
            <!--</xi:include>-->
            <!--<xi:include xmlns:xi="http://www.w3.org/2001/XInclude" href="tutorials/view-placeholders-basics.xml" parse="xml">-->
                <!--<xi:fallback>-->
                    <!--<xi:include href="../en/tutorials/view-placeholders-basics.xml" parse="xml"/>-->
                <!--</xi:fallback>-->
            <!--</xi:include>-->
            <!--<xi:include xmlns:xi="http://www.w3.org/2001/XInclude" href="tutorials/view-placeholders-standard.xml" parse="xml">-->
                <!--<xi:fallback>-->
                    <!--<xi:include href="../en/tutorials/view-placeholders-standard.xml" parse="xml"/>-->
                <!--</xi:fallback>-->
            <!--</xi:include>-->
            <!--<xi:include xmlns:xi="http://www.w3.org/2001/XInclude" href="tutorials/view-placeholders-conclusion.xml" parse="xml">-->
                <!--<xi:fallback>-->
                    <!--<xi:include href="../en/tutorials/view-placeholders-conclusion.xml" parse="xml"/>-->
                <!--</xi:fallback>-->
            <!--</xi:include>-->
        <!--</chapter>-->

        <!--<chapter xml:id="learning.form.decorators">-->
            <!--<info><title>&part.learning.form.decorators.title;</title></info>-->
            <!---->
            <!--<xi:include xmlns:xi="http://www.w3.org/2001/XInclude" href="tutorials/form-decorators-intro.xml" parse="xml">-->
                <!--<xi:fallback>-->
                    <!--<xi:include href="../en/tutorials/form-decorators-intro.xml" parse="xml"/>-->
                <!--</xi:fallback>-->
            <!--</xi:include>-->
            <!--<xi:include xmlns:xi="http://www.w3.org/2001/XInclude" href="tutorials/form-decorators-simplest.xml" parse="xml">-->
                <!--<xi:fallback>-->
                    <!--<xi:include href="../en/tutorials/form-decorators-simplest.xml" parse="xml"/>-->
                <!--</xi:fallback>-->
            <!--</xi:include>-->
            <!--<xi:include xmlns:xi="http://www.w3.org/2001/XInclude" href="tutorials/form-decorators-layering.xml" parse="xml">-->
                <!--<xi:fallback>-->
                    <!--<xi:include href="../en/tutorials/form-decorators-layering.xml" parse="xml"/>-->
                <!--</xi:fallback>-->
            <!--</xi:include>-->
            <!--<xi:include xmlns:xi="http://www.w3.org/2001/XInclude" href="tutorials/form-decorators-individual.xml" parse="xml">-->
                <!--<xi:fallback>-->
                    <!--<xi:include href="../en/tutorials/form-decorators-individual.xml" parse="xml"/>-->
                <!--</xi:fallback>-->
            <!--</xi:include>-->
            <!--<xi:include xmlns:xi="http://www.w3.org/2001/XInclude" href="tutorials/form-decorators-composite.xml" parse="xml">-->
                <!--<xi:fallback>-->
                    <!--<xi:include href="../en/tutorials/form-decorators-composite.xml" parse="xml"/>-->
                <!--</xi:fallback>-->
            <!--</xi:include>-->
            <!--<xi:include xmlns:xi="http://www.w3.org/2001/XInclude" href="tutorials/form-decorators-conclusion.xml" parse="xml">-->
                <!--<xi:fallback>-->
                    <!--<xi:include href="../en/tutorials/form-decorators-conclusion.xml" parse="xml"/>-->
                <!--</xi:fallback>-->
            <!--</xi:include>-->
        <!--</chapter>-->

        <!--<chapter xml:id="learning.multiuser">-->
            <!--<info><title>&part.learning.multiuser.title;</title></info>-->
            <!---->
            <!--<xi:include xmlns:xi="http://www.w3.org/2001/XInclude" href="tutorials/multiuser-intro.xml" parse="xml">-->
                <!--<xi:fallback>-->
                    <!--<xi:include href="../en/tutorials/multiuser-intro.xml" parse="xml"/>-->
                <!--</xi:fallback>-->
            <!--</xi:include>-->
            <!--<xi:include xmlns:xi="http://www.w3.org/2001/XInclude" href="tutorials/multiuser-sessions.xml" parse="xml">-->
                <!--<xi:fallback>-->
                    <!--<xi:include href="../en/tutorials/multiuser-sessions.xml" parse="xml"/>-->
                <!--</xi:fallback>-->
            <!--</xi:include>-->
            <!--<xi:include xmlns:xi="http://www.w3.org/2001/XInclude" href="tutorials/multiuser-authentication.xml" parse="xml">-->
                <!--<xi:fallback>-->
                    <!--<xi:include href="../en/tutorials/multiuser-authentication.xml" parse="xml"/>-->
                <!--</xi:fallback>-->
            <!--</xi:include>-->
            <!--<xi:include xmlns:xi="http://www.w3.org/2001/XInclude" href="tutorials/multiuser-authorization.xml" parse="xml">-->
                <!--<xi:fallback>-->
                    <!--<xi:include href="../en/tutorials/multiuser-authorization.xml" parse="xml"/>-->
                <!--</xi:fallback>-->
            <!--</xi:include>-->
        <!--</chapter>-->

        <!--<chapter xml:id="learning.lucene">-->
            <!--<info><title>&part.learning.lucene.title;</title></info>-->
            <!---->
            <!--<xi:include xmlns:xi="http://www.w3.org/2001/XInclude" href="tutorials/lucene-intro.xml" parse="xml">-->
                <!--<xi:fallback>-->
                    <!--<xi:include href="../en/tutorials/lucene-intro.xml" parse="xml"/>-->
                <!--</xi:fallback>-->
            <!--</xi:include>-->
            <!--<xi:include xmlns:xi="http://www.w3.org/2001/XInclude" href="tutorials/lucene-index-structure.xml" parse="xml">-->
                <!--<xi:fallback>-->
                    <!--<xi:include href="../en/tutorials/lucene-index-structure.xml" parse="xml"/>-->
                <!--</xi:fallback>-->
            <!--</xi:include>-->
            <!--<xi:include xmlns:xi="http://www.w3.org/2001/XInclude" href="tutorials/lucene-index-opening.xml" parse="xml">-->
                <!--<xi:fallback>-->
                    <!--<xi:include href="../en/tutorials/lucene-index-opening.xml" parse="xml"/>-->
                <!--</xi:fallback>-->
            <!--</xi:include>-->
            <!--<xi:include xmlns:xi="http://www.w3.org/2001/XInclude" href="tutorials/lucene-indexing.xml" parse="xml">-->
                <!--<xi:fallback>-->
                    <!--<xi:include href="../en/tutorials/lucene-indexing.xml" parse="xml"/>-->
                <!--</xi:fallback>-->
            <!--</xi:include>-->
            <!--<xi:include xmlns:xi="http://www.w3.org/2001/XInclude" href="tutorials/lucene-searching.xml" parse="xml">-->
                <!--<xi:fallback>-->
                    <!--<xi:include href="../en/tutorials/lucene-searching.xml" parse="xml"/>-->
                <!--</xi:fallback>-->
            <!--</xi:include>-->
            <!--<xi:include xmlns:xi="http://www.w3.org/2001/XInclude" href="tutorials/lucene-queries.xml" parse="xml">-->
                <!--<xi:fallback>-->
                    <!--<xi:include href="../en/tutorials/lucene-queries.xml" parse="xml"/>-->
                <!--</xi:fallback>-->
            <!--</xi:include>-->
            <!--<xi:include xmlns:xi="http://www.w3.org/2001/XInclude" href="tutorials/lucene-pagination.xml" parse="xml">-->
                <!--<xi:fallback>-->
                    <!--<xi:include href="../en/tutorials/lucene-pagination.xml" parse="xml"/>-->
                <!--</xi:fallback>-->
            <!--</xi:include>-->
        <!--</chapter>-->

        <!--<chapter xml:id="learning.paginator">-->
            <!--<info><title>&part.learning.paginator.title;</title></info>-->
            <!---->
            <!--<xi:include xmlns:xi="http://www.w3.org/2001/XInclude" href="tutorials/paginator-intro.xml" parse="xml">-->
                <!--<xi:fallback>-->
                    <!--<xi:include href="../en/tutorials/paginator-intro.xml" parse="xml"/>-->
                <!--</xi:fallback>-->
            <!--</xi:include>-->
            <!--<xi:include xmlns:xi="http://www.w3.org/2001/XInclude" href="tutorials/paginator-simple.xml" parse="xml">-->
                <!--<xi:fallback>-->
                    <!--<xi:include href="../en/tutorials/paginator-simple.xml" parse="xml"/>-->
                <!--</xi:fallback>-->
            <!--</xi:include>-->
            <!--<xi:include xmlns:xi="http://www.w3.org/2001/XInclude" href="tutorials/paginator-control.xml" parse="xml">-->
                <!--<xi:fallback>-->
                    <!--<xi:include href="../en/tutorials/paginator-control.xml" parse="xml"/>-->
                <!--</xi:fallback>-->
            <!--</xi:include>-->
            <!--<xi:include xmlns:xi="http://www.w3.org/2001/XInclude" href="tutorials/paginator-together.xml" parse="xml">-->
                <!--<xi:fallback>-->
                    <!--<xi:include href="../en/tutorials/paginator-together.xml" parse="xml"/>-->
                <!--</xi:fallback>-->
            <!--</xi:include>-->
        <!--</chapter>-->
=======
        <chapter xml:id="learning.quickstart">
            <info><title>&part.learning.quickstart.title;</title></info>

            <xi:include xmlns:xi="http://www.w3.org/2001/XInclude" href="tutorials/quickstart-intro-mvc.xml" parse="xml">
                <xi:fallback>
                    <xi:include href="../en/tutorials/quickstart-intro-mvc.xml" parse="xml"/>
                </xi:fallback>
            </xi:include>
            <xi:include xmlns:xi="http://www.w3.org/2001/XInclude" href="tutorials/quickstart-create-project.xml" parse="xml">
                <xi:fallback>
                    <xi:include href="../en/tutorials/quickstart-create-project.xml" parse="xml"/>
                </xi:fallback>
            </xi:include>
            <xi:include xmlns:xi="http://www.w3.org/2001/XInclude" href="tutorials/quickstart-create-layout.xml" parse="xml">
                <xi:fallback>
                    <xi:include href="../en/tutorials/quickstart-create-layout.xml" parse="xml"/>
                </xi:fallback>
            </xi:include>
            <xi:include xmlns:xi="http://www.w3.org/2001/XInclude" href="tutorials/quickstart-create-model.xml" parse="xml">
                <xi:fallback>
                    <xi:include href="../en/tutorials/quickstart-create-model.xml" parse="xml"/>
                </xi:fallback>
            </xi:include>
            <xi:include xmlns:xi="http://www.w3.org/2001/XInclude" href="tutorials/quickstart-create-form.xml" parse="xml">
                <xi:fallback>
                    <xi:include href="../en/tutorials/quickstart-create-form.xml" parse="xml"/>
                </xi:fallback>
            </xi:include>
            <xi:include xmlns:xi="http://www.w3.org/2001/XInclude" href="tutorials/quickstart-conclusion.xml" parse="xml">
                <xi:fallback>
                    <xi:include href="../en/tutorials/quickstart-conclusion.xml" parse="xml"/>
                </xi:fallback>
            </xi:include>
        </chapter>

        <chapter xml:id="learning.autoloading">
            <info><title>&part.learning.autoloading.title;</title></info>

            <xi:include xmlns:xi="http://www.w3.org/2001/XInclude" href="tutorials/autoloading-intro.xml" parse="xml">
                <xi:fallback>
                    <xi:include href="../en/tutorials/autoloading-intro.xml" parse="xml"/>
                </xi:fallback>
            </xi:include>
            <xi:include xmlns:xi="http://www.w3.org/2001/XInclude" href="tutorials/autoloading-design.xml" parse="xml">
                <xi:fallback>
                    <xi:include href="../en/tutorials/autoloading-design.xml" parse="xml"/>
                </xi:fallback>
            </xi:include>
            <xi:include xmlns:xi="http://www.w3.org/2001/XInclude" href="tutorials/autoloading-usage.xml" parse="xml">
                <xi:fallback>
                    <xi:include href="../en/tutorials/autoloading-usage.xml" parse="xml"/>
                </xi:fallback>
            </xi:include>
            <xi:include xmlns:xi="http://www.w3.org/2001/XInclude" href="tutorials/autoloading-resources.xml" parse="xml">
                <xi:fallback>
                    <xi:include href="../en/tutorials/autoloading-resources.xml" parse="xml"/>
                </xi:fallback>
            </xi:include>
            <xi:include xmlns:xi="http://www.w3.org/2001/XInclude" href="tutorials/autoloading-conclusion.xml" parse="xml">
                <xi:fallback>
                    <xi:include href="../en/tutorials/autoloading-conclusion.xml" parse="xml"/>
                </xi:fallback>
            </xi:include>
        </chapter>

        <chapter xml:id="learning.plugins">
            <info><title>&part.learning.plugins.title;</title></info>

            <xi:include xmlns:xi="http://www.w3.org/2001/XInclude" href="tutorials/plugins-intro.xml" parse="xml">
                <xi:fallback>
                    <xi:include href="../en/tutorials/plugins-intro.xml" parse="xml"/>
                </xi:fallback>
            </xi:include>
            <xi:include xmlns:xi="http://www.w3.org/2001/XInclude" href="tutorials/plugins-usage.xml" parse="xml">
                <xi:fallback>
                    <xi:include href="../en/tutorials/plugins-usage.xml" parse="xml"/>
                </xi:fallback>
            </xi:include>
            <xi:include xmlns:xi="http://www.w3.org/2001/XInclude" href="tutorials/plugins-conclusion.xml" parse="xml">
                <xi:fallback>
                    <xi:include href="../en/tutorials/plugins-conclusion.xml" parse="xml"/>
                </xi:fallback>
            </xi:include>
        </chapter>

        <chapter xml:id="learning.layout">
            <info><title>&part.learning.layout.title;</title></info>

            <xi:include xmlns:xi="http://www.w3.org/2001/XInclude" href="tutorials/layout-intro.xml" parse="xml">
                <xi:fallback>
                    <xi:include href="../en/tutorials/layout-intro.xml" parse="xml"/>
                </xi:fallback>
            </xi:include>
            <xi:include xmlns:xi="http://www.w3.org/2001/XInclude" href="tutorials/layout-usage.xml" parse="xml">
                <xi:fallback>
                    <xi:include href="../en/tutorials/layout-usage.xml" parse="xml"/>
                </xi:fallback>
            </xi:include>
            <xi:include xmlns:xi="http://www.w3.org/2001/XInclude" href="tutorials/layout-conclusions.xml" parse="xml">
                <xi:fallback>
                    <xi:include href="../en/tutorials/layout-conclusions.xml" parse="xml"/>
                </xi:fallback>
            </xi:include>
        </chapter>

        <chapter xml:id="learning.view.placeholders">
            <info><title>&part.learning.view.placeholders.title;</title></info>

            <xi:include xmlns:xi="http://www.w3.org/2001/XInclude" href="tutorials/view-placeholders-intro.xml" parse="xml">
                <xi:fallback>
                    <xi:include href="../en/tutorials/view-placeholders-intro.xml" parse="xml"/>
                </xi:fallback>
            </xi:include>
            <xi:include xmlns:xi="http://www.w3.org/2001/XInclude" href="tutorials/view-placeholders-basics.xml" parse="xml">
                <xi:fallback>
                    <xi:include href="../en/tutorials/view-placeholders-basics.xml" parse="xml"/>
                </xi:fallback>
            </xi:include>
            <xi:include xmlns:xi="http://www.w3.org/2001/XInclude" href="tutorials/view-placeholders-standard.xml" parse="xml">
                <xi:fallback>
                    <xi:include href="../en/tutorials/view-placeholders-standard.xml" parse="xml"/>
                </xi:fallback>
            </xi:include>
            <xi:include xmlns:xi="http://www.w3.org/2001/XInclude" href="tutorials/view-placeholders-conclusion.xml" parse="xml">
                <xi:fallback>
                    <xi:include href="../en/tutorials/view-placeholders-conclusion.xml" parse="xml"/>
                </xi:fallback>
            </xi:include>
        </chapter>

        <chapter xml:id="learning.form.decorators">
            <info><title>&part.learning.form.decorators.title;</title></info>

            <xi:include xmlns:xi="http://www.w3.org/2001/XInclude" href="tutorials/form-decorators-intro.xml" parse="xml">
                <xi:fallback>
                    <xi:include href="../en/tutorials/form-decorators-intro.xml" parse="xml"/>
                </xi:fallback>
            </xi:include>
            <xi:include xmlns:xi="http://www.w3.org/2001/XInclude" href="tutorials/form-decorators-simplest.xml" parse="xml">
                <xi:fallback>
                    <xi:include href="../en/tutorials/form-decorators-simplest.xml" parse="xml"/>
                </xi:fallback>
            </xi:include>
            <xi:include xmlns:xi="http://www.w3.org/2001/XInclude" href="tutorials/form-decorators-layering.xml" parse="xml">
                <xi:fallback>
                    <xi:include href="../en/tutorials/form-decorators-layering.xml" parse="xml"/>
                </xi:fallback>
            </xi:include>
            <xi:include xmlns:xi="http://www.w3.org/2001/XInclude" href="tutorials/form-decorators-individual.xml" parse="xml">
                <xi:fallback>
                    <xi:include href="../en/tutorials/form-decorators-individual.xml" parse="xml"/>
                </xi:fallback>
            </xi:include>
            <xi:include xmlns:xi="http://www.w3.org/2001/XInclude" href="tutorials/form-decorators-composite.xml" parse="xml">
                <xi:fallback>
                    <xi:include href="../en/tutorials/form-decorators-composite.xml" parse="xml"/>
                </xi:fallback>
            </xi:include>
            <xi:include xmlns:xi="http://www.w3.org/2001/XInclude" href="tutorials/form-decorators-conclusion.xml" parse="xml">
                <xi:fallback>
                    <xi:include href="../en/tutorials/form-decorators-conclusion.xml" parse="xml"/>
                </xi:fallback>
            </xi:include>
        </chapter>

        <chapter xml:id="learning.multiuser">
            <info><title>&part.learning.multiuser.title;</title></info>

            <xi:include xmlns:xi="http://www.w3.org/2001/XInclude" href="tutorials/multiuser-intro.xml" parse="xml">
                <xi:fallback>
                    <xi:include href="../en/tutorials/multiuser-intro.xml" parse="xml"/>
                </xi:fallback>
            </xi:include>
            <xi:include xmlns:xi="http://www.w3.org/2001/XInclude" href="tutorials/multiuser-sessions.xml" parse="xml">
                <xi:fallback>
                    <xi:include href="../en/tutorials/multiuser-sessions.xml" parse="xml"/>
                </xi:fallback>
            </xi:include>
            <xi:include xmlns:xi="http://www.w3.org/2001/XInclude" href="tutorials/multiuser-authentication.xml" parse="xml">
                <xi:fallback>
                    <xi:include href="../en/tutorials/multiuser-authentication.xml" parse="xml"/>
                </xi:fallback>
            </xi:include>
            <xi:include xmlns:xi="http://www.w3.org/2001/XInclude" href="tutorials/multiuser-authorization.xml" parse="xml">
                <xi:fallback>
                    <xi:include href="../en/tutorials/multiuser-authorization.xml" parse="xml"/>
                </xi:fallback>
            </xi:include>
        </chapter>

        <chapter xml:id="learning.lucene">
            <info><title>&part.learning.lucene.title;</title></info>

            <xi:include xmlns:xi="http://www.w3.org/2001/XInclude" href="tutorials/lucene-intro.xml" parse="xml">
                <xi:fallback>
                    <xi:include href="../en/tutorials/lucene-intro.xml" parse="xml"/>
                </xi:fallback>
            </xi:include>
            <xi:include xmlns:xi="http://www.w3.org/2001/XInclude" href="tutorials/lucene-index-structure.xml" parse="xml">
                <xi:fallback>
                    <xi:include href="../en/tutorials/lucene-index-structure.xml" parse="xml"/>
                </xi:fallback>
            </xi:include>
            <xi:include xmlns:xi="http://www.w3.org/2001/XInclude" href="tutorials/lucene-index-opening.xml" parse="xml">
                <xi:fallback>
                    <xi:include href="../en/tutorials/lucene-index-opening.xml" parse="xml"/>
                </xi:fallback>
            </xi:include>
            <xi:include xmlns:xi="http://www.w3.org/2001/XInclude" href="tutorials/lucene-indexing.xml" parse="xml">
                <xi:fallback>
                    <xi:include href="../en/tutorials/lucene-indexing.xml" parse="xml"/>
                </xi:fallback>
            </xi:include>
            <xi:include xmlns:xi="http://www.w3.org/2001/XInclude" href="tutorials/lucene-searching.xml" parse="xml">
                <xi:fallback>
                    <xi:include href="../en/tutorials/lucene-searching.xml" parse="xml"/>
                </xi:fallback>
            </xi:include>
            <xi:include xmlns:xi="http://www.w3.org/2001/XInclude" href="tutorials/lucene-queries.xml" parse="xml">
                <xi:fallback>
                    <xi:include href="../en/tutorials/lucene-queries.xml" parse="xml"/>
                </xi:fallback>
            </xi:include>
            <xi:include xmlns:xi="http://www.w3.org/2001/XInclude" href="tutorials/lucene-pagination.xml" parse="xml">
                <xi:fallback>
                    <xi:include href="../en/tutorials/lucene-pagination.xml" parse="xml"/>
                </xi:fallback>
            </xi:include>
        </chapter>

        <chapter xml:id="learning.paginator">
            <info><title>&part.learning.paginator.title;</title></info>

            <xi:include xmlns:xi="http://www.w3.org/2001/XInclude" href="tutorials/paginator-intro.xml" parse="xml">
                <xi:fallback>
                    <xi:include href="../en/tutorials/paginator-intro.xml" parse="xml"/>
                </xi:fallback>
            </xi:include>
            <xi:include xmlns:xi="http://www.w3.org/2001/XInclude" href="tutorials/paginator-simple.xml" parse="xml">
                <xi:fallback>
                    <xi:include href="../en/tutorials/paginator-simple.xml" parse="xml"/>
                </xi:fallback>
            </xi:include>
            <xi:include xmlns:xi="http://www.w3.org/2001/XInclude" href="tutorials/paginator-control.xml" parse="xml">
                <xi:fallback>
                    <xi:include href="../en/tutorials/paginator-control.xml" parse="xml"/>
                </xi:fallback>
            </xi:include>
            <xi:include xmlns:xi="http://www.w3.org/2001/XInclude" href="tutorials/paginator-together.xml" parse="xml">
                <xi:fallback>
                    <xi:include href="../en/tutorials/paginator-together.xml" parse="xml"/>
                </xi:fallback>
            </xi:include>
        </chapter>
>>>>>>> 4d8b5a5f
    </part>

    <part xml:id="reference">
        <info><title>&part.reference.title;</title></info>


<<<<<<< HEAD
        <!--<chapter xml:id="zend.acl"><info><title>Zend_Acl</title></info>-->
            <!---->
            <!--<xi:include xmlns:xi="http://www.w3.org/2001/XInclude" href="module_specs/Zend_Acl.xml" parse="xml">-->
                <!--<xi:fallback>-->
                    <!--<xi:include href="../en/module_specs/Zend_Acl.xml" parse="xml"/>-->
                <!--</xi:fallback>-->
            <!--</xi:include>-->
            <!--<xi:include xmlns:xi="http://www.w3.org/2001/XInclude" href="module_specs/Zend_Acl-Refining.xml" parse="xml">-->
                <!--<xi:fallback>-->
                    <!--<xi:include href="../en/module_specs/Zend_Acl-Refining.xml" parse="xml"/>-->
                <!--</xi:fallback>-->
            <!--</xi:include>-->
            <!--<xi:include xmlns:xi="http://www.w3.org/2001/XInclude" href="module_specs/Zend_Acl-Advanced.xml" parse="xml">-->
                <!--<xi:fallback>-->
                    <!--<xi:include href="../en/module_specs/Zend_Acl-Advanced.xml" parse="xml"/>-->
                <!--</xi:fallback>-->
            <!--</xi:include>-->
        <!--</chapter>-->

        <!--<chapter xml:id="zend.amf"><info><title>Zend_Amf</title></info>-->
            <!---->
            <!--<xi:include xmlns:xi="http://www.w3.org/2001/XInclude" href="module_specs/Zend_Amf.xml" parse="xml">-->
                <!--<xi:fallback>-->
                    <!--<xi:include href="../en/module_specs/Zend_Amf.xml" parse="xml"/>-->
                <!--</xi:fallback>-->
            <!--</xi:include>-->
            <!--<xi:include xmlns:xi="http://www.w3.org/2001/XInclude" href="module_specs/Zend_Amf-Server.xml" parse="xml">-->
                <!--<xi:fallback>-->
                    <!--<xi:include href="../en/module_specs/Zend_Amf-Server.xml" parse="xml"/>-->
                <!--</xi:fallback>-->
            <!--</xi:include>-->
        <!--</chapter>-->

        <!--<chapter xml:id="zend.application"><info><title>Zend_Application</title></info>-->
            <!---->
            <!--<xi:include xmlns:xi="http://www.w3.org/2001/XInclude" href="module_specs/Zend_Application-Introduction.xml" parse="xml">-->
                <!--<xi:fallback>-->
                    <!--<xi:include href="../en/module_specs/Zend_Application-Introduction.xml" parse="xml"/>-->
                <!--</xi:fallback>-->
            <!--</xi:include>-->
            <!--<xi:include xmlns:xi="http://www.w3.org/2001/XInclude" href="module_specs/Zend_Application-QuickStart.xml" parse="xml">-->
                <!--<xi:fallback>-->
                    <!--<xi:include href="../en/module_specs/Zend_Application-QuickStart.xml" parse="xml"/>-->
                <!--</xi:fallback>-->
            <!--</xi:include>-->
            <!--<xi:include xmlns:xi="http://www.w3.org/2001/XInclude" href="module_specs/Zend_Application-TheoryOfOperation.xml" parse="xml">-->
                <!--<xi:fallback>-->
                    <!--<xi:include href="../en/module_specs/Zend_Application-TheoryOfOperation.xml" parse="xml"/>-->
                <!--</xi:fallback>-->
            <!--</xi:include>-->
            <!--<xi:include xmlns:xi="http://www.w3.org/2001/XInclude" href="module_specs/Zend_Application-Examples.xml" parse="xml">-->
                <!--<xi:fallback>-->
                    <!--<xi:include href="../en/module_specs/Zend_Application-Examples.xml" parse="xml"/>-->
                <!--</xi:fallback>-->
            <!--</xi:include>-->
            <!--<xi:include xmlns:xi="http://www.w3.org/2001/XInclude" href="module_specs/Zend_Application-CoreFunctionality.xml" parse="xml">-->
                <!--<xi:fallback>-->
                    <!--<xi:include href="../en/module_specs/Zend_Application-CoreFunctionality.xml" parse="xml"/>-->
                <!--</xi:fallback>-->
            <!--</xi:include>-->
            <!--<xi:include xmlns:xi="http://www.w3.org/2001/XInclude" href="module_specs/Zend_Application-AvailableResources.xml" parse="xml">-->
                <!--<xi:fallback>-->
                    <!--<xi:include href="../en/module_specs/Zend_Application-AvailableResources.xml" parse="xml"/>-->
                <!--</xi:fallback>-->
            <!--</xi:include>-->
        <!--</chapter>-->

        <!--<chapter xml:id="zend.auth"><info><title>Zend_Auth</title></info>-->
            <!---->
            <!--<xi:include xmlns:xi="http://www.w3.org/2001/XInclude" href="module_specs/Zend_Auth.xml" parse="xml">-->
                <!--<xi:fallback>-->
                    <!--<xi:include href="../en/module_specs/Zend_Auth.xml" parse="xml"/>-->
                <!--</xi:fallback>-->
            <!--</xi:include>-->
            <!--<xi:include xmlns:xi="http://www.w3.org/2001/XInclude" href="module_specs/Zend_Auth_Adapter_DbTable.xml" parse="xml">-->
                <!--<xi:fallback>-->
                    <!--<xi:include href="../en/module_specs/Zend_Auth_Adapter_DbTable.xml" parse="xml"/>-->
                <!--</xi:fallback>-->
            <!--</xi:include>-->
            <!--<xi:include xmlns:xi="http://www.w3.org/2001/XInclude" href="module_specs/Zend_Auth_Adapter_Digest.xml" parse="xml">-->
                <!--<xi:fallback>-->
                    <!--<xi:include href="../en/module_specs/Zend_Auth_Adapter_Digest.xml" parse="xml"/>-->
                <!--</xi:fallback>-->
            <!--</xi:include>-->
            <!--<xi:include xmlns:xi="http://www.w3.org/2001/XInclude" href="module_specs/Zend_Auth_Adapter_Http.xml" parse="xml">-->
                <!--<xi:fallback>-->
                    <!--<xi:include href="../en/module_specs/Zend_Auth_Adapter_Http.xml" parse="xml"/>-->
                <!--</xi:fallback>-->
            <!--</xi:include>-->
            <!--<xi:include xmlns:xi="http://www.w3.org/2001/XInclude" href="module_specs/Zend_Auth_Adapter_Ldap.xml" parse="xml">-->
                <!--<xi:fallback>-->
                    <!--<xi:include href="../en/module_specs/Zend_Auth_Adapter_Ldap.xml" parse="xml"/>-->
                <!--</xi:fallback>-->
            <!--</xi:include>-->
            <!--<xi:include xmlns:xi="http://www.w3.org/2001/XInclude" href="module_specs/Zend_Auth_Adapter_OpenId.xml" parse="xml">-->
                <!--<xi:fallback>-->
                    <!--<xi:include href="../en/module_specs/Zend_Auth_Adapter_OpenId.xml" parse="xml"/>-->
                <!--</xi:fallback>-->
            <!--</xi:include>-->
        <!--</chapter>-->

        <!--<chapter xml:id="zend.barcode"><info><title>Zend_Barcode</title></info>-->
            <!---->
            <!--<xi:include xmlns:xi="http://www.w3.org/2001/XInclude" href="module_specs/Zend_Barcode-Introduction.xml" parse="xml">-->
                <!--<xi:fallback>-->
                    <!--<xi:include href="../en/module_specs/Zend_Barcode-Introduction.xml" parse="xml"/>-->
                <!--</xi:fallback>-->
            <!--</xi:include>-->
            <!--<xi:include xmlns:xi="http://www.w3.org/2001/XInclude" href="module_specs/Zend_Barcode-Creation.xml" parse="xml">-->
                <!--<xi:fallback>-->
                    <!--<xi:include href="../en/module_specs/Zend_Barcode-Creation.xml" parse="xml"/>-->
                <!--</xi:fallback>-->
            <!--</xi:include>-->
            <!--<xi:include xmlns:xi="http://www.w3.org/2001/XInclude" href="module_specs/Zend_Barcode-Objects.xml" parse="xml">-->
                <!--<xi:fallback>-->
                    <!--<xi:include href="../en/module_specs/Zend_Barcode-Objects.xml" parse="xml"/>-->
                <!--</xi:fallback>-->
            <!--</xi:include>-->
            <!--<xi:include xmlns:xi="http://www.w3.org/2001/XInclude" href="module_specs/Zend_Barcode-Renderers.xml" parse="xml">-->
                <!--<xi:fallback>-->
                    <!--<xi:include href="../en/module_specs/Zend_Barcode-Renderers.xml" parse="xml"/>-->
                <!--</xi:fallback>-->
            <!--</xi:include>-->
        <!--</chapter>-->

        <!--<chapter xml:id="zend.cache"><info><title>Zend_Cache</title></info>-->
            <!---->
            <!--<xi:include xmlns:xi="http://www.w3.org/2001/XInclude" href="module_specs/Zend_Cache-Introduction.xml" parse="xml">-->
                <!--<xi:fallback>-->
                    <!--<xi:include href="../en/module_specs/Zend_Cache-Introduction.xml" parse="xml"/>-->
                <!--</xi:fallback>-->
            <!--</xi:include>-->
            <!--<xi:include xmlns:xi="http://www.w3.org/2001/XInclude" href="module_specs/Zend_Cache-Theory.xml" parse="xml">-->
                <!--<xi:fallback>-->
                    <!--<xi:include href="../en/module_specs/Zend_Cache-Theory.xml" parse="xml"/>-->
                <!--</xi:fallback>-->
            <!--</xi:include>-->
            <!--<xi:include xmlns:xi="http://www.w3.org/2001/XInclude" href="module_specs/Zend_Cache-Frontends.xml" parse="xml">-->
                <!--<xi:fallback>-->
                    <!--<xi:include href="../en/module_specs/Zend_Cache-Frontends.xml" parse="xml"/>-->
                <!--</xi:fallback>-->
            <!--</xi:include>-->
            <!--<xi:include xmlns:xi="http://www.w3.org/2001/XInclude" href="module_specs/Zend_Cache-Backends.xml" parse="xml">-->
                <!--<xi:fallback>-->
                    <!--<xi:include href="../en/module_specs/Zend_Cache-Backends.xml" parse="xml"/>-->
                <!--</xi:fallback>-->
            <!--</xi:include>-->
            <!--<xi:include xmlns:xi="http://www.w3.org/2001/XInclude" href="module_specs/Zend_Cache-Cache_Manager.xml" parse="xml">-->
                <!--<xi:fallback>-->
                    <!--<xi:include href="../en/module_specs/Zend_Cache-Cache_Manager.xml" parse="xml"/>-->
                <!--</xi:fallback>-->
            <!--</xi:include>-->
        <!--</chapter>-->

        <!--<chapter xml:id="zend.captcha"><info><title>Zend_Captcha</title></info>-->
            <!---->
            <!--<xi:include xmlns:xi="http://www.w3.org/2001/XInclude" href="module_specs/Zend_Captcha.xml" parse="xml">-->
                <!--<xi:fallback>-->
                    <!--<xi:include href="../en/module_specs/Zend_Captcha.xml" parse="xml"/>-->
                <!--</xi:fallback>-->
            <!--</xi:include>-->
            <!--<xi:include xmlns:xi="http://www.w3.org/2001/XInclude" href="module_specs/Zend_Captcha-Operation.xml" parse="xml">-->
                <!--<xi:fallback>-->
                    <!--<xi:include href="../en/module_specs/Zend_Captcha-Operation.xml" parse="xml"/>-->
                <!--</xi:fallback>-->
            <!--</xi:include>-->
            <!--<xi:include xmlns:xi="http://www.w3.org/2001/XInclude" href="module_specs/Zend_Captcha-Adapters.xml" parse="xml">-->
                <!--<xi:fallback>-->
                    <!--<xi:include href="../en/module_specs/Zend_Captcha-Adapters.xml" parse="xml"/>-->
                <!--</xi:fallback>-->
            <!--</xi:include>-->
        <!--</chapter>-->

        <!--<chapter xml:id="zend.cloud">-->
            <!--<info><title>Zend_Cloud</title></info>-->
            <!--<xi:include xmlns:xi="http://www.w3.org/2001/XInclude" href="module_specs/Zend_Cloud_Infrastructure.xml">-->
                <!--<xi:fallback>-->
                    <!--<xi:include href="../en/module_specs/Zend_Cloud_Infrastructure.xml" />-->
                <!--</xi:fallback>-->
            <!--</xi:include>-->
            <!--<xi:include xmlns:xi="http://www.w3.org/2001/XInclude" href="module_specs/Zend_Cloud_Infrastructure_Adapter.xml">-->
                <!--<xi:fallback>-->
                    <!--<xi:include href="../en/module_specs/Zend_Cloud_Infrastructure_Adapter.xml" />-->
                <!--</xi:fallback>-->
            <!--</xi:include>-->
        <!--</chapter>-->

        <!--<chapter xml:id="zend.codegenerator">-->
            <!--<info><title>Zend_CodeGenerator</title></info>-->
            <!---->
            <!--<xi:include xmlns:xi="http://www.w3.org/2001/XInclude" href="module_specs/Zend_CodeGenerator-Introduction.xml" parse="xml">-->
                <!--<xi:fallback>-->
                    <!--<xi:include href="../en/module_specs/Zend_CodeGenerator-Introduction.xml" parse="xml"/>-->
                <!--</xi:fallback>-->
            <!--</xi:include>-->
            <!--<xi:include xmlns:xi="http://www.w3.org/2001/XInclude" href="module_specs/Zend_CodeGenerator-Examples.xml" parse="xml">-->
                <!--<xi:fallback>-->
                    <!--<xi:include href="../en/module_specs/Zend_CodeGenerator-Examples.xml" parse="xml"/>-->
                <!--</xi:fallback>-->
            <!--</xi:include>-->
            <!--<xi:include xmlns:xi="http://www.w3.org/2001/XInclude" href="module_specs/Zend_CodeGenerator-Reference.xml" parse="xml">-->
                <!--<xi:fallback>-->
                    <!--<xi:include href="../en/module_specs/Zend_CodeGenerator-Reference.xml" parse="xml"/>-->
                <!--</xi:fallback>-->
            <!--</xi:include>-->
        <!--</chapter>-->

        <!--<chapter xml:id="zend.config"><info><title>Zend_Config</title></info>-->
            <!---->
            <!--<xi:include xmlns:xi="http://www.w3.org/2001/XInclude" href="module_specs/Zend_Config-Introduction.xml" parse="xml">-->
                <!--<xi:fallback>-->
                    <!--<xi:include href="../en/module_specs/Zend_Config-Introduction.xml" parse="xml"/>-->
                <!--</xi:fallback>-->
            <!--</xi:include>-->
            <!--<xi:include xmlns:xi="http://www.w3.org/2001/XInclude" href="module_specs/Zend_Config-TheoryOfOperation.xml" parse="xml">-->
                <!--<xi:fallback>-->
                    <!--<xi:include href="../en/module_specs/Zend_Config-TheoryOfOperation.xml" parse="xml"/>-->
                <!--</xi:fallback>-->
            <!--</xi:include>-->
            <!--<xi:include xmlns:xi="http://www.w3.org/2001/XInclude" href="module_specs/Zend_Config_Ini.xml" parse="xml">-->
                <!--<xi:fallback>-->
                    <!--<xi:include href="../en/module_specs/Zend_Config_Ini.xml" parse="xml"/>-->
                <!--</xi:fallback>-->
            <!--</xi:include>-->
            <!--<xi:include xmlns:xi="http://www.w3.org/2001/XInclude" href="module_specs/Zend_Config_Xml.xml" parse="xml">-->
                <!--<xi:fallback>-->
                    <!--<xi:include href="../en/module_specs/Zend_Config_Xml.xml" parse="xml"/>-->
                <!--</xi:fallback>-->
            <!--</xi:include>-->
        <!--</chapter>-->

        <!--<chapter xml:id="zend.config.writer"><info><title>Zend_Config_Writer</title></info>-->
            <!---->
            <!--<xi:include xmlns:xi="http://www.w3.org/2001/XInclude" href="module_specs/Zend_Config_Writer.xml" parse="xml">-->
                <!--<xi:fallback>-->
                    <!--<xi:include href="../en/module_specs/Zend_Config_Writer.xml" parse="xml"/>-->
                <!--</xi:fallback>-->
            <!--</xi:include>-->
        <!--</chapter>-->

        <!--<chapter xml:id="zend.console.getopt"><info><title>Zend_Console_Getopt</title></info>-->
            <!---->
            <!--<xi:include xmlns:xi="http://www.w3.org/2001/XInclude" href="module_specs/Zend_Console_Getopt-Introduction.xml" parse="xml">-->
                <!--<xi:fallback>-->
                    <!--<xi:include href="../en/module_specs/Zend_Console_Getopt-Introduction.xml" parse="xml"/>-->
                <!--</xi:fallback>-->
            <!--</xi:include>-->
            <!--<xi:include xmlns:xi="http://www.w3.org/2001/XInclude" href="module_specs/Zend_Console_Getopt-Rules.xml" parse="xml">-->
                <!--<xi:fallback>-->
                    <!--<xi:include href="../en/module_specs/Zend_Console_Getopt-Rules.xml" parse="xml"/>-->
                <!--</xi:fallback>-->
            <!--</xi:include>-->
            <!--<xi:include xmlns:xi="http://www.w3.org/2001/XInclude" href="module_specs/Zend_Console_Getopt-Fetching.xml" parse="xml">-->
                <!--<xi:fallback>-->
                    <!--<xi:include href="../en/module_specs/Zend_Console_Getopt-Fetching.xml" parse="xml"/>-->
                <!--</xi:fallback>-->
            <!--</xi:include>-->
            <!--<xi:include xmlns:xi="http://www.w3.org/2001/XInclude" href="module_specs/Zend_Console_Getopt-Configuration.xml" parse="xml">-->
                <!--<xi:fallback>-->
                    <!--<xi:include href="../en/module_specs/Zend_Console_Getopt-Configuration.xml" parse="xml"/>-->
                <!--</xi:fallback>-->
            <!--</xi:include>-->
        <!--</chapter>-->

        <!--<chapter xml:id="zend.controller"><info><title>Zend_Controller</title></info>-->
            <!---->
            <!--<xi:include xmlns:xi="http://www.w3.org/2001/XInclude" href="module_specs/Zend_Controller-QuickStart.xml" parse="xml">-->
                <!--<xi:fallback>-->
                    <!--<xi:include href="../en/module_specs/Zend_Controller-QuickStart.xml" parse="xml"/>-->
                <!--</xi:fallback>-->
            <!--</xi:include>-->
            <!--<xi:include xmlns:xi="http://www.w3.org/2001/XInclude" href="module_specs/Zend_Controller-Basics.xml" parse="xml">-->
                <!--<xi:fallback>-->
                    <!--<xi:include href="../en/module_specs/Zend_Controller-Basics.xml" parse="xml"/>-->
                <!--</xi:fallback>-->
            <!--</xi:include>-->
            <!--<xi:include xmlns:xi="http://www.w3.org/2001/XInclude" href="module_specs/Zend_Controller-FrontController.xml" parse="xml">-->
                <!--<xi:fallback>-->
                    <!--<xi:include href="../en/module_specs/Zend_Controller-FrontController.xml" parse="xml"/>-->
                <!--</xi:fallback>-->
            <!--</xi:include>-->
            <!--<xi:include xmlns:xi="http://www.w3.org/2001/XInclude" href="module_specs/Zend_Controller-Request.xml" parse="xml">-->
                <!--<xi:fallback>-->
                    <!--<xi:include href="../en/module_specs/Zend_Controller-Request.xml" parse="xml"/>-->
                <!--</xi:fallback>-->
            <!--</xi:include>-->
            <!--<xi:include xmlns:xi="http://www.w3.org/2001/XInclude" href="module_specs/Zend_Controller-Router.xml" parse="xml">-->
                <!--<xi:fallback>-->
                    <!--<xi:include href="../en/module_specs/Zend_Controller-Router.xml" parse="xml"/>-->
                <!--</xi:fallback>-->
            <!--</xi:include>-->
            <!--<xi:include xmlns:xi="http://www.w3.org/2001/XInclude" href="module_specs/Zend_Controller-Dispatcher.xml" parse="xml">-->
                <!--<xi:fallback>-->
                    <!--<xi:include href="../en/module_specs/Zend_Controller-Dispatcher.xml" parse="xml"/>-->
                <!--</xi:fallback>-->
            <!--</xi:include>-->
            <!--<xi:include xmlns:xi="http://www.w3.org/2001/XInclude" href="module_specs/Zend_Controller-ActionController.xml" parse="xml">-->
                <!--<xi:fallback>-->
                    <!--<xi:include href="../en/module_specs/Zend_Controller-ActionController.xml" parse="xml"/>-->
                <!--</xi:fallback>-->
            <!--</xi:include>-->
            <!--<xi:include xmlns:xi="http://www.w3.org/2001/XInclude" href="module_specs/Zend_Controller-ActionHelpers.xml" parse="xml">-->
                <!--<xi:fallback>-->
                    <!--<xi:include href="../en/module_specs/Zend_Controller-ActionHelpers.xml" parse="xml"/>-->
                <!--</xi:fallback>-->
            <!--</xi:include>-->
            <!--<xi:include xmlns:xi="http://www.w3.org/2001/XInclude" href="module_specs/Zend_Controller-Response.xml" parse="xml">-->
                <!--<xi:fallback>-->
                    <!--<xi:include href="../en/module_specs/Zend_Controller-Response.xml" parse="xml"/>-->
                <!--</xi:fallback>-->
            <!--</xi:include>-->
            <!--<xi:include xmlns:xi="http://www.w3.org/2001/XInclude" href="module_specs/Zend_Controller-Plugins.xml" parse="xml">-->
                <!--<xi:fallback>-->
                    <!--<xi:include href="../en/module_specs/Zend_Controller-Plugins.xml" parse="xml"/>-->
                <!--</xi:fallback>-->
            <!--</xi:include>-->
            <!--<xi:include xmlns:xi="http://www.w3.org/2001/XInclude" href="module_specs/Zend_Controller-Modular.xml" parse="xml">-->
                <!--<xi:fallback>-->
                    <!--<xi:include href="../en/module_specs/Zend_Controller-Modular.xml" parse="xml"/>-->
                <!--</xi:fallback>-->
            <!--</xi:include>-->
            <!--<xi:include xmlns:xi="http://www.w3.org/2001/XInclude" href="module_specs/Zend_Controller-Exceptions.xml" parse="xml">-->
                <!--<xi:fallback>-->
                    <!--<xi:include href="../en/module_specs/Zend_Controller-Exceptions.xml" parse="xml"/>-->
                <!--</xi:fallback>-->
            <!--</xi:include>-->
        <!--</chapter>-->

        <!--<chapter xml:id="zend.currency"><info><title>Zend_Currency</title></info>-->
            <!---->
            <!--<xi:include xmlns:xi="http://www.w3.org/2001/XInclude" href="module_specs/Zend_Currency-Introduction.xml" parse="xml">-->
                <!--<xi:fallback>-->
                    <!--<xi:include href="../en/module_specs/Zend_Currency-Introduction.xml" parse="xml"/>-->
                <!--</xi:fallback>-->
            <!--</xi:include>-->
            <!--<xi:include xmlns:xi="http://www.w3.org/2001/XInclude" href="module_specs/Zend_Currency-Usage.xml" parse="xml">-->
                <!--<xi:fallback>-->
                    <!--<xi:include href="../en/module_specs/Zend_Currency-Usage.xml" parse="xml"/>-->
                <!--</xi:fallback>-->
            <!--</xi:include>-->
            <!--<xi:include xmlns:xi="http://www.w3.org/2001/XInclude" href="module_specs/Zend_Currency-Options.xml" parse="xml">-->
                <!--<xi:fallback>-->
                    <!--<xi:include href="../en/module_specs/Zend_Currency-Options.xml" parse="xml"/>-->
                <!--</xi:fallback>-->
            <!--</xi:include>-->
            <!--<xi:include xmlns:xi="http://www.w3.org/2001/XInclude" href="module_specs/Zend_Currency-Description.xml" parse="xml">-->
                <!--<xi:fallback>-->
                    <!--<xi:include href="../en/module_specs/Zend_Currency-Description.xml" parse="xml"/>-->
                <!--</xi:fallback>-->
            <!--</xi:include>-->
            <!--<xi:include xmlns:xi="http://www.w3.org/2001/XInclude" href="module_specs/Zend_Currency-Position.xml" parse="xml">-->
                <!--<xi:fallback>-->
                    <!--<xi:include href="../en/module_specs/Zend_Currency-Position.xml" parse="xml"/>-->
                <!--</xi:fallback>-->
            <!--</xi:include>-->
            <!--<xi:include xmlns:xi="http://www.w3.org/2001/XInclude" href="module_specs/Zend_Currency-Number.xml" parse="xml">-->
                <!--<xi:fallback>-->
                    <!--<xi:include href="../en/module_specs/Zend_Currency-Number.xml" parse="xml"/>-->
                <!--</xi:fallback>-->
            <!--</xi:include>-->
            <!--<xi:include xmlns:xi="http://www.w3.org/2001/XInclude" href="module_specs/Zend_Currency-Value.xml" parse="xml">-->
                <!--<xi:fallback>-->
                    <!--<xi:include href="../en/module_specs/Zend_Currency-Value.xml" parse="xml"/>-->
                <!--</xi:fallback>-->
            <!--</xi:include>-->
            <!--<xi:include xmlns:xi="http://www.w3.org/2001/XInclude" href="module_specs/Zend_Currency-Calculation.xml" parse="xml">-->
                <!--<xi:fallback>-->
                    <!--<xi:include href="../en/module_specs/Zend_Currency-Calculation.xml" parse="xml"/>-->
                <!--</xi:fallback>-->
            <!--</xi:include>-->
            <!--<xi:include xmlns:xi="http://www.w3.org/2001/XInclude" href="module_specs/Zend_Currency-Exchange.xml" parse="xml">-->
                <!--<xi:fallback>-->
                    <!--<xi:include href="../en/module_specs/Zend_Currency-Exchange.xml" parse="xml"/>-->
                <!--</xi:fallback>-->
            <!--</xi:include>-->
            <!--<xi:include xmlns:xi="http://www.w3.org/2001/XInclude" href="module_specs/Zend_Currency-Additional.xml" parse="xml">-->
                <!--<xi:fallback>-->
                    <!--<xi:include href="../en/module_specs/Zend_Currency-Additional.xml" parse="xml"/>-->
                <!--</xi:fallback>-->
            <!--</xi:include>-->
        <!--</chapter>-->

        <!--<chapter xml:id="zend.date"><info><title>Zend_Date</title></info>-->
            <!---->
            <!--<xi:include xmlns:xi="http://www.w3.org/2001/XInclude" href="module_specs/Zend_Date-Introduction.xml" parse="xml">-->
                <!--<xi:fallback>-->
                    <!--<xi:include href="../en/module_specs/Zend_Date-Introduction.xml" parse="xml"/>-->
                <!--</xi:fallback>-->
            <!--</xi:include>-->
            <!--<xi:include xmlns:xi="http://www.w3.org/2001/XInclude" href="module_specs/Zend_Date-Theory.xml" parse="xml">-->
                <!--<xi:fallback>-->
                    <!--<xi:include href="../en/module_specs/Zend_Date-Theory.xml" parse="xml"/>-->
                <!--</xi:fallback>-->
            <!--</xi:include>-->
            <!--<xi:include xmlns:xi="http://www.w3.org/2001/XInclude" href="module_specs/Zend_Date-Basic.xml" parse="xml">-->
                <!--<xi:fallback>-->
                    <!--<xi:include href="../en/module_specs/Zend_Date-Basic.xml" parse="xml"/>-->
                <!--</xi:fallback>-->
            <!--</xi:include>-->
            <!--<xi:include xmlns:xi="http://www.w3.org/2001/XInclude" href="module_specs/Zend_Date-Overview.xml" parse="xml">-->
                <!--<xi:fallback>-->
                    <!--<xi:include href="../en/module_specs/Zend_Date-Overview.xml" parse="xml"/>-->
                <!--</xi:fallback>-->
            <!--</xi:include>-->
            <!--<xi:include xmlns:xi="http://www.w3.org/2001/XInclude" href="module_specs/Zend_Date-Creation.xml" parse="xml">-->
                <!--<xi:fallback>-->
                    <!--<xi:include href="../en/module_specs/Zend_Date-Creation.xml" parse="xml"/>-->
                <!--</xi:fallback>-->
            <!--</xi:include>-->
            <!--<xi:include xmlns:xi="http://www.w3.org/2001/XInclude" href="module_specs/Zend_Date-Constants.xml" parse="xml">-->
                <!--<xi:fallback>-->
                    <!--<xi:include href="../en/module_specs/Zend_Date-Constants.xml" parse="xml"/>-->
                <!--</xi:fallback>-->
            <!--</xi:include>-->
            <!--<xi:include xmlns:xi="http://www.w3.org/2001/XInclude" href="module_specs/Zend_Date-Additional.xml" parse="xml">-->
                <!--<xi:fallback>-->
                    <!--<xi:include href="../en/module_specs/Zend_Date-Additional.xml" parse="xml"/>-->
                <!--</xi:fallback>-->
            <!--</xi:include>-->
        <!--</chapter>-->

        <!--<chapter xml:id="zend.db"><info><title>Zend_Db</title></info>-->
            <!---->
            <!--<xi:include xmlns:xi="http://www.w3.org/2001/XInclude" href="module_specs/Zend_Db_Adapter.xml" parse="xml">-->
                <!--<xi:fallback>-->
                    <!--<xi:include href="../en/module_specs/Zend_Db_Adapter.xml" parse="xml"/>-->
                <!--</xi:fallback>-->
            <!--</xi:include>-->
            <!--<xi:include xmlns:xi="http://www.w3.org/2001/XInclude" href="module_specs/Zend_Db_Statement.xml" parse="xml">-->
                <!--<xi:fallback>-->
                    <!--<xi:include href="../en/module_specs/Zend_Db_Statement.xml" parse="xml"/>-->
                <!--</xi:fallback>-->
            <!--</xi:include>-->
            <!--<xi:include xmlns:xi="http://www.w3.org/2001/XInclude" href="module_specs/Zend_Db_Profiler.xml" parse="xml">-->
                <!--<xi:fallback>-->
                    <!--<xi:include href="../en/module_specs/Zend_Db_Profiler.xml" parse="xml"/>-->
                <!--</xi:fallback>-->
            <!--</xi:include>-->
            <!--<xi:include xmlns:xi="http://www.w3.org/2001/XInclude" href="module_specs/Zend_Db_Select.xml" parse="xml">-->
                <!--<xi:fallback>-->
                    <!--<xi:include href="../en/module_specs/Zend_Db_Select.xml" parse="xml"/>-->
                <!--</xi:fallback>-->
            <!--</xi:include>-->
            <!--<xi:include xmlns:xi="http://www.w3.org/2001/XInclude" href="module_specs/Zend_Db_Table.xml" parse="xml">-->
                <!--<xi:fallback>-->
                    <!--<xi:include href="../en/module_specs/Zend_Db_Table.xml" parse="xml"/>-->
                <!--</xi:fallback>-->
            <!--</xi:include>-->
            <!--<xi:include xmlns:xi="http://www.w3.org/2001/XInclude" href="module_specs/Zend_Db_Table_Row.xml" parse="xml">-->
                <!--<xi:fallback>-->
                    <!--<xi:include href="../en/module_specs/Zend_Db_Table_Row.xml" parse="xml"/>-->
                <!--</xi:fallback>-->
            <!--</xi:include>-->
            <!--<xi:include xmlns:xi="http://www.w3.org/2001/XInclude" href="module_specs/Zend_Db_Table_Rowset.xml" parse="xml">-->
                <!--<xi:fallback>-->
                    <!--<xi:include href="../en/module_specs/Zend_Db_Table_Rowset.xml" parse="xml"/>-->
                <!--</xi:fallback>-->
            <!--</xi:include>-->
            <!--<xi:include xmlns:xi="http://www.w3.org/2001/XInclude" href="module_specs/Zend_Db_Table-Relationships.xml" parse="xml">-->
                <!--<xi:fallback>-->
                    <!--<xi:include href="../en/module_specs/Zend_Db_Table-Relationships.xml" parse="xml"/>-->
                <!--</xi:fallback>-->
            <!--</xi:include>-->
            <!--<xi:include xmlns:xi="http://www.w3.org/2001/XInclude" href="module_specs/Zend_Db_Table_Definition.xml" parse="xml">-->
                <!--<xi:fallback>-->
                    <!--<xi:include href="../en/module_specs/Zend_Db_Table_Definition.xml" parse="xml"/>-->
                <!--</xi:fallback>-->
            <!--</xi:include>-->
        <!--</chapter>-->

        <!--<chapter xml:id="zend.debug"><info><title>Zend_Debug</title></info>-->
            <!---->
            <!--<xi:include xmlns:xi="http://www.w3.org/2001/XInclude" href="module_specs/Zend_Debug.xml" parse="xml">-->
                <!--<xi:fallback>-->
                    <!--<xi:include href="../en/module_specs/Zend_Debug.xml" parse="xml"/>-->
                <!--</xi:fallback>-->
            <!--</xi:include>-->
        <!--</chapter>-->

        <!--<chapter xml:id="zend.dojo"><info><title>Zend_Dojo</title></info>-->
            <!---->
            <!--<xi:include xmlns:xi="http://www.w3.org/2001/XInclude" href="module_specs/Zend_Dojo.xml" parse="xml">-->
                <!--<xi:fallback>-->
                    <!--<xi:include href="../en/module_specs/Zend_Dojo.xml" parse="xml"/>-->
                <!--</xi:fallback>-->
            <!--</xi:include>-->
            <!--<xi:include xmlns:xi="http://www.w3.org/2001/XInclude" href="module_specs/Zend_Dojo-Data.xml" parse="xml">-->
                <!--<xi:fallback>-->
                    <!--<xi:include href="../en/module_specs/Zend_Dojo-Data.xml" parse="xml"/>-->
                <!--</xi:fallback>-->
            <!--</xi:include>-->
            <!--<xi:include xmlns:xi="http://www.w3.org/2001/XInclude" href="module_specs/Zend_Dojo-View.xml" parse="xml">-->
                <!--<xi:fallback>-->
                    <!--<xi:include href="../en/module_specs/Zend_Dojo-View.xml" parse="xml"/>-->
                <!--</xi:fallback>-->
            <!--</xi:include>-->
            <!--<xi:include xmlns:xi="http://www.w3.org/2001/XInclude" href="module_specs/Zend_Dojo-Form.xml" parse="xml">-->
                <!--<xi:fallback>-->
                    <!--<xi:include href="../en/module_specs/Zend_Dojo-Form.xml" parse="xml"/>-->
                <!--</xi:fallback>-->
            <!--</xi:include>-->
            <!--<xi:include xmlns:xi="http://www.w3.org/2001/XInclude" href="module_specs/Zend_Dojo-BuildLayers.xml" parse="xml">-->
                <!--<xi:fallback>-->
                    <!--<xi:include href="../en/module_specs/Zend_Dojo-BuildLayers.xml" parse="xml"/>-->
                <!--</xi:fallback>-->
            <!--</xi:include>-->
        <!--</chapter>-->

        <!--<chapter xml:id="zend.dom"><info><title>Zend_Dom</title></info>-->
            <!---->
            <!--<xi:include xmlns:xi="http://www.w3.org/2001/XInclude" href="module_specs/Zend_Dom.xml" parse="xml">-->
                <!--<xi:fallback>-->
                    <!--<xi:include href="../en/module_specs/Zend_Dom.xml" parse="xml"/>-->
                <!--</xi:fallback>-->
            <!--</xi:include>-->
            <!--<xi:include xmlns:xi="http://www.w3.org/2001/XInclude" href="module_specs/Zend_Dom-Query.xml" parse="xml">-->
                <!--<xi:fallback>-->
                    <!--<xi:include href="../en/module_specs/Zend_Dom-Query.xml" parse="xml"/>-->
                <!--</xi:fallback>-->
            <!--</xi:include>-->
        <!--</chapter>-->

        <chapter xml:id="zend.event-manager">
            <info><title>Zend\EventManager</title></info>
            
            <xi:include xmlns:xi="http://www.w3.org/2001/XInclude" href="module_specs/Zend_EventManager-EventManager.xml" parse="xml">
                <xi:fallback>
                    <xi:include href="../en/module_specs/Zend_EventManager-EventManager.xml" parse="xml"/>
=======
        <chapter xml:id="zend.acl"><info><title>Zend_Acl</title></info>

            <xi:include xmlns:xi="http://www.w3.org/2001/XInclude" href="module_specs/Zend_Acl.xml" parse="xml">
                <xi:fallback>
                    <xi:include href="../en/module_specs/Zend_Acl.xml" parse="xml"/>
                </xi:fallback>
            </xi:include>
            <xi:include xmlns:xi="http://www.w3.org/2001/XInclude" href="module_specs/Zend_Acl-Refining.xml" parse="xml">
                <xi:fallback>
                    <xi:include href="../en/module_specs/Zend_Acl-Refining.xml" parse="xml"/>
                </xi:fallback>
            </xi:include>
            <xi:include xmlns:xi="http://www.w3.org/2001/XInclude" href="module_specs/Zend_Acl-Advanced.xml" parse="xml">
                <xi:fallback>
                    <xi:include href="../en/module_specs/Zend_Acl-Advanced.xml" parse="xml"/>
>>>>>>> 4d8b5a5f
                </xi:fallback>
            </xi:include>
        </chapter>

<<<<<<< HEAD
        <!--<chapter xml:id="zend.exception"><info><title>Zend_Exception</title></info>-->
            <!---->
            <!--<xi:include xmlns:xi="http://www.w3.org/2001/XInclude" href="module_specs/Zend_Exception.xml" parse="xml">-->
                <!--<xi:fallback>-->
                    <!--<xi:include href="../en/module_specs/Zend_Exception.xml" parse="xml"/>-->
                <!--</xi:fallback>-->
            <!--</xi:include>-->
            <!--<xi:include xmlns:xi="http://www.w3.org/2001/XInclude" href="module_specs/Zend_Exception-Basic.xml" parse="xml">-->
                <!--<xi:fallback>-->
                    <!--<xi:include href="../en/module_specs/Zend_Exception-Basic.xml" parse="xml"/>-->
                <!--</xi:fallback>-->
            <!--</xi:include>-->
            <!--<xi:include xmlns:xi="http://www.w3.org/2001/XInclude" href="module_specs/Zend_Exception-Previous.xml" parse="xml">-->
                <!--<xi:fallback>-->
                    <!--<xi:include href="../en/module_specs/Zend_Exception-Previous.xml" parse="xml"/>-->
                <!--</xi:fallback>-->
            <!--</xi:include>-->
        <!--</chapter>-->

        <!--<chapter xml:id="zend.feed"><info><title>Zend_Feed</title></info>-->
            <!---->
            <!--<xi:include xmlns:xi="http://www.w3.org/2001/XInclude" href="module_specs/Zend_Feed-Introduction.xml" parse="xml">-->
                <!--<xi:fallback>-->
                    <!--<xi:include href="../en/module_specs/Zend_Feed-Introduction.xml" parse="xml"/>-->
                <!--</xi:fallback>-->
            <!--</xi:include>-->
            <!--<xi:include xmlns:xi="http://www.w3.org/2001/XInclude" href="module_specs/Zend_Feed-Importing.xml" parse="xml">-->
                <!--<xi:fallback>-->
                    <!--<xi:include href="../en/module_specs/Zend_Feed-Importing.xml" parse="xml"/>-->
                <!--</xi:fallback>-->
            <!--</xi:include>-->
            <!--<xi:include xmlns:xi="http://www.w3.org/2001/XInclude" href="module_specs/Zend_Feed-FindFeeds.xml" parse="xml">-->
                <!--<xi:fallback>-->
                    <!--<xi:include href="../en/module_specs/Zend_Feed-FindFeeds.xml" parse="xml"/>-->
                <!--</xi:fallback>-->
            <!--</xi:include>-->
            <!--<xi:include xmlns:xi="http://www.w3.org/2001/XInclude" href="module_specs/Zend_Feed-ConsumingRss.xml" parse="xml">-->
                <!--<xi:fallback>-->
                    <!--<xi:include href="../en/module_specs/Zend_Feed-ConsumingRss.xml" parse="xml"/>-->
                <!--</xi:fallback>-->
            <!--</xi:include>-->
            <!--<xi:include xmlns:xi="http://www.w3.org/2001/XInclude" href="module_specs/Zend_Feed-ConsumingAtom.xml" parse="xml">-->
                <!--<xi:fallback>-->
                    <!--<xi:include href="../en/module_specs/Zend_Feed-ConsumingAtom.xml" parse="xml"/>-->
                <!--</xi:fallback>-->
            <!--</xi:include>-->
            <!--<xi:include xmlns:xi="http://www.w3.org/2001/XInclude" href="module_specs/Zend_Feed-ConsumingAtomSingle.xml" parse="xml">-->
                <!--<xi:fallback>-->
                    <!--<xi:include href="../en/module_specs/Zend_Feed-ConsumingAtomSingle.xml" parse="xml"/>-->
                <!--</xi:fallback>-->
            <!--</xi:include>-->
            <!--<xi:include xmlns:xi="http://www.w3.org/2001/XInclude" href="module_specs/Zend_Feed-ModifyingFeed.xml" parse="xml">-->
                <!--<xi:fallback>-->
                    <!--<xi:include href="../en/module_specs/Zend_Feed-ModifyingFeed.xml" parse="xml"/>-->
                <!--</xi:fallback>-->
            <!--</xi:include>-->
            <!--<xi:include xmlns:xi="http://www.w3.org/2001/XInclude" href="module_specs/Zend_Feed-CustomFeed.xml" parse="xml">-->
                <!--<xi:fallback>-->
                    <!--<xi:include href="../en/module_specs/Zend_Feed-CustomFeed.xml" parse="xml"/>-->
                <!--</xi:fallback>-->
            <!--</xi:include>-->
            <!--<xi:include xmlns:xi="http://www.w3.org/2001/XInclude" href="module_specs/Zend_Feed_Reader.xml" parse="xml">-->
                <!--<xi:fallback>-->
                    <!--<xi:include href="../en/module_specs/Zend_Feed_Reader.xml" parse="xml"/>-->
                <!--</xi:fallback>-->
            <!--</xi:include>-->
            <!--<xi:include xmlns:xi="http://www.w3.org/2001/XInclude" href="module_specs/Zend_Feed_Writer.xml" parse="xml">-->
                <!--<xi:fallback>-->
                    <!--<xi:include href="../en/module_specs/Zend_Feed_Writer.xml" parse="xml"/>-->
                <!--</xi:fallback>-->
            <!--</xi:include>-->
            <!--<xi:include xmlns:xi="http://www.w3.org/2001/XInclude" href="module_specs/Zend_Feed_Pubsubhubbub.xml" parse="xml">-->
                <!--<xi:fallback>-->
                    <!--<xi:include href="../en/module_specs/Zend_Feed_Pubsubhubbub.xml" parse="xml"/>-->
                <!--</xi:fallback>-->
            <!--</xi:include>-->
        <!--</chapter>-->

        <!--<chapter xml:id="zend.file"><info><title>Zend_File</title></info>-->
            <!---->
            <!--<xi:include xmlns:xi="http://www.w3.org/2001/XInclude" href="module_specs/Zend_File_Transfer-Introduction.xml" parse="xml">-->
                <!--<xi:fallback>-->
                    <!--<xi:include href="../en/module_specs/Zend_File_Transfer-Introduction.xml" parse="xml"/>-->
                <!--</xi:fallback>-->
            <!--</xi:include>-->
            <!--<xi:include xmlns:xi="http://www.w3.org/2001/XInclude" href="module_specs/Zend_File_Transfer-Validators.xml" parse="xml">-->
                <!--<xi:fallback>-->
                    <!--<xi:include href="../en/module_specs/Zend_File_Transfer-Validators.xml" parse="xml"/>-->
                <!--</xi:fallback>-->
            <!--</xi:include>-->
            <!--<xi:include xmlns:xi="http://www.w3.org/2001/XInclude" href="module_specs/Zend_File_Transfer-Filters.xml" parse="xml">-->
                <!--<xi:fallback>-->
                    <!--<xi:include href="../en/module_specs/Zend_File_Transfer-Filters.xml" parse="xml"/>-->
                <!--</xi:fallback>-->
            <!--</xi:include>-->
        <!--</chapter>-->

        <!--<chapter xml:id="zend.filter"><info><title>Zend_Filter</title></info>-->
            <!---->
            <!--<xi:include xmlns:xi="http://www.w3.org/2001/XInclude" href="module_specs/Zend_Filter.xml" parse="xml">-->
                <!--<xi:fallback>-->
                    <!--<xi:include href="../en/module_specs/Zend_Filter.xml" parse="xml"/>-->
                <!--</xi:fallback>-->
            <!--</xi:include>-->
            <!--<xi:include xmlns:xi="http://www.w3.org/2001/XInclude" href="module_specs/Zend_Filter-Set.xml" parse="xml">-->
                <!--<xi:fallback>-->
                    <!--<xi:include href="../en/module_specs/Zend_Filter-Set.xml" parse="xml"/>-->
                <!--</xi:fallback>-->
            <!--</xi:include>-->
            <!--<xi:include xmlns:xi="http://www.w3.org/2001/XInclude" href="module_specs/Zend_Filter-FilterChains.xml" parse="xml">-->
                <!--<xi:fallback>-->
                    <!--<xi:include href="../en/module_specs/Zend_Filter-FilterChains.xml" parse="xml"/>-->
                <!--</xi:fallback>-->
            <!--</xi:include>-->
            <!--<xi:include xmlns:xi="http://www.w3.org/2001/XInclude" href="module_specs/Zend_Filter-WritingFilters.xml" parse="xml">-->
                <!--<xi:fallback>-->
                    <!--<xi:include href="../en/module_specs/Zend_Filter-WritingFilters.xml" parse="xml"/>-->
                <!--</xi:fallback>-->
            <!--</xi:include>-->
            <!--<xi:include xmlns:xi="http://www.w3.org/2001/XInclude" href="module_specs/Zend_Filter_Input.xml" parse="xml">-->
                <!--<xi:fallback>-->
                    <!--<xi:include href="../en/module_specs/Zend_Filter_Input.xml" parse="xml"/>-->
                <!--</xi:fallback>-->
            <!--</xi:include>-->
            <!--<xi:include xmlns:xi="http://www.w3.org/2001/XInclude" href="module_specs/Zend_Filter-Inflector.xml" parse="xml">-->
                <!--<xi:fallback>-->
                    <!--<xi:include href="../en/module_specs/Zend_Filter-Inflector.xml" parse="xml"/>-->
                <!--</xi:fallback>-->
            <!--</xi:include>-->
        <!--</chapter>-->

        <!--<chapter xml:id="zend.form"><info><title>Zend_Form</title></info>-->
            <!---->
            <!--<xi:include xmlns:xi="http://www.w3.org/2001/XInclude" href="module_specs/Zend_Form-Introduction.xml" parse="xml">-->
                <!--<xi:fallback>-->
                    <!--<xi:include href="../en/module_specs/Zend_Form-Introduction.xml" parse="xml"/>-->
                <!--</xi:fallback>-->
            <!--</xi:include>-->
            <!--<xi:include xmlns:xi="http://www.w3.org/2001/XInclude" href="module_specs/Zend_Form-QuickStart.xml" parse="xml">-->
                <!--<xi:fallback>-->
                    <!--<xi:include href="../en/module_specs/Zend_Form-QuickStart.xml" parse="xml"/>-->
                <!--</xi:fallback>-->
            <!--</xi:include>-->
            <!--<xi:include xmlns:xi="http://www.w3.org/2001/XInclude" href="module_specs/Zend_Form-Elements.xml" parse="xml">-->
                <!--<xi:fallback>-->
                    <!--<xi:include href="../en/module_specs/Zend_Form-Elements.xml" parse="xml"/>-->
                <!--</xi:fallback>-->
            <!--</xi:include>-->
            <!--<xi:include xmlns:xi="http://www.w3.org/2001/XInclude" href="module_specs/Zend_Form-Forms.xml" parse="xml">-->
                <!--<xi:fallback>-->
                    <!--<xi:include href="../en/module_specs/Zend_Form-Forms.xml" parse="xml"/>-->
                <!--</xi:fallback>-->
            <!--</xi:include>-->
            <!--<xi:include xmlns:xi="http://www.w3.org/2001/XInclude" href="module_specs/Zend_Form-Decorators.xml" parse="xml">-->
                <!--<xi:fallback>-->
                    <!--<xi:include href="../en/module_specs/Zend_Form-Decorators.xml" parse="xml"/>-->
                <!--</xi:fallback>-->
            <!--</xi:include>-->
            <!--<xi:include xmlns:xi="http://www.w3.org/2001/XInclude" href="module_specs/Zend_Form-StandardElements.xml" parse="xml">-->
                <!--<xi:fallback>-->
                    <!--<xi:include href="../en/module_specs/Zend_Form-StandardElements.xml" parse="xml"/>-->
                <!--</xi:fallback>-->
            <!--</xi:include>-->
            <!--<xi:include xmlns:xi="http://www.w3.org/2001/XInclude" href="module_specs/Zend_Form-StandardDecorators.xml" parse="xml">-->
                <!--<xi:fallback>-->
                    <!--<xi:include href="../en/module_specs/Zend_Form-StandardDecorators.xml" parse="xml"/>-->
                <!--</xi:fallback>-->
            <!--</xi:include>-->
            <!--<xi:include xmlns:xi="http://www.w3.org/2001/XInclude" href="module_specs/Zend_Form-I18n.xml" parse="xml">-->
                <!--<xi:fallback>-->
                    <!--<xi:include href="../en/module_specs/Zend_Form-I18n.xml" parse="xml"/>-->
                <!--</xi:fallback>-->
            <!--</xi:include>-->
            <!--<xi:include xmlns:xi="http://www.w3.org/2001/XInclude" href="module_specs/Zend_Form-Advanced.xml" parse="xml">-->
                <!--<xi:fallback>-->
                    <!--<xi:include href="../en/module_specs/Zend_Form-Advanced.xml" parse="xml"/>-->
                <!--</xi:fallback>-->
            <!--</xi:include>-->
        <!--</chapter>-->

        <!--<chapter xml:id="zend.gdata"><info><title>Zend_Gdata</title></info>-->
            <!---->
            <!--<xi:include xmlns:xi="http://www.w3.org/2001/XInclude" href="module_specs/Zend_Gdata-Introduction.xml" parse="xml">-->
                <!--<xi:fallback>-->
                    <!--<xi:include href="../en/module_specs/Zend_Gdata-Introduction.xml" parse="xml"/>-->
                <!--</xi:fallback>-->
            <!--</xi:include>-->
            <!--<xi:include xmlns:xi="http://www.w3.org/2001/XInclude" href="module_specs/Zend_Gdata_AuthSub.xml" parse="xml">-->
                <!--<xi:fallback>-->
                    <!--<xi:include href="../en/module_specs/Zend_Gdata_AuthSub.xml" parse="xml"/>-->
                <!--</xi:fallback>-->
            <!--</xi:include>-->
            <!--<xi:include xmlns:xi="http://www.w3.org/2001/XInclude" href="module_specs/Zend_Gdata_Books.xml" parse="xml">-->
                <!--<xi:fallback>-->
                    <!--<xi:include href="../en/module_specs/Zend_Gdata_Books.xml" parse="xml"/>-->
                <!--</xi:fallback>-->
            <!--</xi:include>-->
            <!--<xi:include xmlns:xi="http://www.w3.org/2001/XInclude" href="module_specs/Zend_Gdata_ClientLogin.xml" parse="xml">-->
                <!--<xi:fallback>-->
                    <!--<xi:include href="../en/module_specs/Zend_Gdata_ClientLogin.xml" parse="xml"/>-->
                <!--</xi:fallback>-->
            <!--</xi:include>-->
            <!--<xi:include xmlns:xi="http://www.w3.org/2001/XInclude" href="module_specs/Zend_Gdata_Calendar.xml" parse="xml">-->
                <!--<xi:fallback>-->
                    <!--<xi:include href="../en/module_specs/Zend_Gdata_Calendar.xml" parse="xml"/>-->
                <!--</xi:fallback>-->
            <!--</xi:include>-->
            <!--<xi:include xmlns:xi="http://www.w3.org/2001/XInclude" href="module_specs/Zend_Gdata_Docs.xml" parse="xml">-->
                <!--<xi:fallback>-->
                    <!--<xi:include href="../en/module_specs/Zend_Gdata_Docs.xml" parse="xml"/>-->
                <!--</xi:fallback>-->
            <!--</xi:include>-->
            <!--<xi:include xmlns:xi="http://www.w3.org/2001/XInclude" href="module_specs/Zend_Gdata_Health.xml" parse="xml">-->
                <!--<xi:fallback>-->
                    <!--<xi:include href="../en/module_specs/Zend_Gdata_Health.xml" parse="xml"/>-->
                <!--</xi:fallback>-->
            <!--</xi:include>-->
            <!--<xi:include xmlns:xi="http://www.w3.org/2001/XInclude" href="module_specs/Zend_Gdata_Spreadsheets.xml" parse="xml">-->
                <!--<xi:fallback>-->
                    <!--<xi:include href="../en/module_specs/Zend_Gdata_Spreadsheets.xml" parse="xml"/>-->
                <!--</xi:fallback>-->
            <!--</xi:include>-->
            <!--<xi:include xmlns:xi="http://www.w3.org/2001/XInclude" href="module_specs/Zend_Gdata_Gapps.xml" parse="xml">-->
                <!--<xi:fallback>-->
                    <!--<xi:include href="../en/module_specs/Zend_Gdata_Gapps.xml" parse="xml"/>-->
                <!--</xi:fallback>-->
            <!--</xi:include>-->
            <!--<xi:include xmlns:xi="http://www.w3.org/2001/XInclude" href="module_specs/Zend_Gdata_Gbase.xml" parse="xml">-->
                <!--<xi:fallback>-->
                    <!--<xi:include href="../en/module_specs/Zend_Gdata_Gbase.xml" parse="xml"/>-->
                <!--</xi:fallback>-->
            <!--</xi:include>-->
            <!--<xi:include xmlns:xi="http://www.w3.org/2001/XInclude" href="module_specs/Zend_Gdata_Photos.xml" parse="xml">-->
                <!--<xi:fallback>-->
                    <!--<xi:include href="../en/module_specs/Zend_Gdata_Photos.xml" parse="xml"/>-->
                <!--</xi:fallback>-->
            <!--</xi:include>-->
            <!--<xi:include xmlns:xi="http://www.w3.org/2001/XInclude" href="module_specs/Zend_Gdata_YouTube.xml" parse="xml">-->
                <!--<xi:fallback>-->
                    <!--<xi:include href="../en/module_specs/Zend_Gdata_YouTube.xml" parse="xml"/>-->
                <!--</xi:fallback>-->
            <!--</xi:include>-->
            <!--<xi:include xmlns:xi="http://www.w3.org/2001/XInclude" href="module_specs/Zend_Gdata_Exception.xml" parse="xml">-->
                <!--<xi:fallback>-->
                    <!--<xi:include href="../en/module_specs/Zend_Gdata_Exception.xml" parse="xml"/>-->
                <!--</xi:fallback>-->
            <!--</xi:include>-->
        <!--</chapter>-->

        <chapter xml:id="zend.http"><info><title>Zend_Http</title></info>
            <!-- OLD DOCUMENTATION
            <xi:include xmlns:xi="http://www.w3.org/2001/XInclude" href="module_specs/Zend_Http_Client.xml" parse="xml">
=======
        <chapter xml:id="zend.amf"><info><title>Zend_Amf</title></info>

            <xi:include xmlns:xi="http://www.w3.org/2001/XInclude" href="module_specs/Zend_Amf.xml" parse="xml">
                <xi:fallback>
                    <xi:include href="../en/module_specs/Zend_Amf.xml" parse="xml"/>
                </xi:fallback>
            </xi:include>
            <xi:include xmlns:xi="http://www.w3.org/2001/XInclude" href="module_specs/Zend_Amf-Server.xml" parse="xml">
                <xi:fallback>
                    <xi:include href="../en/module_specs/Zend_Amf-Server.xml" parse="xml"/>
                </xi:fallback>
            </xi:include>
        </chapter>

        <chapter xml:id="zend.application"><info><title>Zend_Application</title></info>

            <xi:include xmlns:xi="http://www.w3.org/2001/XInclude" href="module_specs/Zend_Application-Introduction.xml" parse="xml">
                <xi:fallback>
                    <xi:include href="../en/module_specs/Zend_Application-Introduction.xml" parse="xml"/>
                </xi:fallback>
            </xi:include>
            <xi:include xmlns:xi="http://www.w3.org/2001/XInclude" href="module_specs/Zend_Application-QuickStart.xml" parse="xml">
                <xi:fallback>
                    <xi:include href="../en/module_specs/Zend_Application-QuickStart.xml" parse="xml"/>
                </xi:fallback>
            </xi:include>
            <xi:include xmlns:xi="http://www.w3.org/2001/XInclude" href="module_specs/Zend_Application-TheoryOfOperation.xml" parse="xml">
                <xi:fallback>
                    <xi:include href="../en/module_specs/Zend_Application-TheoryOfOperation.xml" parse="xml"/>
                </xi:fallback>
            </xi:include>
            <xi:include xmlns:xi="http://www.w3.org/2001/XInclude" href="module_specs/Zend_Application-Examples.xml" parse="xml">
                <xi:fallback>
                    <xi:include href="../en/module_specs/Zend_Application-Examples.xml" parse="xml"/>
                </xi:fallback>
            </xi:include>
            <xi:include xmlns:xi="http://www.w3.org/2001/XInclude" href="module_specs/Zend_Application-CoreFunctionality.xml" parse="xml">
>>>>>>> 4d8b5a5f
                <xi:fallback>
                    <xi:include href="../en/module_specs/Zend_Http_Client.xml" parse="xml"/>
                </xi:fallback>
            </xi:include>
            <xi:include xmlns:xi="http://www.w3.org/2001/XInclude" href="module_specs/Zend_Http_Client-Advanced.xml" parse="xml">
                <xi:fallback>
                    <xi:include href="../en/module_specs/Zend_Http_Client-Advanced.xml" parse="xml"/>
                </xi:fallback>
            </xi:include>
<<<<<<< HEAD
            <xi:include xmlns:xi="http://www.w3.org/2001/XInclude" href="module_specs/Zend_Http_Client-Adapters.xml" parse="xml">
=======
        </chapter>

        <chapter xml:id="zend.auth"><info><title>Zend_Auth</title></info>

            <xi:include xmlns:xi="http://www.w3.org/2001/XInclude" href="module_specs/Zend_Auth.xml" parse="xml">
>>>>>>> 4d8b5a5f
                <xi:fallback>
                    <xi:include href="../en/module_specs/Zend_Http_Client-Adapters.xml" parse="xml"/>
                </xi:fallback>
            </xi:include>
            <xi:include xmlns:xi="http://www.w3.org/2001/XInclude" href="module_specs/Zend_Http_Cookie-Handling.xml" parse="xml">
                <xi:fallback>
                    <xi:include href="../en/module_specs/Zend_Http_Cookie-Handling.xml" parse="xml"/>
                </xi:fallback>
            </xi:include>
            <xi:include xmlns:xi="http://www.w3.org/2001/XInclude" href="module_specs/Zend_Http_Response.xml" parse="xml">
                <xi:fallback>
                    <xi:include href="../en/module_specs/Zend_Http_Response.xml" parse="xml"/>
                </xi:fallback>
            </xi:include>
            -->
            <xi:include xmlns:xi="http://www.w3.org/2001/XInclude" href="module_specs/Zend_Http.xml" parse="xml">
                <xi:fallback>
                    <xi:include href="../en/module_specs/Zend_Http.xml" parse="xml"/>
                </xi:fallback>
            </xi:include>
            <xi:include xmlns:xi="http://www.w3.org/2001/XInclude" href="module_specs/Zend_Http_Request.xml" parse="xml">
                <xi:fallback>
                    <xi:include href="../en/module_specs/Zend_Http_Request.xml" parse="xml"/>
                </xi:fallback>
            </xi:include>
            <xi:include xmlns:xi="http://www.w3.org/2001/XInclude" href="module_specs/Zend_Http_Response.xml" parse="xml">
                <xi:fallback>
                    <xi:include href="../en/module_specs/Zend_Http_Response.xml" parse="xml"/>
                </xi:fallback>
            </xi:include>
            <xi:include xmlns:xi="http://www.w3.org/2001/XInclude" href="module_specs/Zend_Http_Headers.xml" parse="xml">
                <xi:fallback>
                    <xi:include href="../en/module_specs/Zend_Http_Headers.xml" parse="xml"/>
                </xi:fallback>
            </xi:include>

        </chapter>

        <!--<chapter xml:id="zend.infocard"><info><title>Zend_InfoCard</title></info>-->
            <!---->
            <!--<xi:include xmlns:xi="http://www.w3.org/2001/XInclude" href="module_specs/Zend_InfoCard-Basics.xml" parse="xml">-->
                <!--<xi:fallback>-->
                    <!--<xi:include href="../en/module_specs/Zend_InfoCard-Basics.xml" parse="xml"/>-->
                <!--</xi:fallback>-->
            <!--</xi:include>-->
        <!--</chapter>-->

        <!--<chapter xml:id="zend.json"><info><title>Zend_Json</title></info>-->
            <!---->
            <!--<xi:include xmlns:xi="http://www.w3.org/2001/XInclude" href="module_specs/Zend_Json-Introduction.xml" parse="xml">-->
                <!--<xi:fallback>-->
                    <!--<xi:include href="../en/module_specs/Zend_Json-Introduction.xml" parse="xml"/>-->
                <!--</xi:fallback>-->
            <!--</xi:include>-->
            <!--<xi:include xmlns:xi="http://www.w3.org/2001/XInclude" href="module_specs/Zend_Json-Basics.xml" parse="xml">-->
                <!--<xi:fallback>-->
                    <!--<xi:include href="../en/module_specs/Zend_Json-Basics.xml" parse="xml"/>-->
                <!--</xi:fallback>-->
            <!--</xi:include>-->
            <!--<xi:include xmlns:xi="http://www.w3.org/2001/XInclude" href="module_specs/Zend_Json-Objects.xml" parse="xml">-->
                <!--<xi:fallback>-->
                    <!--<xi:include href="../en/module_specs/Zend_Json-Objects.xml" parse="xml"/>-->
                <!--</xi:fallback>-->
            <!--</xi:include>-->
            <!--<xi:include xmlns:xi="http://www.w3.org/2001/XInclude" href="module_specs/Zend_Json-xml2json.xml" parse="xml">-->
                <!--<xi:fallback>-->
                    <!--<xi:include href="../en/module_specs/Zend_Json-xml2json.xml" parse="xml"/>-->
                <!--</xi:fallback>-->
            <!--</xi:include>-->
            <!--<xi:include xmlns:xi="http://www.w3.org/2001/XInclude" href="module_specs/Zend_Json-Server.xml" parse="xml">-->
                <!--<xi:fallback>-->
                    <!--<xi:include href="../en/module_specs/Zend_Json-Server.xml" parse="xml"/>-->
                <!--</xi:fallback>-->
            <!--</xi:include>-->
        <!--</chapter>-->

        <!--<chapter xml:id="zend.layout"><info><title>Zend_Layout</title></info>-->
            <!---->
            <!--<xi:include xmlns:xi="http://www.w3.org/2001/XInclude" href="module_specs/Zend_Layout-Introduction.xml" parse="xml">-->
                <!--<xi:fallback>-->
                    <!--<xi:include href="../en/module_specs/Zend_Layout-Introduction.xml" parse="xml"/>-->
                <!--</xi:fallback>-->
            <!--</xi:include>-->
            <!--<xi:include xmlns:xi="http://www.w3.org/2001/XInclude" href="module_specs/Zend_Layout-QuickStart.xml" parse="xml">-->
                <!--<xi:fallback>-->
                    <!--<xi:include href="../en/module_specs/Zend_Layout-QuickStart.xml" parse="xml"/>-->
                <!--</xi:fallback>-->
            <!--</xi:include>-->
            <!--<xi:include xmlns:xi="http://www.w3.org/2001/XInclude" href="module_specs/Zend_Layout-Options.xml" parse="xml">-->
                <!--<xi:fallback>-->
                    <!--<xi:include href="../en/module_specs/Zend_Layout-Options.xml" parse="xml"/>-->
                <!--</xi:fallback>-->
            <!--</xi:include>-->
            <!--<xi:include xmlns:xi="http://www.w3.org/2001/XInclude" href="module_specs/Zend_Layout-Advanced.xml" parse="xml">-->
                <!--<xi:fallback>-->
                    <!--<xi:include href="../en/module_specs/Zend_Layout-Advanced.xml" parse="xml"/>-->
                <!--</xi:fallback>-->
            <!--</xi:include>-->
        <!--</chapter>-->

        <!--<chapter xml:id="zend.ldap"><info><title>Zend_Ldap</title></info>-->
            <!---->
            <!--<xi:include xmlns:xi="http://www.w3.org/2001/XInclude" href="module_specs/Zend_Ldap-Introduction.xml" parse="xml">-->
                <!--<xi:fallback>-->
                    <!--<xi:include href="../en/module_specs/Zend_Ldap-Introduction.xml" parse="xml"/>-->
                <!--</xi:fallback>-->
            <!--</xi:include>-->
            <!--<xi:include xmlns:xi="http://www.w3.org/2001/XInclude" href="module_specs/Zend_Ldap-API.xml" parse="xml">-->
                <!--<xi:fallback>-->
                    <!--<xi:include href="../en/module_specs/Zend_Ldap-API.xml" parse="xml"/>-->
                <!--</xi:fallback>-->
            <!--</xi:include>-->
            <!--<xi:include xmlns:xi="http://www.w3.org/2001/XInclude" href="module_specs/Zend_Ldap-Usage.xml" parse="xml">-->
                <!--<xi:fallback>-->
                    <!--<xi:include href="../en/module_specs/Zend_Ldap-Usage.xml" parse="xml"/>-->
                <!--</xi:fallback>-->
            <!--</xi:include>-->
            <!--<xi:include xmlns:xi="http://www.w3.org/2001/XInclude" href="module_specs/Zend_Ldap-Tools.xml" parse="xml">-->
                <!--<xi:fallback>-->
                    <!--<xi:include href="../en/module_specs/Zend_Ldap-Tools.xml" parse="xml"/>-->
                <!--</xi:fallback>-->
            <!--</xi:include>-->
            <!--<xi:include xmlns:xi="http://www.w3.org/2001/XInclude" href="module_specs/Zend_Ldap-Node.xml" parse="xml">-->
                <!--<xi:fallback>-->
                    <!--<xi:include href="../en/module_specs/Zend_Ldap-Node.xml" parse="xml"/>-->
                <!--</xi:fallback>-->
            <!--</xi:include>-->
            <!--<xi:include xmlns:xi="http://www.w3.org/2001/XInclude" href="module_specs/Zend_Ldap-Server.xml" parse="xml">-->
                <!--<xi:fallback>-->
                    <!--<xi:include href="../en/module_specs/Zend_Ldap-Server.xml" parse="xml"/>-->
                <!--</xi:fallback>-->
            <!--</xi:include>-->
            <!--<xi:include xmlns:xi="http://www.w3.org/2001/XInclude" href="module_specs/Zend_Ldap-LDIF.xml" parse="xml">-->
                <!--<xi:fallback>-->
                    <!--<xi:include href="../en/module_specs/Zend_Ldap-LDIF.xml" parse="xml"/>-->
                <!--</xi:fallback>-->
            <!--</xi:include>-->
        <!--</chapter>-->

<<<<<<< HEAD
        <chapter xml:id="zend.loader"><info><title>Zend_Loader</title></info>
            
            <xi:include xmlns:xi="http://www.w3.org/2001/XInclude" href="module_specs/Zend_Loader.xml" parse="xml">
=======
        <chapter xml:id="zend.barcode"><info><title>Zend_Barcode</title></info>

            <xi:include xmlns:xi="http://www.w3.org/2001/XInclude" href="module_specs/Zend_Barcode-Introduction.xml" parse="xml">
>>>>>>> 4d8b5a5f
                <xi:fallback>
                    <xi:include href="../en/module_specs/Zend_Loader.xml" parse="xml"/>
                </xi:fallback>
            </xi:include>
            <!-- xi:include xmlns:xi="http://www.w3.org/2001/XInclude"
            href="module_specs/Zend_Loader-Autoloader.xml" parse="xml">
                <xi:fallback>
                    <xi:include href="../en/module_specs/Zend_Loader-Autoloader.xml" parse="xml"/>
                </xi:fallback>
            </xi:include -->
            <xi:include xmlns:xi="http://www.w3.org/2001/XInclude" href="module_specs/Zend_Loader-Autoloader-Resource.xml" parse="xml">
                <xi:fallback>
                    <xi:include href="../en/module_specs/Zend_Loader-Autoloader-Resource.xml" parse="xml"/>
                </xi:fallback>
            </xi:include>
            <!-- xi:include xmlns:xi="http://www.w3.org/2001/XInclude" href="module_specs/Zend_Loader-PluginLoader.xml" parse="xml">
                <xi:fallback>
                    <xi:include href="../en/module_specs/Zend_Loader-PluginLoader.xml" parse="xml"/>
                </xi:fallback>
            </xi:include -->
        </chapter>

<<<<<<< HEAD
        <!--<chapter xml:id="zend.locale"><info><title>Zend_Locale</title></info>-->
            <!---->
            <!--<xi:include xmlns:xi="http://www.w3.org/2001/XInclude" href="module_specs/Zend_Locale-Introduction.xml" parse="xml">-->
                <!--<xi:fallback>-->
                    <!--<xi:include href="../en/module_specs/Zend_Locale-Introduction.xml" parse="xml"/>-->
                <!--</xi:fallback>-->
            <!--</xi:include>-->
            <!--<xi:include xmlns:xi="http://www.w3.org/2001/XInclude" href="module_specs/Zend_Locale-Functions.xml" parse="xml">-->
                <!--<xi:fallback>-->
                    <!--<xi:include href="../en/module_specs/Zend_Locale-Functions.xml" parse="xml"/>-->
                <!--</xi:fallback>-->
            <!--</xi:include>-->
            <!--<xi:include xmlns:xi="http://www.w3.org/2001/XInclude" href="module_specs/Zend_Locale-Parsing.xml" parse="xml">-->
                <!--<xi:fallback>-->
                    <!--<xi:include href="../en/module_specs/Zend_Locale-Parsing.xml" parse="xml"/>-->
                <!--</xi:fallback>-->
            <!--</xi:include>-->
            <!--<xi:include xmlns:xi="http://www.w3.org/2001/XInclude" href="module_specs/Zend_Locale-DatesTimes.xml" parse="xml">-->
                <!--<xi:fallback>-->
                    <!--<xi:include href="../en/module_specs/Zend_Locale-DatesTimes.xml" parse="xml"/>-->
                <!--</xi:fallback>-->
            <!--</xi:include>-->
            <!--<xi:include xmlns:xi="http://www.w3.org/2001/XInclude" href="module_specs/Zend_Locale-AppendixLanguages.xml" parse="xml">-->
                <!--<xi:fallback>-->
                    <!--<xi:include href="../en/module_specs/Zend_Locale-AppendixLanguages.xml" parse="xml"/>-->
                <!--</xi:fallback>-->
            <!--</xi:include>-->
        <!--</chapter>-->

        <!--<chapter xml:id="zend.log"><info><title>Zend_Log</title></info>-->
            <!---->
            <!--<xi:include xmlns:xi="http://www.w3.org/2001/XInclude" href="module_specs/Zend_Log-Overview.xml" parse="xml">-->
                <!--<xi:fallback>-->
                    <!--<xi:include href="../en/module_specs/Zend_Log-Overview.xml" parse="xml"/>-->
                <!--</xi:fallback>-->
            <!--</xi:include>-->
            <!--<xi:include xmlns:xi="http://www.w3.org/2001/XInclude" href="module_specs/Zend_Log-Writers.xml" parse="xml">-->
                <!--<xi:fallback>-->
                    <!--<xi:include href="../en/module_specs/Zend_Log-Writers.xml" parse="xml"/>-->
                <!--</xi:fallback>-->
            <!--</xi:include>-->
            <!--<xi:include xmlns:xi="http://www.w3.org/2001/XInclude" href="module_specs/Zend_Log-Formatters.xml" parse="xml">-->
                <!--<xi:fallback>-->
                    <!--<xi:include href="../en/module_specs/Zend_Log-Formatters.xml" parse="xml"/>-->
                <!--</xi:fallback>-->
            <!--</xi:include>-->
            <!--<xi:include xmlns:xi="http://www.w3.org/2001/XInclude" href="module_specs/Zend_Log-Filters.xml" parse="xml">-->
                <!--<xi:fallback>-->
                    <!--<xi:include href="../en/module_specs/Zend_Log-Filters.xml" parse="xml"/>-->
                <!--</xi:fallback>-->
            <!--</xi:include>-->
            <!--<xi:include xmlns:xi="http://www.w3.org/2001/XInclude" href="module_specs/Zend_Log-Factory.xml" parse="xml">-->
                <!--<xi:fallback>-->
                    <!--<xi:include href="../en/module_specs/Zend_Log-Factory.xml" parse="xml"/>-->
                <!--</xi:fallback>-->
            <!--</xi:include>-->
        <!--</chapter>-->

        <!--<chapter xml:id="zend.mail"><info><title>Zend_Mail</title></info>-->
            <!---->
            <!--<xi:include xmlns:xi="http://www.w3.org/2001/XInclude" href="module_specs/Zend_Mail-Introduction.xml" parse="xml">-->
                <!--<xi:fallback>-->
                    <!--<xi:include href="../en/module_specs/Zend_Mail-Introduction.xml" parse="xml"/>-->
                <!--</xi:fallback>-->
            <!--</xi:include>-->
            <!--<xi:include xmlns:xi="http://www.w3.org/2001/XInclude" href="module_specs/Zend_Mail-Sending.xml" parse="xml">-->
                <!--<xi:fallback>-->
                    <!--<xi:include href="../en/module_specs/Zend_Mail-Sending.xml" parse="xml"/>-->
                <!--</xi:fallback>-->
            <!--</xi:include>-->
            <!--<xi:include xmlns:xi="http://www.w3.org/2001/XInclude" href="module_specs/Zend_Mail-MultipleEmails.xml" parse="xml">-->
                <!--<xi:fallback>-->
                    <!--<xi:include href="../en/module_specs/Zend_Mail-MultipleEmails.xml" parse="xml"/>-->
                <!--</xi:fallback>-->
            <!--</xi:include>-->
            <!--<xi:include xmlns:xi="http://www.w3.org/2001/XInclude" href="module_specs/Zend_Mail-DifferentTransports.xml" parse="xml">-->
                <!--<xi:fallback>-->
                    <!--<xi:include href="../en/module_specs/Zend_Mail-DifferentTransports.xml" parse="xml"/>-->
                <!--</xi:fallback>-->
            <!--</xi:include>-->
            <!--<xi:include xmlns:xi="http://www.w3.org/2001/XInclude" href="module_specs/Zend_Mail-HtmlMails.xml" parse="xml">-->
                <!--<xi:fallback>-->
                    <!--<xi:include href="../en/module_specs/Zend_Mail-HtmlMails.xml" parse="xml"/>-->
                <!--</xi:fallback>-->
            <!--</xi:include>-->
            <!--<xi:include xmlns:xi="http://www.w3.org/2001/XInclude" href="module_specs/Zend_Mail-Attachments.xml" parse="xml">-->
                <!--<xi:fallback>-->
                    <!--<xi:include href="../en/module_specs/Zend_Mail-Attachments.xml" parse="xml"/>-->
                <!--</xi:fallback>-->
            <!--</xi:include>-->
            <!--<xi:include xmlns:xi="http://www.w3.org/2001/XInclude" href="module_specs/Zend_Mail-AddingRecipients.xml" parse="xml">-->
                <!--<xi:fallback>-->
                    <!--<xi:include href="../en/module_specs/Zend_Mail-AddingRecipients.xml" parse="xml"/>-->
                <!--</xi:fallback>-->
            <!--</xi:include>-->
            <!--<xi:include xmlns:xi="http://www.w3.org/2001/XInclude" href="module_specs/Zend_Mail-Boundary.xml" parse="xml">-->
                <!--<xi:fallback>-->
                    <!--<xi:include href="../en/module_specs/Zend_Mail-Boundary.xml" parse="xml"/>-->
                <!--</xi:fallback>-->
            <!--</xi:include>-->
            <!--<xi:include xmlns:xi="http://www.w3.org/2001/XInclude" href="module_specs/Zend_Mail-AdditionalHeaders.xml" parse="xml">-->
                <!--<xi:fallback>-->
                    <!--<xi:include href="../en/module_specs/Zend_Mail-AdditionalHeaders.xml" parse="xml"/>-->
                <!--</xi:fallback>-->
            <!--</xi:include>-->
            <!--<xi:include xmlns:xi="http://www.w3.org/2001/XInclude" href="module_specs/Zend_Mail-CharacterSets.xml" parse="xml">-->
                <!--<xi:fallback>-->
                    <!--<xi:include href="../en/module_specs/Zend_Mail-CharacterSets.xml" parse="xml"/>-->
                <!--</xi:fallback>-->
            <!--</xi:include>-->
            <!--<xi:include xmlns:xi="http://www.w3.org/2001/XInclude" href="module_specs/Zend_Mail-Encoding.xml" parse="xml">-->
                <!--<xi:fallback>-->
                    <!--<xi:include href="../en/module_specs/Zend_Mail-Encoding.xml" parse="xml"/>-->
                <!--</xi:fallback>-->
            <!--</xi:include>-->
            <!--<xi:include xmlns:xi="http://www.w3.org/2001/XInclude" href="module_specs/Zend_Mail-SmtpAuthentication.xml" parse="xml">-->
                <!--<xi:fallback>-->
                    <!--<xi:include href="../en/module_specs/Zend_Mail-SmtpAuthentication.xml" parse="xml"/>-->
                <!--</xi:fallback>-->
            <!--</xi:include>-->
            <!--<xi:include xmlns:xi="http://www.w3.org/2001/XInclude" href="module_specs/Zend_Mail-SmtpSecure.xml" parse="xml">-->
                <!--<xi:fallback>-->
                    <!--<xi:include href="../en/module_specs/Zend_Mail-SmtpSecure.xml" parse="xml"/>-->
                <!--</xi:fallback>-->
            <!--</xi:include>-->
            <!--<xi:include xmlns:xi="http://www.w3.org/2001/XInclude" href="module_specs/Zend_Mail_Read.xml" parse="xml">-->
                <!--<xi:fallback>-->
                    <!--<xi:include href="../en/module_specs/Zend_Mail_Read.xml" parse="xml"/>-->
                <!--</xi:fallback>-->
            <!--</xi:include>-->
        <!--</chapter>-->

        <!--<chapter xml:id="zend.markup"><info><title>Zend_Markup</title></info>-->
            <!---->
            <!--<xi:include xmlns:xi="http://www.w3.org/2001/XInclude" href="module_specs/Zend_Markup.xml" parse="xml">-->
                <!--<xi:fallback>-->
                    <!--<xi:include href="../en/module_specs/Zend_Markup.xml" parse="xml"/>-->
                <!--</xi:fallback>-->
            <!--</xi:include>-->
            <!--<xi:include xmlns:xi="http://www.w3.org/2001/XInclude" href="module_specs/Zend_Markup-Getting-Started.xml" parse="xml">-->
                <!--<xi:fallback>-->
                    <!--<xi:include href="../en/module_specs/Zend_Markup-Getting-Started.xml" parse="xml"/>-->
                <!--</xi:fallback>-->
            <!--</xi:include>-->
            <!--<xi:include xmlns:xi="http://www.w3.org/2001/XInclude" href="module_specs/Zend_Markup-Parsers.xml" parse="xml">-->
                <!--<xi:fallback>-->
                    <!--<xi:include href="../en/module_specs/Zend_Markup-Parsers.xml" parse="xml"/>-->
                <!--</xi:fallback>-->
            <!--</xi:include>-->
            <!--<xi:include xmlns:xi="http://www.w3.org/2001/XInclude" href="module_specs/Zend_Markup-Renderers.xml" parse="xml">-->
                <!--<xi:fallback>-->
                    <!--<xi:include href="../en/module_specs/Zend_Markup-Renderers.xml" parse="xml"/>-->
                <!--</xi:fallback>-->
            <!--</xi:include>-->
        <!--</chapter>-->

        <!--<chapter xml:id="zend.measure"><info><title>Zend_Measure</title></info>-->
            <!---->
            <!--<xi:include xmlns:xi="http://www.w3.org/2001/XInclude" href="module_specs/Zend_Measure-Introduction.xml" parse="xml">-->
                <!--<xi:fallback>-->
                    <!--<xi:include href="../en/module_specs/Zend_Measure-Introduction.xml" parse="xml"/>-->
                <!--</xi:fallback>-->
            <!--</xi:include>-->
            <!--<xi:include xmlns:xi="http://www.w3.org/2001/XInclude" href="module_specs/Zend_Measure-Creation.xml" parse="xml">-->
                <!--<xi:fallback>-->
                    <!--<xi:include href="../en/module_specs/Zend_Measure-Creation.xml" parse="xml"/>-->
                <!--</xi:fallback>-->
            <!--</xi:include>-->
            <!--<xi:include xmlns:xi="http://www.w3.org/2001/XInclude" href="module_specs/Zend_Measure-Output.xml" parse="xml">-->
                <!--<xi:fallback>-->
                    <!--<xi:include href="../en/module_specs/Zend_Measure-Output.xml" parse="xml"/>-->
                <!--</xi:fallback>-->
            <!--</xi:include>-->
            <!--<xi:include xmlns:xi="http://www.w3.org/2001/XInclude" href="module_specs/Zend_Measure-Edit.xml" parse="xml">-->
                <!--<xi:fallback>-->
                    <!--<xi:include href="../en/module_specs/Zend_Measure-Edit.xml" parse="xml"/>-->
                <!--</xi:fallback>-->
            <!--</xi:include>-->
            <!--<xi:include xmlns:xi="http://www.w3.org/2001/XInclude" href="module_specs/Zend_Measure-Types.xml" parse="xml">-->
                <!--<xi:fallback>-->
                    <!--<xi:include href="../en/module_specs/Zend_Measure-Types.xml" parse="xml"/>-->
                <!--</xi:fallback>-->
            <!--</xi:include>-->
        <!--</chapter>-->

        <!--<chapter xml:id="zend.memory"><info><title>Zend_Memory</title></info>-->
            <!---->
            <!--<xi:include xmlns:xi="http://www.w3.org/2001/XInclude" href="module_specs/Zend_Memory-Overview.xml" parse="xml">-->
                <!--<xi:fallback>-->
                    <!--<xi:include href="../en/module_specs/Zend_Memory-Overview.xml" parse="xml"/>-->
                <!--</xi:fallback>-->
            <!--</xi:include>-->
            <!--<xi:include xmlns:xi="http://www.w3.org/2001/XInclude" href="module_specs/Zend_Memory-MemoryManager.xml" parse="xml">-->
                <!--<xi:fallback>-->
                    <!--<xi:include href="../en/module_specs/Zend_Memory-MemoryManager.xml" parse="xml"/>-->
                <!--</xi:fallback>-->
            <!--</xi:include>-->
            <!--<xi:include xmlns:xi="http://www.w3.org/2001/XInclude" href="module_specs/Zend_Memory-MemoryObjects.xml" parse="xml">-->
                <!--<xi:fallback>-->
                    <!--<xi:include href="../en/module_specs/Zend_Memory-MemoryObjects.xml" parse="xml"/>-->
                <!--</xi:fallback>-->
            <!--</xi:include>-->
        <!--</chapter>-->

        <!--<chapter xml:id="zend.mime"><info><title>Zend_Mime</title></info>-->
            <!---->
            <!--<xi:include xmlns:xi="http://www.w3.org/2001/XInclude" href="module_specs/Zend_Mime.xml" parse="xml">-->
                <!--<xi:fallback>-->
                    <!--<xi:include href="../en/module_specs/Zend_Mime.xml" parse="xml"/>-->
                <!--</xi:fallback>-->
            <!--</xi:include>-->
            <!--<xi:include xmlns:xi="http://www.w3.org/2001/XInclude" href="module_specs/Zend_Mime_Message.xml" parse="xml">-->
                <!--<xi:fallback>-->
                    <!--<xi:include href="../en/module_specs/Zend_Mime_Message.xml" parse="xml"/>-->
                <!--</xi:fallback>-->
            <!--</xi:include>-->
            <!--<xi:include xmlns:xi="http://www.w3.org/2001/XInclude" href="module_specs/Zend_Mime_Part.xml" parse="xml">-->
                <!--<xi:fallback>-->
                    <!--<xi:include href="../en/module_specs/Zend_Mime_Part.xml" parse="xml"/>-->
                <!--</xi:fallback>-->
            <!--</xi:include>-->
        <!--</chapter>-->

        <!--<chapter xml:id="zend.navigation"><info><title>Zend_Navigation</title></info>-->
            <!---->
            <!--<xi:include xmlns:xi="http://www.w3.org/2001/XInclude" href="module_specs/Zend_Navigation-Introduction.xml" parse="xml">-->
                <!--<xi:fallback>-->
                    <!--<xi:include href="../en/module_specs/Zend_Navigation-Introduction.xml" parse="xml"/>-->
                <!--</xi:fallback>-->
            <!--</xi:include>-->
            <!--<xi:include xmlns:xi="http://www.w3.org/2001/XInclude" href="module_specs/Zend_Navigation-Pages.xml" parse="xml">-->
                <!--<xi:fallback>-->
                    <!--<xi:include href="../en/module_specs/Zend_Navigation-Pages.xml" parse="xml"/>-->
                <!--</xi:fallback>-->
            <!--</xi:include>-->
            <!--<xi:include xmlns:xi="http://www.w3.org/2001/XInclude" href="module_specs/Zend_Navigation-Containers.xml" parse="xml">-->
                <!--<xi:fallback>-->
                    <!--<xi:include href="../en/module_specs/Zend_Navigation-Containers.xml" parse="xml"/>-->
                <!--</xi:fallback>-->
            <!--</xi:include>-->
        <!--</chapter>-->

        <!--<chapter xml:id="zend.oauth"><info><title>Zend_Oauth</title></info>-->
            <!---->
            <!--<xi:include xmlns:xi="http://www.w3.org/2001/XInclude" href="module_specs/Zend_Oauth-Introduction.xml" parse="xml">-->
                <!--<xi:fallback>-->
                    <!--<xi:include href="../en/module_specs/Zend_Oauth-Introduction.xml" parse="xml"/>-->
                <!--</xi:fallback>-->
            <!--</xi:include>-->
        <!--</chapter>-->

        <!--<chapter xml:id="zend.openid"><info><title>Zend_OpenId</title></info>-->
            <!---->
            <!--<xi:include xmlns:xi="http://www.w3.org/2001/XInclude" href="module_specs/Zend_OpenId-Introduction.xml" parse="xml">-->
                <!--<xi:fallback>-->
                    <!--<xi:include href="../en/module_specs/Zend_OpenId-Introduction.xml" parse="xml"/>-->
                <!--</xi:fallback>-->
            <!--</xi:include>-->
            <!--<xi:include xmlns:xi="http://www.w3.org/2001/XInclude" href="module_specs/Zend_OpenId-Consumer.xml" parse="xml">-->
                <!--<xi:fallback>-->
                    <!--<xi:include href="../en/module_specs/Zend_OpenId-Consumer.xml" parse="xml"/>-->
                <!--</xi:fallback>-->
            <!--</xi:include>-->
            <!--<xi:include xmlns:xi="http://www.w3.org/2001/XInclude" href="module_specs/Zend_OpenId-Provider.xml" parse="xml">-->
                <!--<xi:fallback>-->
                    <!--<xi:include href="../en/module_specs/Zend_OpenId-Provider.xml" parse="xml"/>-->
                <!--</xi:fallback>-->
            <!--</xi:include>-->
        <!--</chapter>-->

        <!--<chapter xml:id="zend.paginator"><info><title>Zend_Paginator</title></info>-->
            <!---->
            <!--<xi:include xmlns:xi="http://www.w3.org/2001/XInclude" href="module_specs/Zend_Paginator-Introduction.xml" parse="xml">-->
                <!--<xi:fallback>-->
                    <!--<xi:include href="../en/module_specs/Zend_Paginator-Introduction.xml" parse="xml"/>-->
                <!--</xi:fallback>-->
            <!--</xi:include>-->
            <!--<xi:include xmlns:xi="http://www.w3.org/2001/XInclude" href="module_specs/Zend_Paginator-Usage.xml" parse="xml">-->
                <!--<xi:fallback>-->
                    <!--<xi:include href="../en/module_specs/Zend_Paginator-Usage.xml" parse="xml"/>-->
                <!--</xi:fallback>-->
            <!--</xi:include>-->
            <!--<xi:include xmlns:xi="http://www.w3.org/2001/XInclude" href="module_specs/Zend_Paginator-Configuration.xml" parse="xml">-->
                <!--<xi:fallback>-->
                    <!--<xi:include href="../en/module_specs/Zend_Paginator-Configuration.xml" parse="xml"/>-->
                <!--</xi:fallback>-->
            <!--</xi:include>-->
            <!--<xi:include xmlns:xi="http://www.w3.org/2001/XInclude" href="module_specs/Zend_Paginator-Advanced.xml" parse="xml">-->
                <!--<xi:fallback>-->
                    <!--<xi:include href="../en/module_specs/Zend_Paginator-Advanced.xml" parse="xml"/>-->
                <!--</xi:fallback>-->
            <!--</xi:include>-->
        <!--</chapter>-->

        <!--<chapter xml:id="zend.pdf"><info><title>Zend_Pdf</title></info>-->
            <!---->
            <!--<xi:include xmlns:xi="http://www.w3.org/2001/XInclude" href="module_specs/Zend_Pdf-Introduction.xml" parse="xml">-->
                <!--<xi:fallback>-->
                    <!--<xi:include href="../en/module_specs/Zend_Pdf-Introduction.xml" parse="xml"/>-->
                <!--</xi:fallback>-->
            <!--</xi:include>-->
            <!--<xi:include xmlns:xi="http://www.w3.org/2001/XInclude" href="module_specs/Zend_Pdf-Create.xml" parse="xml">-->
                <!--<xi:fallback>-->
                    <!--<xi:include href="../en/module_specs/Zend_Pdf-Create.xml" parse="xml"/>-->
                <!--</xi:fallback>-->
            <!--</xi:include>-->
            <!--<xi:include xmlns:xi="http://www.w3.org/2001/XInclude" href="module_specs/Zend_Pdf-Save.xml" parse="xml">-->
                <!--<xi:fallback>-->
                    <!--<xi:include href="../en/module_specs/Zend_Pdf-Save.xml" parse="xml"/>-->
                <!--</xi:fallback>-->
            <!--</xi:include>-->
            <!--<xi:include xmlns:xi="http://www.w3.org/2001/XInclude" href="module_specs/Zend_Pdf-Pages.xml" parse="xml">-->
                <!--<xi:fallback>-->
                    <!--<xi:include href="../en/module_specs/Zend_Pdf-Pages.xml" parse="xml"/>-->
                <!--</xi:fallback>-->
            <!--</xi:include>-->
            <!--<xi:include xmlns:xi="http://www.w3.org/2001/XInclude" href="module_specs/Zend_Pdf-Drawing.xml" parse="xml">-->
                <!--<xi:fallback>-->
                    <!--<xi:include href="../en/module_specs/Zend_Pdf-Drawing.xml" parse="xml"/>-->
                <!--</xi:fallback>-->
            <!--</xi:include>-->
            <!--<xi:include xmlns:xi="http://www.w3.org/2001/XInclude" href="module_specs/Zend_Pdf-InteractiveFeatures.xml" parse="xml">-->
                <!--<xi:fallback>-->
                    <!--<xi:include href="../en/module_specs/Zend_Pdf-InteractiveFeatures.xml" parse="xml"/>-->
                <!--</xi:fallback>-->
            <!--</xi:include>-->
            <!--<xi:include xmlns:xi="http://www.w3.org/2001/XInclude" href="module_specs/Zend_Pdf-Properties.xml" parse="xml">-->
                <!--<xi:fallback>-->
                    <!--<xi:include href="../en/module_specs/Zend_Pdf-Properties.xml" parse="xml"/>-->
                <!--</xi:fallback>-->
            <!--</xi:include>-->
            <!--<xi:include xmlns:xi="http://www.w3.org/2001/XInclude" href="module_specs/Zend_Pdf-Usage.xml" parse="xml">-->
                <!--<xi:fallback>-->
                    <!--<xi:include href="../en/module_specs/Zend_Pdf-Usage.xml" parse="xml"/>-->
                <!--</xi:fallback>-->
            <!--</xi:include>-->
        <!--</chapter>-->

        <!--<chapter xml:id="zend.progressbar"><info><title>Zend_ProgressBar</title></info>-->
            <!---->
            <!--<xi:include xmlns:xi="http://www.w3.org/2001/XInclude" href="module_specs/Zend_ProgressBar.xml" parse="xml">-->
                <!--<xi:fallback>-->
                    <!--<xi:include href="../en/module_specs/Zend_ProgressBar.xml" parse="xml"/>-->
                <!--</xi:fallback>-->
            <!--</xi:include>-->
        <!--</chapter>-->

        <!--<chapter xml:id="zend.queue"><info><title>Zend_Queue</title></info>-->
            <!---->
            <!--<xi:include xmlns:xi="http://www.w3.org/2001/XInclude" href="module_specs/Zend_Queue-Introduction.xml" parse="xml">-->
                <!--<xi:fallback>-->
                    <!--<xi:include href="../en/module_specs/Zend_Queue-Introduction.xml" parse="xml"/>-->
                <!--</xi:fallback>-->
            <!--</xi:include>-->
            <!--<xi:include xmlns:xi="http://www.w3.org/2001/XInclude" href="module_specs/Zend_Queue-Example.xml" parse="xml">-->
                <!--<xi:fallback>-->
                    <!--<xi:include href="../en/module_specs/Zend_Queue-Example.xml" parse="xml"/>-->
                <!--</xi:fallback>-->
            <!--</xi:include>-->
            <!--<xi:include xmlns:xi="http://www.w3.org/2001/XInclude" href="module_specs/Zend_Queue-Framework.xml" parse="xml">-->
                <!--<xi:fallback>-->
                    <!--<xi:include href="../en/module_specs/Zend_Queue-Framework.xml" parse="xml"/>-->
                <!--</xi:fallback>-->
            <!--</xi:include>-->
            <!--<xi:include xmlns:xi="http://www.w3.org/2001/XInclude" href="module_specs/Zend_Queue-Adapters.xml" parse="xml">-->
                <!--<xi:fallback>-->
                    <!--<xi:include href="../en/module_specs/Zend_Queue-Adapters.xml" parse="xml"/>-->
                <!--</xi:fallback>-->
            <!--</xi:include>-->
            <!--<xi:include xmlns:xi="http://www.w3.org/2001/XInclude" href="module_specs/Zend_Queue-Custom.xml" parse="xml">-->
                <!--<xi:fallback>-->
                    <!--<xi:include href="../en/module_specs/Zend_Queue-Custom.xml" parse="xml"/>-->
                <!--</xi:fallback>-->
            <!--</xi:include>-->
            <!--<xi:include xmlns:xi="http://www.w3.org/2001/XInclude" href="module_specs/Zend_Queue-Stomp.xml" parse="xml">-->
                <!--<xi:fallback>-->
                    <!--<xi:include href="../en/module_specs/Zend_Queue-Stomp.xml" parse="xml"/>-->
                <!--</xi:fallback>-->
            <!--</xi:include>-->
        <!--</chapter>-->

        <!--<chapter xml:id="zend.reflection"><info><title>Zend_Reflection</title></info>-->
            <!---->
            <!--<xi:include xmlns:xi="http://www.w3.org/2001/XInclude" href="module_specs/Zend_Reflection-Introduction.xml" parse="xml">-->
                <!--<xi:fallback>-->
                    <!--<xi:include href="../en/module_specs/Zend_Reflection-Introduction.xml" parse="xml"/>-->
                <!--</xi:fallback>-->
            <!--</xi:include>-->
            <!--<xi:include xmlns:xi="http://www.w3.org/2001/XInclude" href="module_specs/Zend_Reflection-Examples.xml" parse="xml">-->
                <!--<xi:fallback>-->
                    <!--<xi:include href="../en/module_specs/Zend_Reflection-Examples.xml" parse="xml"/>-->
                <!--</xi:fallback>-->
            <!--</xi:include>-->
            <!--<xi:include xmlns:xi="http://www.w3.org/2001/XInclude" href="module_specs/Zend_Reflection-Reference.xml" parse="xml">-->
                <!--<xi:fallback>-->
                    <!--<xi:include href="../en/module_specs/Zend_Reflection-Reference.xml" parse="xml"/>-->
                <!--</xi:fallback>-->
            <!--</xi:include>-->
        <!--</chapter>-->

        <!--<chapter xml:id="zend.registry"><info><title>Zend_Registry</title></info>-->
            <!---->
            <!--<xi:include xmlns:xi="http://www.w3.org/2001/XInclude" href="module_specs/Zend_Registry.xml" parse="xml">-->
                <!--<xi:fallback>-->
                    <!--<xi:include href="../en/module_specs/Zend_Registry.xml" parse="xml"/>-->
                <!--</xi:fallback>-->
            <!--</xi:include>-->
        <!--</chapter>-->

        <!--<chapter xml:id="zend.rest"><info><title>Zend_Rest</title></info>-->
            <!---->
            <!--<xi:include xmlns:xi="http://www.w3.org/2001/XInclude" href="module_specs/Zend_Rest.xml" parse="xml">-->
                <!--<xi:fallback>-->
                    <!--<xi:include href="../en/module_specs/Zend_Rest.xml" parse="xml"/>-->
                <!--</xi:fallback>-->
            <!--</xi:include>-->
            <!--<xi:include xmlns:xi="http://www.w3.org/2001/XInclude" href="module_specs/Zend_Rest_Client.xml" parse="xml">-->
                <!--<xi:fallback>-->
                    <!--<xi:include href="../en/module_specs/Zend_Rest_Client.xml" parse="xml"/>-->
                <!--</xi:fallback>-->
            <!--</xi:include>-->
            <!--<xi:include xmlns:xi="http://www.w3.org/2001/XInclude" href="module_specs/Zend_Rest_Server.xml" parse="xml">-->
                <!--<xi:fallback>-->
                    <!--<xi:include href="../en/module_specs/Zend_Rest_Server.xml" parse="xml"/>-->
                <!--</xi:fallback>-->
            <!--</xi:include>-->
        <!--</chapter>-->

        <!--<chapter xml:id="zend.search.lucene"><info><title>Zend_Search_Lucene</title></info>-->
            <!---->
            <!--<xi:include xmlns:xi="http://www.w3.org/2001/XInclude" href="module_specs/Zend_Search_Lucene-Overview.xml" parse="xml">-->
                <!--<xi:fallback>-->
                    <!--<xi:include href="../en/module_specs/Zend_Search_Lucene-Overview.xml" parse="xml"/>-->
                <!--</xi:fallback>-->
            <!--</xi:include>-->
            <!--<xi:include xmlns:xi="http://www.w3.org/2001/XInclude" href="module_specs/Zend_Search_Lucene-IndexCreation.xml" parse="xml">-->
                <!--<xi:fallback>-->
                    <!--<xi:include href="../en/module_specs/Zend_Search_Lucene-IndexCreation.xml" parse="xml"/>-->
                <!--</xi:fallback>-->
            <!--</xi:include>-->
            <!--<xi:include xmlns:xi="http://www.w3.org/2001/XInclude" href="module_specs/Zend_Search_Lucene-Searching.xml" parse="xml">-->
                <!--<xi:fallback>-->
                    <!--<xi:include href="../en/module_specs/Zend_Search_Lucene-Searching.xml" parse="xml"/>-->
                <!--</xi:fallback>-->
            <!--</xi:include>-->
            <!--<xi:include xmlns:xi="http://www.w3.org/2001/XInclude" href="module_specs/Zend_Search_Lucene-QueryLanguage.xml" parse="xml">-->
                <!--<xi:fallback>-->
                    <!--<xi:include href="../en/module_specs/Zend_Search_Lucene-QueryLanguage.xml" parse="xml"/>-->
                <!--</xi:fallback>-->
            <!--</xi:include>-->
            <!--<xi:include xmlns:xi="http://www.w3.org/2001/XInclude" href="module_specs/Zend_Search_Lucene-Queries.xml" parse="xml">-->
                <!--<xi:fallback>-->
                    <!--<xi:include href="../en/module_specs/Zend_Search_Lucene-Queries.xml" parse="xml"/>-->
                <!--</xi:fallback>-->
            <!--</xi:include>-->
            <!--<xi:include xmlns:xi="http://www.w3.org/2001/XInclude" href="module_specs/Zend_Search_Lucene-Charset.xml" parse="xml">-->
                <!--<xi:fallback>-->
                    <!--<xi:include href="../en/module_specs/Zend_Search_Lucene-Charset.xml" parse="xml"/>-->
                <!--</xi:fallback>-->
            <!--</xi:include>-->
            <!--<xi:include xmlns:xi="http://www.w3.org/2001/XInclude" href="module_specs/Zend_Search_Lucene-Extending.xml" parse="xml">-->
                <!--<xi:fallback>-->
                    <!--<xi:include href="../en/module_specs/Zend_Search_Lucene-Extending.xml" parse="xml"/>-->
                <!--</xi:fallback>-->
            <!--</xi:include>-->
            <!--<xi:include xmlns:xi="http://www.w3.org/2001/XInclude" href="module_specs/Zend_Search_Lucene-JavaLucene.xml" parse="xml">-->
                <!--<xi:fallback>-->
                    <!--<xi:include href="../en/module_specs/Zend_Search_Lucene-JavaLucene.xml" parse="xml"/>-->
                <!--</xi:fallback>-->
            <!--</xi:include>-->
            <!--<xi:include xmlns:xi="http://www.w3.org/2001/XInclude" href="module_specs/Zend_Search_Lucene-Advanced.xml" parse="xml">-->
                <!--<xi:fallback>-->
                    <!--<xi:include href="../en/module_specs/Zend_Search_Lucene-Advanced.xml" parse="xml"/>-->
                <!--</xi:fallback>-->
            <!--</xi:include>-->
            <!--<xi:include xmlns:xi="http://www.w3.org/2001/XInclude" href="module_specs/Zend_Search_Lucene-BestPractice.xml" parse="xml">-->
                <!--<xi:fallback>-->
                    <!--<xi:include href="../en/module_specs/Zend_Search_Lucene-BestPractice.xml" parse="xml"/>-->
                <!--</xi:fallback>-->
            <!--</xi:include>-->
        <!--</chapter>-->

        <!--<chapter xml:id="zend.serializer"><info><title>Zend_Serializer</title></info>-->
            <!---->
            <!--<xi:include xmlns:xi="http://www.w3.org/2001/XInclude" href="module_specs/Zend_Serializer-Introduction.xml" parse="xml">-->
                <!--<xi:fallback>-->
                    <!--<xi:include href="../en/module_specs/Zend_Serializer-Introduction.xml" parse="xml"/>-->
                <!--</xi:fallback>-->
            <!--</xi:include>-->

            <!--<xi:include xmlns:xi="http://www.w3.org/2001/XInclude" href="module_specs/Zend_Serializer-Adapter.xml" parse="xml">-->
                <!--<xi:fallback>-->
                    <!--<xi:include href="../en/module_specs/Zend_Serializer-Adapter.xml" parse="xml"/>-->
                <!--</xi:fallback>-->
            <!--</xi:include>-->
        <!--</chapter>-->

        <!--<chapter xml:id="zend.server"><info><title>Zend_Server</title></info>-->
            <!---->
            <!--<xi:include xmlns:xi="http://www.w3.org/2001/XInclude" href="module_specs/Zend_Server.xml" parse="xml">-->
                <!--<xi:fallback>-->
                    <!--<xi:include href="../en/module_specs/Zend_Server.xml" parse="xml"/>-->
                <!--</xi:fallback>-->
            <!--</xi:include>-->
            <!--<xi:include xmlns:xi="http://www.w3.org/2001/XInclude" href="module_specs/Zend_Server_Reflection.xml" parse="xml">-->
                <!--<xi:fallback>-->
                    <!--<xi:include href="../en/module_specs/Zend_Server_Reflection.xml" parse="xml"/>-->
                <!--</xi:fallback>-->
            <!--</xi:include>-->
        <!--</chapter>-->

        <!--<chapter xml:id="zend.service"><info><title>Zend_Service</title></info>-->
            <!---->
            <!--<xi:include xmlns:xi="http://www.w3.org/2001/XInclude" href="module_specs/Zend_Service.xml" parse="xml">-->
                <!--<xi:fallback>-->
                    <!--<xi:include href="../en/module_specs/Zend_Service.xml" parse="xml"/>-->
                <!--</xi:fallback>-->
            <!--</xi:include>-->
            <!--<xi:include xmlns:xi="http://www.w3.org/2001/XInclude" href="module_specs/Zend_Service_Akismet.xml" parse="xml">-->
                <!--<xi:fallback>-->
                    <!--<xi:include href="../en/module_specs/Zend_Service_Akismet.xml" parse="xml"/>-->
                <!--</xi:fallback>-->
            <!--</xi:include>-->
            <!--<xi:include xmlns:xi="http://www.w3.org/2001/XInclude" href="module_specs/Zend_Service_Amazon.xml" parse="xml">-->
                <!--<xi:fallback>-->
                    <!--<xi:include href="../en/module_specs/Zend_Service_Amazon.xml" parse="xml"/>-->
                <!--</xi:fallback>-->
            <!--</xi:include>-->
            <!--<xi:include xmlns:xi="http://www.w3.org/2001/XInclude" href="module_specs/Zend_Service_Amazon_Ec2.xml" parse="xml">-->
                <!--<xi:fallback>-->
                    <!--<xi:include href="../en/module_specs/Zend_Service_Amazon_Ec2.xml" parse="xml"/>-->
                <!--</xi:fallback>-->
            <!--</xi:include>-->
            <!--<xi:include xmlns:xi="http://www.w3.org/2001/XInclude" href="module_specs/Zend_Service_Amazon_Ec2-Instance.xml" parse="xml">-->
                <!--<xi:fallback>-->
                    <!--<xi:include href="../en/module_specs/Zend_Service_Amazon_Ec2-Instance.xml" parse="xml"/>-->
                <!--</xi:fallback>-->
            <!--</xi:include>-->
            <!--<xi:include xmlns:xi="http://www.w3.org/2001/XInclude" href="module_specs/Zend_Service_Amazon_Ec2-WindowsInstance.xml" parse="xml">-->
                <!--<xi:fallback>-->
                    <!--<xi:include href="../en/module_specs/Zend_Service_Amazon_Ec2-WindowsInstance.xml" parse="xml"/>-->
                <!--</xi:fallback>-->
            <!--</xi:include>-->
            <!--<xi:include xmlns:xi="http://www.w3.org/2001/XInclude" href="module_specs/Zend_Service_Amazon_Ec2-ReservedInstance.xml" parse="xml">-->
                <!--<xi:fallback>-->
                    <!--<xi:include href="../en/module_specs/Zend_Service_Amazon_Ec2-ReservedInstance.xml" parse="xml"/>-->
                <!--</xi:fallback>-->
            <!--</xi:include>-->
            <!--<xi:include xmlns:xi="http://www.w3.org/2001/XInclude" href="module_specs/Zend_Service_Amazon_Ec2-CloudWatch.xml" parse="xml">-->
                <!--<xi:fallback>-->
                    <!--<xi:include href="../en/module_specs/Zend_Service_Amazon_Ec2-CloudWatch.xml" parse="xml"/>-->
                <!--</xi:fallback>-->
            <!--</xi:include>-->
            <!--<xi:include xmlns:xi="http://www.w3.org/2001/XInclude" href="module_specs/Zend_Service_Amazon_Ec2-Image.xml" parse="xml">-->
                <!--<xi:fallback>-->
                    <!--<xi:include href="../en/module_specs/Zend_Service_Amazon_Ec2-Image.xml" parse="xml"/>-->
                <!--</xi:fallback>-->
            <!--</xi:include>-->
            <!--<xi:include xmlns:xi="http://www.w3.org/2001/XInclude" href="module_specs/Zend_Service_Amazon_Ec2-Ebs.xml" parse="xml">-->
                <!--<xi:fallback>-->
                    <!--<xi:include href="../en/module_specs/Zend_Service_Amazon_Ec2-Ebs.xml" parse="xml"/>-->
                <!--</xi:fallback>-->
            <!--</xi:include>-->
            <!--<xi:include xmlns:xi="http://www.w3.org/2001/XInclude" href="module_specs/Zend_Service_Amazon_Ec2-Elasticip.xml" parse="xml">-->
                <!--<xi:fallback>-->
                    <!--<xi:include href="../en/module_specs/Zend_Service_Amazon_Ec2-Elasticip.xml" parse="xml"/>-->
                <!--</xi:fallback>-->
            <!--</xi:include>-->
            <!--<xi:include xmlns:xi="http://www.w3.org/2001/XInclude" href="module_specs/Zend_Service_Amazon_Ec2-Keypair.xml" parse="xml">-->
                <!--<xi:fallback>-->
                    <!--<xi:include href="../en/module_specs/Zend_Service_Amazon_Ec2-Keypair.xml" parse="xml"/>-->
                <!--</xi:fallback>-->
            <!--</xi:include>-->
            <!--<xi:include xmlns:xi="http://www.w3.org/2001/XInclude" href="module_specs/Zend_Service_Amazon_Ec2-RegionsAndAvalibilityZones.xml" parse="xml">-->
                <!--<xi:fallback>-->
                    <!--<xi:include href="../en/module_specs/Zend_Service_Amazon_Ec2-RegionsAndAvalibilityZones.xml" parse="xml"/>-->
                <!--</xi:fallback>-->
            <!--</xi:include>-->
            <!--<xi:include xmlns:xi="http://www.w3.org/2001/XInclude" href="module_specs/Zend_Service_Amazon_Ec2-Securitygroups.xml" parse="xml">-->
                <!--<xi:fallback>-->
                    <!--<xi:include href="../en/module_specs/Zend_Service_Amazon_Ec2-Securitygroups.xml" parse="xml"/>-->
                <!--</xi:fallback>-->
            <!--</xi:include>-->
            <!--<xi:include xmlns:xi="http://www.w3.org/2001/XInclude" href="module_specs/Zend_Service_Amazon_S3.xml" parse="xml">-->
                <!--<xi:fallback>-->
                    <!--<xi:include href="../en/module_specs/Zend_Service_Amazon_S3.xml" parse="xml"/>-->
                <!--</xi:fallback>-->
            <!--</xi:include>-->
            <!--<xi:include xmlns:xi="http://www.w3.org/2001/XInclude" href="module_specs/Zend_Service_Amazon_Sqs.xml" parse="xml">-->
                <!--<xi:fallback>-->
                    <!--<xi:include href="../en/module_specs/Zend_Service_Amazon_Sqs.xml" parse="xml"/>-->
                <!--</xi:fallback>-->
            <!--</xi:include>-->
            <!--<xi:include xmlns:xi="http://www.w3.org/2001/XInclude" href="module_specs/Zend_Service_Audioscrobbler.xml" parse="xml">-->
                <!--<xi:fallback>-->
                    <!--<xi:include href="../en/module_specs/Zend_Service_Audioscrobbler.xml" parse="xml"/>-->
                <!--</xi:fallback>-->
            <!--</xi:include>-->
            <!--<xi:include xmlns:xi="http://www.w3.org/2001/XInclude" href="module_specs/Zend_Service_Delicious.xml" parse="xml">-->
                <!--<xi:fallback>-->
                    <!--<xi:include href="../en/module_specs/Zend_Service_Delicious.xml" parse="xml"/>-->
                <!--</xi:fallback>-->
            <!--</xi:include>-->
            <!--<xi:include xmlns:xi="http://www.w3.org/2001/XInclude" href="module_specs/Zend_Service_DeveloperGarden.xml" parse="xml">-->
                <!--<xi:fallback>-->
                    <!--<xi:include href="../en/module_specs/Zend_Service_DeveloperGarden.xml" parse="xml"/>-->
                <!--</xi:fallback>-->
            <!--</xi:include>-->
            <!--<xi:include xmlns:xi="http://www.w3.org/2001/XInclude" href="module_specs/Zend_Service_Flickr.xml" parse="xml">-->
                <!--<xi:fallback>-->
                    <!--<xi:include href="../en/module_specs/Zend_Service_Flickr.xml" parse="xml"/>-->
                <!--</xi:fallback>-->
            <!--</xi:include>-->
            <!--<xi:include xmlns:xi="http://www.w3.org/2001/XInclude" href="module_specs/Zend_Service_LiveDocx.xml" parse="xml">-->
                <!--<xi:fallback>-->
                    <!--<xi:include href="../en/module_specs/Zend_Service_LiveDocx.xml" parse="xml"/>-->
                <!--</xi:fallback>-->
            <!--</xi:include>-->
            <!--<xi:include xmlns:xi="http://www.w3.org/2001/XInclude" href="module_specs/Zend_Service_Nirvanix.xml" parse="xml">-->
                <!--<xi:fallback>-->
                    <!--<xi:include href="../en/module_specs/Zend_Service_Nirvanix.xml" parse="xml"/>-->
                <!--</xi:fallback>-->
            <!--</xi:include>-->
            <!--<xi:include xmlns:xi="http://www.w3.org/2001/XInclude" href="module_specs/Zend_Service_Rackspace.xml">-->
                <!--<xi:fallback>-->
                    <!--<xi:include href="../en/module_specs/Zend_Service_Rackspace.xml" />-->
                <!--</xi:fallback>-->
            <!--</xi:include>-->
            <!--<xi:include xmlns:xi="http://www.w3.org/2001/XInclude" href="module_specs/Zend_Service_Rackspace_Files.xml">-->
                <!--<xi:fallback>-->
                    <!--<xi:include href="../en/module_specs/Zend_Service_Rackspace_Files.xml" />-->
                <!--</xi:fallback>-->
            <!--</xi:include>-->
            <!--<xi:include xmlns:xi="http://www.w3.org/2001/XInclude" href="module_specs/Zend_Service_Rackspace_Servers.xml">-->
                <!--<xi:fallback>-->
                    <!--<xi:include href="../en/module_specs/Zend_Service_Rackspace_Servers.xml" />-->
                <!--</xi:fallback>-->
            <!--</xi:include>-->
            <!--<xi:include xmlns:xi="http://www.w3.org/2001/XInclude" href="module_specs/Zend_Service-ReCaptcha.xml" parse="xml">-->
                <!--<xi:fallback>-->
                    <!--<xi:include href="../en/module_specs/Zend_Service-ReCaptcha.xml" parse="xml"/>-->
                <!--</xi:fallback>-->
            <!--</xi:include>-->
            <!--<xi:include xmlns:xi="http://www.w3.org/2001/XInclude" href="module_specs/Zend_Service_Simpy.xml" parse="xml">-->
                <!--<xi:fallback>-->
                    <!--<xi:include href="../en/module_specs/Zend_Service_Simpy.xml" parse="xml"/>-->
                <!--</xi:fallback>-->
            <!--</xi:include>-->
            <!--<xi:include xmlns:xi="http://www.w3.org/2001/XInclude" href="module_specs/Zend_Service_SlideShare.xml" parse="xml">-->
                <!--<xi:fallback>-->
                    <!--<xi:include href="../en/module_specs/Zend_Service_SlideShare.xml" parse="xml"/>-->
                <!--</xi:fallback>-->
            <!--</xi:include>-->
            <!--<xi:include xmlns:xi="http://www.w3.org/2001/XInclude" href="module_specs/Zend_Service_StrikeIron-Overview.xml" parse="xml">-->
                <!--<xi:fallback>-->
                    <!--<xi:include href="../en/module_specs/Zend_Service_StrikeIron-Overview.xml" parse="xml"/>-->
                <!--</xi:fallback>-->
            <!--</xi:include>-->
            <!--<xi:include xmlns:xi="http://www.w3.org/2001/XInclude" href="module_specs/Zend_Service_StrikeIron-BundledServices.xml" parse="xml">-->
                <!--<xi:fallback>-->
                    <!--<xi:include href="../en/module_specs/Zend_Service_StrikeIron-BundledServices.xml" parse="xml"/>-->
                <!--</xi:fallback>-->
            <!--</xi:include>-->
            <!--<xi:include xmlns:xi="http://www.w3.org/2001/XInclude" href="module_specs/Zend_Service_StrikeIron-AdvancedUses.xml" parse="xml">-->
                <!--<xi:fallback>-->
                    <!--<xi:include href="../en/module_specs/Zend_Service_StrikeIron-AdvancedUses.xml" parse="xml"/>-->
                <!--</xi:fallback>-->
            <!--</xi:include>-->
            <!--<xi:include xmlns:xi="http://www.w3.org/2001/XInclude" href="module_specs/Zend_Service_Technorati.xml" parse="xml">-->
                <!--<xi:fallback>-->
                    <!--<xi:include href="../en/module_specs/Zend_Service_Technorati.xml" parse="xml"/>-->
                <!--</xi:fallback>-->
            <!--</xi:include>-->
            <!--<xi:include xmlns:xi="http://www.w3.org/2001/XInclude" href="module_specs/Zend_Service_Twitter.xml" parse="xml">-->
                <!--<xi:fallback>-->
                    <!--<xi:include href="../en/module_specs/Zend_Service_Twitter.xml" parse="xml"/>-->
                <!--</xi:fallback>-->
            <!--</xi:include>-->
            <!--<xi:include xmlns:xi="http://www.w3.org/2001/XInclude" href="module_specs/Zend_Service_WindowsAzure.xml" parse="xml">-->
                <!--<xi:fallback>-->
                    <!--<xi:include href="../en/module_specs/Zend_Service_WindowsAzure.xml" parse="xml"/>-->
                <!--</xi:fallback>-->
            <!--</xi:include>-->
            <!--<xi:include xmlns:xi="http://www.w3.org/2001/XInclude" href="module_specs/Zend_Service_WindowsAzure_Blob.xml" parse="xml">-->
                <!--<xi:fallback>-->
                    <!--<xi:include href="../en/module_specs/Zend_Service_WindowsAzure_Blob.xml" parse="xml"/>-->
                <!--</xi:fallback>-->
            <!--</xi:include>-->
            <!--&lt;!&ndash; xi:include xmlns:xi="http://www.w3.org/2001/XInclude" href="module_specs/Zend_Service_WindowsAzure_Manager.xml" parse="xml">-->
                <!--<xi:fallback>-->
                    <!--<xi:include href="../en/module_specs/Zend_Service_WindowsAzure_Manager.xml" parse="xml"/>-->
                <!--</xi:fallback>-->
            <!--</xi:include &ndash;&gt;-->
            <!--<xi:include xmlns:xi="http://www.w3.org/2001/XInclude" href="module_specs/Zend_Service_WindowsAzure_Queue.xml" parse="xml">-->
                <!--<xi:fallback>-->
                    <!--<xi:include href="../en/module_specs/Zend_Service_WindowsAzure_Queue.xml" parse="xml"/>-->
                <!--</xi:fallback>-->
            <!--</xi:include>-->
            <!--<xi:include xmlns:xi="http://www.w3.org/2001/XInclude" href="module_specs/Zend_Service_WindowsAzure_Table.xml" parse="xml">-->
                <!--<xi:fallback>-->
                    <!--<xi:include href="../en/module_specs/Zend_Service_WindowsAzure_Table.xml" parse="xml"/>-->
                <!--</xi:fallback>-->
            <!--</xi:include>-->
            <!--<xi:include xmlns:xi="http://www.w3.org/2001/XInclude" href="module_specs/Zend_Service_Yahoo.xml" parse="xml">-->
                <!--<xi:fallback>-->
                    <!--<xi:include href="../en/module_specs/Zend_Service_Yahoo.xml" parse="xml"/>-->
                <!--</xi:fallback>-->
            <!--</xi:include>-->
        <!--</chapter>-->

        <!--<chapter xml:id="zend.session"><info><title>Zend_Session</title></info>-->
            <!---->
            <!--<xi:include xmlns:xi="http://www.w3.org/2001/XInclude" href="module_specs/Zend_Session-Introduction.xml" parse="xml">-->
                <!--<xi:fallback>-->
                    <!--<xi:include href="../en/module_specs/Zend_Session-Introduction.xml" parse="xml"/>-->
                <!--</xi:fallback>-->
            <!--</xi:include>-->
            <!--<xi:include xmlns:xi="http://www.w3.org/2001/XInclude" href="module_specs/Zend_Session-BasicUsage.xml" parse="xml">-->
                <!--<xi:fallback>-->
                    <!--<xi:include href="../en/module_specs/Zend_Session-BasicUsage.xml" parse="xml"/>-->
                <!--</xi:fallback>-->
            <!--</xi:include>-->
            <!--<xi:include xmlns:xi="http://www.w3.org/2001/XInclude" href="module_specs/Zend_Session-AdvancedUsage.xml" parse="xml">-->
                <!--<xi:fallback>-->
                    <!--<xi:include href="../en/module_specs/Zend_Session-AdvancedUsage.xml" parse="xml"/>-->
                <!--</xi:fallback>-->
            <!--</xi:include>-->
            <!--<xi:include xmlns:xi="http://www.w3.org/2001/XInclude" href="module_specs/Zend_Session-GlobalSessionManagement.xml" parse="xml">-->
                <!--<xi:fallback>-->
                    <!--<xi:include href="../en/module_specs/Zend_Session-GlobalSessionManagement.xml" parse="xml"/>-->
                <!--</xi:fallback>-->
            <!--</xi:include>-->
            <!--<xi:include xmlns:xi="http://www.w3.org/2001/XInclude" href="module_specs/Zend_Session-SaveHandler-DbTable.xml" parse="xml">-->
                <!--<xi:fallback>-->
                    <!--<xi:include href="../en/module_specs/Zend_Session-SaveHandler-DbTable.xml" parse="xml"/>-->
                <!--</xi:fallback>-->
            <!--</xi:include>-->
        <!--</chapter>-->

        <!--<chapter xml:id="zend.soap"><info><title>Zend_Soap</title></info>-->
            <!---->
            <!--<xi:include xmlns:xi="http://www.w3.org/2001/XInclude" href="module_specs/Zend_Soap_Server.xml" parse="xml">-->
                <!--<xi:fallback>-->
                    <!--<xi:include href="../en/module_specs/Zend_Soap_Server.xml" parse="xml"/>-->
                <!--</xi:fallback>-->
            <!--</xi:include>-->
            <!--<xi:include xmlns:xi="http://www.w3.org/2001/XInclude" href="module_specs/Zend_Soap_Client.xml" parse="xml">-->
                <!--<xi:fallback>-->
                    <!--<xi:include href="../en/module_specs/Zend_Soap_Client.xml" parse="xml"/>-->
                <!--</xi:fallback>-->
            <!--</xi:include>-->
            <!--<xi:include xmlns:xi="http://www.w3.org/2001/XInclude" href="module_specs/Zend_Soap_Wsdl.xml" parse="xml">-->
                <!--<xi:fallback>-->
                    <!--<xi:include href="../en/module_specs/Zend_Soap_Wsdl.xml" parse="xml"/>-->
                <!--</xi:fallback>-->
            <!--</xi:include>-->
            <!--<xi:include xmlns:xi="http://www.w3.org/2001/XInclude" href="module_specs/Zend_Soap_AutoDiscovery.xml" parse="xml">-->
                <!--<xi:fallback>-->
                    <!--<xi:include href="../en/module_specs/Zend_Soap_AutoDiscovery.xml" parse="xml"/>-->
                <!--</xi:fallback>-->
            <!--</xi:include>-->
        <!--</chapter>-->

        <!--<chapter xml:id="zend.tag"><info><title>Zend_Tag</title></info>-->
            <!---->
            <!--<xi:include xmlns:xi="http://www.w3.org/2001/XInclude" href="module_specs/Zend_Tag-Introduction.xml" parse="xml">-->
                <!--<xi:fallback>-->
                    <!--<xi:include href="../en/module_specs/Zend_Tag-Introduction.xml" parse="xml"/>-->
                <!--</xi:fallback>-->
            <!--</xi:include>-->
            <!--<xi:include xmlns:xi="http://www.w3.org/2001/XInclude" href="module_specs/Zend_Tag_Cloud.xml" parse="xml">-->
                <!--<xi:fallback>-->
                    <!--<xi:include href="../en/module_specs/Zend_Tag_Cloud.xml" parse="xml"/>-->
                <!--</xi:fallback>-->
            <!--</xi:include>-->
        <!--</chapter>-->

        <!--<chapter xml:id="zend.test"><info><title>Zend_Test</title></info>-->
            <!---->
            <!--<xi:include xmlns:xi="http://www.w3.org/2001/XInclude" href="module_specs/Zend_Test.xml" parse="xml">-->
                <!--<xi:fallback>-->
                    <!--<xi:include href="../en/module_specs/Zend_Test.xml" parse="xml"/>-->
                <!--</xi:fallback>-->
            <!--</xi:include>-->
            <!--<xi:include xmlns:xi="http://www.w3.org/2001/XInclude" href="module_specs/Zend_Test-PHPUnit.xml" parse="xml">-->
                <!--<xi:fallback>-->
                    <!--<xi:include href="../en/module_specs/Zend_Test-PHPUnit.xml" parse="xml"/>-->
                <!--</xi:fallback>-->
            <!--</xi:include>-->
            <!--<xi:include xmlns:xi="http://www.w3.org/2001/XInclude" href="module_specs/Zend_Test-PHPUnit-Db.xml" parse="xml">-->
                <!--<xi:fallback>-->
                    <!--<xi:include href="../en/module_specs/Zend_Test-PHPUnit-Db.xml" parse="xml"/>-->
                <!--</xi:fallback>-->
            <!--</xi:include>-->
        <!--</chapter>-->

        <!--<chapter xml:id="zend.text"><info><title>Zend_Text</title></info>-->
            <!---->
            <!--<xi:include xmlns:xi="http://www.w3.org/2001/XInclude" href="module_specs/Zend_Text_Figlet.xml" parse="xml">-->
                <!--<xi:fallback>-->
                    <!--<xi:include href="../en/module_specs/Zend_Text_Figlet.xml" parse="xml"/>-->
                <!--</xi:fallback>-->
            <!--</xi:include>-->
            <!--<xi:include xmlns:xi="http://www.w3.org/2001/XInclude" href="module_specs/Zend_Text_Table.xml" parse="xml">-->
                <!--<xi:fallback>-->
                    <!--<xi:include href="../en/module_specs/Zend_Text_Table.xml" parse="xml"/>-->
                <!--</xi:fallback>-->
            <!--</xi:include>-->
        <!--</chapter>-->

        <!--<chapter xml:id="zend.timesync"><info><title>Zend_TimeSync</title></info>-->
            <!---->
            <!--<xi:include xmlns:xi="http://www.w3.org/2001/XInclude" href="module_specs/Zend_TimeSync.xml" parse="xml">-->
                <!--<xi:fallback>-->
                    <!--<xi:include href="../en/module_specs/Zend_TimeSync.xml" parse="xml"/>-->
                <!--</xi:fallback>-->
            <!--</xi:include>-->
            <!--<xi:include xmlns:xi="http://www.w3.org/2001/XInclude" href="module_specs/Zend_TimeSync-Working.xml" parse="xml">-->
                <!--<xi:fallback>-->
                    <!--<xi:include href="../en/module_specs/Zend_TimeSync-Working.xml" parse="xml"/>-->
                <!--</xi:fallback>-->
            <!--</xi:include>-->
        <!--</chapter>-->

        <!--<chapter xml:id="zend.tool"><info><title>Zend_Tool</title></info>-->
            <!---->
            <!--<xi:include xmlns:xi="http://www.w3.org/2001/XInclude" href="module_specs/Zend_Tool-Usage-CLI.xml" parse="xml">-->
                <!--<xi:fallback>-->
                    <!--<xi:include href="../en/module_specs/Zend_Tool-Usage-CLI.xml" parse="xml"/>-->
                <!--</xi:fallback>-->
            <!--</xi:include>-->
            <!--<xi:include xmlns:xi="http://www.w3.org/2001/XInclude" href="module_specs/Zend_Tool-Extending.xml" parse="xml">-->
                <!--<xi:fallback>-->
                    <!--<xi:include href="../en/module_specs/Zend_Tool-Extending.xml" parse="xml"/>-->
                <!--</xi:fallback>-->
            <!--</xi:include>-->
        <!--</chapter>-->

        <!--<chapter xml:id="zend.tool.framework"><info><title>Zend_Tool_Framework</title></info>-->
            <!---->
            <!--<xi:include xmlns:xi="http://www.w3.org/2001/XInclude" href="module_specs/Zend_Tool_Framework-Introduction.xml" parse="xml">-->
                <!--<xi:fallback>-->
                    <!--<xi:include href="../en/module_specs/Zend_Tool_Framework-Introduction.xml" parse="xml"/>-->
                <!--</xi:fallback>-->
            <!--</xi:include>-->
            <!--<xi:include xmlns:xi="http://www.w3.org/2001/XInclude" href="module_specs/Zend_Tool_Framework-CliTool.xml" parse="xml">-->
                <!--<xi:fallback>-->
                    <!--<xi:include href="../en/module_specs/Zend_Tool_Framework-CliTool.xml" parse="xml"/>-->
                <!--</xi:fallback>-->
            <!--</xi:include>-->
            <!--<xi:include xmlns:xi="http://www.w3.org/2001/XInclude" href="module_specs/Zend_Tool_Framework-Architecture.xml" parse="xml">-->
                <!--<xi:fallback>-->
                    <!--<xi:include href="../en/module_specs/Zend_Tool_Framework-Architecture.xml" parse="xml"/>-->
                <!--</xi:fallback>-->
            <!--</xi:include>-->
            <!--<xi:include xmlns:xi="http://www.w3.org/2001/XInclude" href="module_specs/Zend_Tool_Framework-WritingProviders.xml" parse="xml">-->
                <!--<xi:fallback>-->
                    <!--<xi:include href="../en/module_specs/Zend_Tool_Framework-WritingProviders.xml" parse="xml"/>-->
                <!--</xi:fallback>-->
            <!--</xi:include>-->
            <!--<xi:include xmlns:xi="http://www.w3.org/2001/XInclude" href="module_specs/Zend_Tool_Framework-SystemProviders.xml" parse="xml">-->
                <!--<xi:fallback>-->
                    <!--<xi:include href="../en/module_specs/Zend_Tool_Framework-SystemProviders.xml" parse="xml"/>-->
                <!--</xi:fallback>-->
            <!--</xi:include>-->
            <!--<xi:include xmlns:xi="http://www.w3.org/2001/XInclude" href="module_specs/Zend_Tool_Framework-Extending.xml" parse="xml">-->
                <!--<xi:fallback>-->
                    <!--<xi:include href="../en/module_specs/Zend_Tool_Framework-Extending.xml" parse="xml"/>-->
                <!--</xi:fallback>-->
            <!--</xi:include>-->
        <!--</chapter>-->

        <!--<chapter xml:id="zend.tool.project"><info><title>Zend_Tool_Project</title></info>-->
            <!---->
            <!--<xi:include xmlns:xi="http://www.w3.org/2001/XInclude" href="module_specs/Zend_Tool_Project.xml" parse="xml">-->
                <!--<xi:fallback>-->
                    <!--<xi:include href="../en/module_specs/Zend_Tool_Project.xml" parse="xml"/>-->
                <!--</xi:fallback>-->
            <!--</xi:include>-->
            <!--<xi:include xmlns:xi="http://www.w3.org/2001/XInclude" href="module_specs/Zend_Tool_Project-CreateProject.xml" parse="xml">-->
                <!--<xi:fallback>-->
                    <!--<xi:include href="../en/module_specs/Zend_Tool_Project-CreateProject.xml" parse="xml"/>-->
                <!--</xi:fallback>-->
            <!--</xi:include>-->
            <!--<xi:include xmlns:xi="http://www.w3.org/2001/XInclude" href="module_specs/Zend_Tool_Project-Providers.xml" parse="xml">-->
                <!--<xi:fallback>-->
                    <!--<xi:include href="../en/module_specs/Zend_Tool_Project-Providers.xml" parse="xml"/>-->
                <!--</xi:fallback>-->
            <!--</xi:include>-->
            <!--<xi:include xmlns:xi="http://www.w3.org/2001/XInclude" href="module_specs/Zend_Tool_Project-Internals.xml" parse="xml">-->
                <!--<xi:fallback>-->
                    <!--<xi:include href="../en/module_specs/Zend_Tool_Project-Internals.xml" parse="xml"/>-->
                <!--</xi:fallback>-->
            <!--</xi:include>-->
        <!--</chapter>-->

        <!--<chapter xml:id="zend.translate"><info><title>Zend_Translate</title></info>-->
            <!---->
            <!--<xi:include xmlns:xi="http://www.w3.org/2001/XInclude" href="module_specs/Zend_Translate-Introduction.xml" parse="xml">-->
                <!--<xi:fallback>-->
                    <!--<xi:include href="../en/module_specs/Zend_Translate-Introduction.xml" parse="xml"/>-->
                <!--</xi:fallback>-->
            <!--</xi:include>-->
            <!--<xi:include xmlns:xi="http://www.w3.org/2001/XInclude" href="module_specs/Zend_Translate-Adapters.xml" parse="xml">-->
                <!--<xi:fallback>-->
                    <!--<xi:include href="../en/module_specs/Zend_Translate-Adapters.xml" parse="xml"/>-->
                <!--</xi:fallback>-->
            <!--</xi:include>-->
            <!--<xi:include xmlns:xi="http://www.w3.org/2001/XInclude" href="module_specs/Zend_Translate-Using.xml" parse="xml">-->
                <!--<xi:fallback>-->
                    <!--<xi:include href="../en/module_specs/Zend_Translate-Using.xml" parse="xml"/>-->
                <!--</xi:fallback>-->
            <!--</xi:include>-->
            <!--<xi:include xmlns:xi="http://www.w3.org/2001/XInclude" href="module_specs/Zend_Translate-SourceCreation.xml" parse="xml">-->
                <!--<xi:fallback>-->
                    <!--<xi:include href="../en/module_specs/Zend_Translate-SourceCreation.xml" parse="xml"/>-->
                <!--</xi:fallback>-->
            <!--</xi:include>-->
            <!--<xi:include xmlns:xi="http://www.w3.org/2001/XInclude" href="module_specs/Zend_Translate-Additional.xml" parse="xml">-->
                <!--<xi:fallback>-->
                    <!--<xi:include href="../en/module_specs/Zend_Translate-Additional.xml" parse="xml"/>-->
                <!--</xi:fallback>-->
            <!--</xi:include>-->
            <!--<xi:include xmlns:xi="http://www.w3.org/2001/XInclude" href="module_specs/Zend_Translate-Plurals.xml" parse="xml">-->
                <!--<xi:fallback>-->
                    <!--<xi:include href="../en/module_specs/Zend_Translate-Plurals.xml" parse="xml"/>-->
                <!--</xi:fallback>-->
            <!--</xi:include>-->
        <!--</chapter>-->

        <chapter xml:id="zend.uri"><info><title>Zend_Uri</title></info>
            
            <xi:include xmlns:xi="http://www.w3.org/2001/XInclude" href="module_specs/Zend_Uri.xml" parse="xml">
=======
        <chapter xml:id="zend.cache"><info><title>Zend_Cache</title></info>

            <xi:include xmlns:xi="http://www.w3.org/2001/XInclude" href="module_specs/Zend_Cache-Introduction.xml" parse="xml">
                <xi:fallback>
                    <xi:include href="../en/module_specs/Zend_Cache-Introduction.xml" parse="xml"/>
                </xi:fallback>
            </xi:include>
            <xi:include xmlns:xi="http://www.w3.org/2001/XInclude" href="module_specs/Zend_Cache-Theory.xml" parse="xml">
                <xi:fallback>
                    <xi:include href="../en/module_specs/Zend_Cache-Theory.xml" parse="xml"/>
                </xi:fallback>
            </xi:include>
            <xi:include xmlns:xi="http://www.w3.org/2001/XInclude" href="module_specs/Zend_Cache-Frontends.xml" parse="xml">
                <xi:fallback>
                    <xi:include href="../en/module_specs/Zend_Cache-Frontends.xml" parse="xml"/>
                </xi:fallback>
            </xi:include>
            <xi:include xmlns:xi="http://www.w3.org/2001/XInclude" href="module_specs/Zend_Cache-Backends.xml" parse="xml">
                <xi:fallback>
                    <xi:include href="../en/module_specs/Zend_Cache-Backends.xml" parse="xml"/>
                </xi:fallback>
            </xi:include>
            <xi:include xmlns:xi="http://www.w3.org/2001/XInclude" href="module_specs/Zend_Cache-Cache_Manager.xml" parse="xml">
                <xi:fallback>
                    <xi:include href="../en/module_specs/Zend_Cache-Cache_Manager.xml" parse="xml"/>
                </xi:fallback>
            </xi:include>
        </chapter>

        <chapter xml:id="zend.captcha"><info><title>Zend_Captcha</title></info>

            <xi:include xmlns:xi="http://www.w3.org/2001/XInclude" href="module_specs/Zend_Captcha.xml" parse="xml">
                <xi:fallback>
                    <xi:include href="../en/module_specs/Zend_Captcha.xml" parse="xml"/>
                </xi:fallback>
            </xi:include>
            <xi:include xmlns:xi="http://www.w3.org/2001/XInclude" href="module_specs/Zend_Captcha-Operation.xml" parse="xml">
                <xi:fallback>
                    <xi:include href="../en/module_specs/Zend_Captcha-Operation.xml" parse="xml"/>
                </xi:fallback>
            </xi:include>
            <xi:include xmlns:xi="http://www.w3.org/2001/XInclude" href="module_specs/Zend_Captcha-Adapters.xml" parse="xml">
>>>>>>> 4d8b5a5f
                <xi:fallback>
                    <xi:include href="../en/module_specs/Zend_Uri.xml" parse="xml"/>
                </xi:fallback>
            </xi:include>
        </chapter>

        <!--<chapter xml:id="zend.validate"><info><title>Zend_Validate</title></info>-->
            <!---->
            <!--<xi:include xmlns:xi="http://www.w3.org/2001/XInclude" href="module_specs/Zend_Validate.xml" parse="xml">-->
                <!--<xi:fallback>-->
                    <!--<xi:include href="../en/module_specs/Zend_Validate.xml" parse="xml"/>-->
                <!--</xi:fallback>-->
            <!--</xi:include>-->
            <!--<xi:include xmlns:xi="http://www.w3.org/2001/XInclude" href="module_specs/Zend_Validate-Set.xml" parse="xml">-->
                <!--<xi:fallback>-->
                    <!--<xi:include href="../en/module_specs/Zend_Validate-Set.xml" parse="xml"/>-->
                <!--</xi:fallback>-->
            <!--</xi:include>-->
            <!--<xi:include xmlns:xi="http://www.w3.org/2001/XInclude" href="module_specs/Zend_Validate-ValidatorChains.xml" parse="xml">-->
                <!--<xi:fallback>-->
                    <!--<xi:include href="../en/module_specs/Zend_Validate-ValidatorChains.xml" parse="xml"/>-->
                <!--</xi:fallback>-->
            <!--</xi:include>-->
            <!--<xi:include xmlns:xi="http://www.w3.org/2001/XInclude" href="module_specs/Zend_Validate-WritingValidators.xml" parse="xml">-->
                <!--<xi:fallback>-->
                    <!--<xi:include href="../en/module_specs/Zend_Validate-WritingValidators.xml" parse="xml"/>-->
                <!--</xi:fallback>-->
            <!--</xi:include>-->
            <!--<xi:include xmlns:xi="http://www.w3.org/2001/XInclude" href="module_specs/Zend_Validate-Messages.xml" parse="xml">-->
                <!--<xi:fallback>-->
                    <!--<xi:include href="../en/module_specs/Zend_Validate-Messages.xml" parse="xml"/>-->
                <!--</xi:fallback>-->
            <!--</xi:include>-->
        <!--</chapter>-->

        <!--<chapter xml:id="zend.version"><info><title>Zend_Version</title></info>-->
            <!---->
            <!--<xi:include xmlns:xi="http://www.w3.org/2001/XInclude" href="module_specs/Zend_Version.xml" parse="xml">-->
                <!--<xi:fallback>-->
                    <!--<xi:include href="../en/module_specs/Zend_Version.xml" parse="xml"/>-->
                <!--</xi:fallback>-->
            <!--</xi:include>-->
        <!--</chapter>-->

        <!--<chapter xml:id="zend.view"><info><title>Zend_View</title></info>-->
            <!---->
            <!--<xi:include xmlns:xi="http://www.w3.org/2001/XInclude" href="module_specs/Zend_View-Introduction.xml" parse="xml">-->
                <!--<xi:fallback>-->
                    <!--<xi:include href="../en/module_specs/Zend_View-Introduction.xml" parse="xml"/>-->
                <!--</xi:fallback>-->
            <!--</xi:include>-->
            <!--<xi:include xmlns:xi="http://www.w3.org/2001/XInclude" href="module_specs/Zend_View-Controllers.xml" parse="xml">-->
                <!--<xi:fallback>-->
                    <!--<xi:include href="../en/module_specs/Zend_View-Controllers.xml" parse="xml"/>-->
                <!--</xi:fallback>-->
            <!--</xi:include>-->
            <!--<xi:include xmlns:xi="http://www.w3.org/2001/XInclude" href="module_specs/Zend_View-Scripts.xml" parse="xml">-->
                <!--<xi:fallback>-->
                    <!--<xi:include href="../en/module_specs/Zend_View-Scripts.xml" parse="xml"/>-->
                <!--</xi:fallback>-->
            <!--</xi:include>-->
            <!--<xi:include xmlns:xi="http://www.w3.org/2001/XInclude" href="module_specs/Zend_View-Helpers.xml" parse="xml">-->
                <!--<xi:fallback>-->
                    <!--<xi:include href="../en/module_specs/Zend_View-Helpers.xml" parse="xml"/>-->
                <!--</xi:fallback>-->
            <!--</xi:include>-->
            <!--<xi:include xmlns:xi="http://www.w3.org/2001/XInclude" href="module_specs/Zend_View-Abstract.xml" parse="xml">-->
                <!--<xi:fallback>-->
                    <!--<xi:include href="../en/module_specs/Zend_View-Abstract.xml" parse="xml"/>-->
                <!--</xi:fallback>-->
            <!--</xi:include>-->
        <!--</chapter>-->

        <!--<chapter xml:id="zend.wildfire"><info><title>Zend_Wildfire</title></info>-->
            <!---->
            <!--<xi:include xmlns:xi="http://www.w3.org/2001/XInclude" href="module_specs/Zend_Wildfire.xml" parse="xml">-->
                <!--<xi:fallback>-->
                    <!--<xi:include href="../en/module_specs/Zend_Wildfire.xml" parse="xml"/>-->
                <!--</xi:fallback>-->
            <!--</xi:include>-->
        <!--</chapter>-->

        <!--<chapter xml:id="zend.xmlrpc"><info><title>Zend_XmlRpc</title></info>-->
            <!---->
            <!--<xi:include xmlns:xi="http://www.w3.org/2001/XInclude" href="module_specs/Zend_XmlRpc.xml" parse="xml">-->
                <!--<xi:fallback>-->
                    <!--<xi:include href="../en/module_specs/Zend_XmlRpc.xml" parse="xml"/>-->
                <!--</xi:fallback>-->
            <!--</xi:include>-->
            <!--<xi:include xmlns:xi="http://www.w3.org/2001/XInclude" href="module_specs/Zend_XmlRpc_Client.xml" parse="xml">-->
                <!--<xi:fallback>-->
                    <!--<xi:include href="../en/module_specs/Zend_XmlRpc_Client.xml" parse="xml"/>-->
                <!--</xi:fallback>-->
            <!--</xi:include>-->
            <!--<xi:include xmlns:xi="http://www.w3.org/2001/XInclude" href="module_specs/Zend_XmlRpc_Server.xml" parse="xml">-->
                <!--<xi:fallback>-->
                    <!--<xi:include href="../en/module_specs/Zend_XmlRpc_Server.xml" parse="xml"/>-->
                <!--</xi:fallback>-->
            <!--</xi:include>-->
        <!--</chapter>-->
    </part>

<<<<<<< HEAD
    <!--<xi:include xmlns:xi="http://www.w3.org/2001/XInclude" href="ref/requirements.xml" parse="xml">-->
        <!--<xi:fallback>-->
                <!--<xi:include href="../en/ref/requirements.xml" parse="xml"/>-->
            <!--</xi:fallback>-->
    <!--</xi:include>-->

    <!--<appendix xml:id="migration">-->
        <!--<info><title>&appendix.migration.title;</title></info>-->
        <!---->
        <!--<xi:include xmlns:xi="http://www.w3.org/2001/XInclude" href="ref/migration-110.xml" parse="xml">-->
            <!--<xi:fallback>-->
                <!--<xi:include href="../en/ref/migration-110.xml" parse="xml"/>-->
            <!--</xi:fallback>-->
        <!--</xi:include>-->
        <!--<xi:include xmlns:xi="http://www.w3.org/2001/XInclude" href="ref/migration-19.xml" parse="xml">-->
            <!--<xi:fallback>-->
                <!--<xi:include href="../en/ref/migration-19.xml" parse="xml"/>-->
            <!--</xi:fallback>-->
        <!--</xi:include>-->
        <!--<xi:include xmlns:xi="http://www.w3.org/2001/XInclude" href="ref/migration-18.xml" parse="xml">-->
            <!--<xi:fallback>-->
                <!--<xi:include href="../en/ref/migration-18.xml" parse="xml"/>-->
            <!--</xi:fallback>-->
        <!--</xi:include>-->
        <!--<xi:include xmlns:xi="http://www.w3.org/2001/XInclude" href="ref/migration-17.xml" parse="xml">-->
            <!--<xi:fallback>-->
                <!--<xi:include href="../en/ref/migration-17.xml" parse="xml"/>-->
            <!--</xi:fallback>-->
        <!--</xi:include>-->
        <!--<xi:include xmlns:xi="http://www.w3.org/2001/XInclude" href="ref/migration-16.xml" parse="xml">-->
            <!--<xi:fallback>-->
                <!--<xi:include href="../en/ref/migration-16.xml" parse="xml"/>-->
            <!--</xi:fallback>-->
        <!--</xi:include>-->
        <!--<xi:include xmlns:xi="http://www.w3.org/2001/XInclude" href="ref/migration-15.xml" parse="xml">-->
            <!--<xi:fallback>-->
                <!--<xi:include href="../en/ref/migration-15.xml" parse="xml"/>-->
            <!--</xi:fallback>-->
        <!--</xi:include>-->
        <!--<xi:include xmlns:xi="http://www.w3.org/2001/XInclude" href="ref/migration-10.xml" parse="xml">-->
            <!--<xi:fallback>-->
                <!--<xi:include href="../en/ref/migration-10.xml" parse="xml"/>-->
            <!--</xi:fallback>-->
        <!--</xi:include>-->
        <!--<xi:include xmlns:xi="http://www.w3.org/2001/XInclude" href="ref/migration-09.xml" parse="xml">-->
            <!--<xi:fallback>-->
                <!--<xi:include href="../en/ref/migration-09.xml" parse="xml"/>-->
            <!--</xi:fallback>-->
        <!--</xi:include>-->
        <!--<xi:include xmlns:xi="http://www.w3.org/2001/XInclude" href="ref/migration-08.xml" parse="xml">-->
            <!--<xi:fallback>-->
                <!--<xi:include href="../en/ref/migration-08.xml" parse="xml"/>-->
            <!--</xi:fallback>-->
        <!--</xi:include>-->
        <!--<xi:include xmlns:xi="http://www.w3.org/2001/XInclude" href="ref/migration-06.xml" parse="xml">-->
            <!--<xi:fallback>-->
                <!--<xi:include href="../en/ref/migration-06.xml" parse="xml"/>-->
            <!--</xi:fallback>-->
        <!--</xi:include>-->
    <!--</appendix>-->

    <!--<xi:include xmlns:xi="http://www.w3.org/2001/XInclude" href="ref/coding_standard.xml" parse="xml">-->
        <!--<xi:fallback>-->
            <!--<xi:include href="../en/ref/coding_standard.xml" parse="xml"/>-->
        <!--</xi:fallback>-->
    <!--</xi:include>-->

    <!--<xi:include xmlns:xi="http://www.w3.org/2001/XInclude" href="ref/documentation-standard.xml" parse="xml">-->
        <!--<xi:fallback>-->
            <!--<xi:include href="../en/ref/documentation-standard.xml" parse="xml"/>-->
        <!--</xi:fallback>-->
    <!--</xi:include>-->

    <!--<xi:include xmlns:xi="http://www.w3.org/2001/XInclude" href="ref/project-structure.xml" parse="xml">-->
        <!--<xi:fallback>-->
            <!--<xi:include href="../en/ref/project-structure.xml" parse="xml"/>-->
        <!--</xi:fallback>-->
    <!--</xi:include>-->

    <!--<appendix xml:id="performance">-->
        <!--<info><title>&appendix.performance.title;</title></info>-->
        <!---->
        <!--<xi:include xmlns:xi="http://www.w3.org/2001/XInclude" href="ref/performance-introduction.xml" parse="xml">-->
            <!--<xi:fallback>-->
                <!--<xi:include href="../en/ref/performance-introduction.xml" parse="xml"/>-->
            <!--</xi:fallback>-->
        <!--</xi:include>-->
        <!--<xi:include xmlns:xi="http://www.w3.org/2001/XInclude" href="ref/performance-classloading.xml" parse="xml">-->
            <!--<xi:fallback>-->
                <!--<xi:include href="../en/ref/performance-classloading.xml" parse="xml"/>-->
            <!--</xi:fallback>-->
        <!--</xi:include>-->
        <!--<xi:include xmlns:xi="http://www.w3.org/2001/XInclude" href="ref/performance-database.xml" parse="xml">-->
            <!--<xi:fallback>-->
                <!--<xi:include href="../en/ref/performance-database.xml" parse="xml"/>-->
            <!--</xi:fallback>-->
        <!--</xi:include>-->
        <!--<xi:include xmlns:xi="http://www.w3.org/2001/XInclude" href="ref/performance-localization.xml" parse="xml">-->
            <!--<xi:fallback>-->
                <!--<xi:include href="../en/ref/performance-localization.xml" parse="xml"/>-->
            <!--</xi:fallback>-->
        <!--</xi:include>-->
        <!--<xi:include xmlns:xi="http://www.w3.org/2001/XInclude" href="ref/performance-view.xml" parse="xml">-->
            <!--<xi:fallback>-->
                <!--<xi:include href="../en/ref/performance-view.xml" parse="xml"/>-->
            <!--</xi:fallback>-->
        <!--</xi:include>-->
    <!--</appendix>-->
=======
        <chapter xml:id="zend.codegenerator">
            <info><title>Zend_CodeGenerator</title></info>

            <xi:include xmlns:xi="http://www.w3.org/2001/XInclude" href="module_specs/Zend_CodeGenerator-Introduction.xml" parse="xml">
                <xi:fallback>
                    <xi:include href="../en/module_specs/Zend_CodeGenerator-Introduction.xml" parse="xml"/>
                </xi:fallback>
            </xi:include>
            <xi:include xmlns:xi="http://www.w3.org/2001/XInclude" href="module_specs/Zend_CodeGenerator-Examples.xml" parse="xml">
                <xi:fallback>
                    <xi:include href="../en/module_specs/Zend_CodeGenerator-Examples.xml" parse="xml"/>
                </xi:fallback>
            </xi:include>
            <xi:include xmlns:xi="http://www.w3.org/2001/XInclude" href="module_specs/Zend_CodeGenerator-Reference.xml" parse="xml">
                <xi:fallback>
                    <xi:include href="../en/module_specs/Zend_CodeGenerator-Reference.xml" parse="xml"/>
                </xi:fallback>
            </xi:include>
        </chapter>

        <chapter xml:id="zend.config"><info><title>Zend_Config</title></info>

            <xi:include xmlns:xi="http://www.w3.org/2001/XInclude" href="module_specs/Zend_Config-Introduction.xml" parse="xml">
                <xi:fallback>
                    <xi:include href="../en/module_specs/Zend_Config-Introduction.xml" parse="xml"/>
                </xi:fallback>
            </xi:include>
            <xi:include xmlns:xi="http://www.w3.org/2001/XInclude" href="module_specs/Zend_Config-TheoryOfOperation.xml" parse="xml">
                <xi:fallback>
                    <xi:include href="../en/module_specs/Zend_Config-TheoryOfOperation.xml" parse="xml"/>
                </xi:fallback>
            </xi:include>
            <xi:include xmlns:xi="http://www.w3.org/2001/XInclude" href="module_specs/Zend_Config_Ini.xml" parse="xml">
                <xi:fallback>
                    <xi:include href="../en/module_specs/Zend_Config_Ini.xml" parse="xml"/>
                </xi:fallback>
            </xi:include>
            <xi:include xmlns:xi="http://www.w3.org/2001/XInclude" href="module_specs/Zend_Config_Xml.xml" parse="xml">
                <xi:fallback>
                    <xi:include href="../en/module_specs/Zend_Config_Xml.xml" parse="xml"/>
                </xi:fallback>
            </xi:include>
        </chapter>

        <chapter xml:id="zend.config.writer"><info><title>Zend_Config_Writer</title></info>

            <xi:include xmlns:xi="http://www.w3.org/2001/XInclude" href="module_specs/Zend_Config_Writer.xml" parse="xml">
                <xi:fallback>
                    <xi:include href="../en/module_specs/Zend_Config_Writer.xml" parse="xml"/>
                </xi:fallback>
            </xi:include>
        </chapter>

        <chapter xml:id="zend.console.getopt"><info><title>Zend_Console_Getopt</title></info>

            <xi:include xmlns:xi="http://www.w3.org/2001/XInclude" href="module_specs/Zend_Console_Getopt-Introduction.xml" parse="xml">
                <xi:fallback>
                    <xi:include href="../en/module_specs/Zend_Console_Getopt-Introduction.xml" parse="xml"/>
                </xi:fallback>
            </xi:include>
            <xi:include xmlns:xi="http://www.w3.org/2001/XInclude" href="module_specs/Zend_Console_Getopt-Rules.xml" parse="xml">
                <xi:fallback>
                    <xi:include href="../en/module_specs/Zend_Console_Getopt-Rules.xml" parse="xml"/>
                </xi:fallback>
            </xi:include>
            <xi:include xmlns:xi="http://www.w3.org/2001/XInclude" href="module_specs/Zend_Console_Getopt-Fetching.xml" parse="xml">
                <xi:fallback>
                    <xi:include href="../en/module_specs/Zend_Console_Getopt-Fetching.xml" parse="xml"/>
                </xi:fallback>
            </xi:include>
            <xi:include xmlns:xi="http://www.w3.org/2001/XInclude" href="module_specs/Zend_Console_Getopt-Configuration.xml" parse="xml">
                <xi:fallback>
                    <xi:include href="../en/module_specs/Zend_Console_Getopt-Configuration.xml" parse="xml"/>
                </xi:fallback>
            </xi:include>
        </chapter>

        <chapter xml:id="zend.controller"><info><title>Zend_Controller</title></info>

            <xi:include xmlns:xi="http://www.w3.org/2001/XInclude" href="module_specs/Zend_Controller-QuickStart.xml" parse="xml">
                <xi:fallback>
                    <xi:include href="../en/module_specs/Zend_Controller-QuickStart.xml" parse="xml"/>
                </xi:fallback>
            </xi:include>
            <xi:include xmlns:xi="http://www.w3.org/2001/XInclude" href="module_specs/Zend_Controller-Basics.xml" parse="xml">
                <xi:fallback>
                    <xi:include href="../en/module_specs/Zend_Controller-Basics.xml" parse="xml"/>
                </xi:fallback>
            </xi:include>
            <xi:include xmlns:xi="http://www.w3.org/2001/XInclude" href="module_specs/Zend_Controller-FrontController.xml" parse="xml">
                <xi:fallback>
                    <xi:include href="../en/module_specs/Zend_Controller-FrontController.xml" parse="xml"/>
                </xi:fallback>
            </xi:include>
            <xi:include xmlns:xi="http://www.w3.org/2001/XInclude" href="module_specs/Zend_Controller-Request.xml" parse="xml">
                <xi:fallback>
                    <xi:include href="../en/module_specs/Zend_Controller-Request.xml" parse="xml"/>
                </xi:fallback>
            </xi:include>
            <xi:include xmlns:xi="http://www.w3.org/2001/XInclude" href="module_specs/Zend_Controller-Router.xml" parse="xml">
                <xi:fallback>
                    <xi:include href="../en/module_specs/Zend_Controller-Router.xml" parse="xml"/>
                </xi:fallback>
            </xi:include>
            <xi:include xmlns:xi="http://www.w3.org/2001/XInclude" href="module_specs/Zend_Controller-Dispatcher.xml" parse="xml">
                <xi:fallback>
                    <xi:include href="../en/module_specs/Zend_Controller-Dispatcher.xml" parse="xml"/>
                </xi:fallback>
            </xi:include>
            <xi:include xmlns:xi="http://www.w3.org/2001/XInclude" href="module_specs/Zend_Controller-ActionController.xml" parse="xml">
                <xi:fallback>
                    <xi:include href="../en/module_specs/Zend_Controller-ActionController.xml" parse="xml"/>
                </xi:fallback>
            </xi:include>
            <xi:include xmlns:xi="http://www.w3.org/2001/XInclude" href="module_specs/Zend_Controller-ActionHelpers.xml" parse="xml">
                <xi:fallback>
                    <xi:include href="../en/module_specs/Zend_Controller-ActionHelpers.xml" parse="xml"/>
                </xi:fallback>
            </xi:include>
            <xi:include xmlns:xi="http://www.w3.org/2001/XInclude" href="module_specs/Zend_Controller-Response.xml" parse="xml">
                <xi:fallback>
                    <xi:include href="../en/module_specs/Zend_Controller-Response.xml" parse="xml"/>
                </xi:fallback>
            </xi:include>
            <xi:include xmlns:xi="http://www.w3.org/2001/XInclude" href="module_specs/Zend_Controller-Plugins.xml" parse="xml">
                <xi:fallback>
                    <xi:include href="../en/module_specs/Zend_Controller-Plugins.xml" parse="xml"/>
                </xi:fallback>
            </xi:include>
            <xi:include xmlns:xi="http://www.w3.org/2001/XInclude" href="module_specs/Zend_Controller-Modular.xml" parse="xml">
                <xi:fallback>
                    <xi:include href="../en/module_specs/Zend_Controller-Modular.xml" parse="xml"/>
                </xi:fallback>
            </xi:include>
            <xi:include xmlns:xi="http://www.w3.org/2001/XInclude" href="module_specs/Zend_Controller-Exceptions.xml" parse="xml">
                <xi:fallback>
                    <xi:include href="../en/module_specs/Zend_Controller-Exceptions.xml" parse="xml"/>
                </xi:fallback>
            </xi:include>
        </chapter>

        <chapter xml:id="zend.currency"><info><title>Zend_Currency</title></info>

            <xi:include xmlns:xi="http://www.w3.org/2001/XInclude" href="module_specs/Zend_Currency-Introduction.xml" parse="xml">
                <xi:fallback>
                    <xi:include href="../en/module_specs/Zend_Currency-Introduction.xml" parse="xml"/>
                </xi:fallback>
            </xi:include>
            <xi:include xmlns:xi="http://www.w3.org/2001/XInclude" href="module_specs/Zend_Currency-Usage.xml" parse="xml">
                <xi:fallback>
                    <xi:include href="../en/module_specs/Zend_Currency-Usage.xml" parse="xml"/>
                </xi:fallback>
            </xi:include>
            <xi:include xmlns:xi="http://www.w3.org/2001/XInclude" href="module_specs/Zend_Currency-Options.xml" parse="xml">
                <xi:fallback>
                    <xi:include href="../en/module_specs/Zend_Currency-Options.xml" parse="xml"/>
                </xi:fallback>
            </xi:include>
            <xi:include xmlns:xi="http://www.w3.org/2001/XInclude" href="module_specs/Zend_Currency-Description.xml" parse="xml">
                <xi:fallback>
                    <xi:include href="../en/module_specs/Zend_Currency-Description.xml" parse="xml"/>
                </xi:fallback>
            </xi:include>
            <xi:include xmlns:xi="http://www.w3.org/2001/XInclude" href="module_specs/Zend_Currency-Position.xml" parse="xml">
                <xi:fallback>
                    <xi:include href="../en/module_specs/Zend_Currency-Position.xml" parse="xml"/>
                </xi:fallback>
            </xi:include>
            <xi:include xmlns:xi="http://www.w3.org/2001/XInclude" href="module_specs/Zend_Currency-Number.xml" parse="xml">
                <xi:fallback>
                    <xi:include href="../en/module_specs/Zend_Currency-Number.xml" parse="xml"/>
                </xi:fallback>
            </xi:include>
            <xi:include xmlns:xi="http://www.w3.org/2001/XInclude" href="module_specs/Zend_Currency-Value.xml" parse="xml">
                <xi:fallback>
                    <xi:include href="../en/module_specs/Zend_Currency-Value.xml" parse="xml"/>
                </xi:fallback>
            </xi:include>
            <xi:include xmlns:xi="http://www.w3.org/2001/XInclude" href="module_specs/Zend_Currency-Calculation.xml" parse="xml">
                <xi:fallback>
                    <xi:include href="../en/module_specs/Zend_Currency-Calculation.xml" parse="xml"/>
                </xi:fallback>
            </xi:include>
            <xi:include xmlns:xi="http://www.w3.org/2001/XInclude" href="module_specs/Zend_Currency-Exchange.xml" parse="xml">
                <xi:fallback>
                    <xi:include href="../en/module_specs/Zend_Currency-Exchange.xml" parse="xml"/>
                </xi:fallback>
            </xi:include>
            <xi:include xmlns:xi="http://www.w3.org/2001/XInclude" href="module_specs/Zend_Currency-Additional.xml" parse="xml">
                <xi:fallback>
                    <xi:include href="../en/module_specs/Zend_Currency-Additional.xml" parse="xml"/>
                </xi:fallback>
            </xi:include>
        </chapter>

        <chapter xml:id="zend.date"><info><title>Zend_Date</title></info>

            <xi:include xmlns:xi="http://www.w3.org/2001/XInclude" href="module_specs/Zend_Date-Introduction.xml" parse="xml">
                <xi:fallback>
                    <xi:include href="../en/module_specs/Zend_Date-Introduction.xml" parse="xml"/>
                </xi:fallback>
            </xi:include>
            <xi:include xmlns:xi="http://www.w3.org/2001/XInclude" href="module_specs/Zend_Date-Theory.xml" parse="xml">
                <xi:fallback>
                    <xi:include href="../en/module_specs/Zend_Date-Theory.xml" parse="xml"/>
                </xi:fallback>
            </xi:include>
            <xi:include xmlns:xi="http://www.w3.org/2001/XInclude" href="module_specs/Zend_Date-Basic.xml" parse="xml">
                <xi:fallback>
                    <xi:include href="../en/module_specs/Zend_Date-Basic.xml" parse="xml"/>
                </xi:fallback>
            </xi:include>
            <xi:include xmlns:xi="http://www.w3.org/2001/XInclude" href="module_specs/Zend_Date-Overview.xml" parse="xml">
                <xi:fallback>
                    <xi:include href="../en/module_specs/Zend_Date-Overview.xml" parse="xml"/>
                </xi:fallback>
            </xi:include>
            <xi:include xmlns:xi="http://www.w3.org/2001/XInclude" href="module_specs/Zend_Date-Creation.xml" parse="xml">
                <xi:fallback>
                    <xi:include href="../en/module_specs/Zend_Date-Creation.xml" parse="xml"/>
                </xi:fallback>
            </xi:include>
            <xi:include xmlns:xi="http://www.w3.org/2001/XInclude" href="module_specs/Zend_Date-Constants.xml" parse="xml">
                <xi:fallback>
                    <xi:include href="../en/module_specs/Zend_Date-Constants.xml" parse="xml"/>
                </xi:fallback>
            </xi:include>
            <xi:include xmlns:xi="http://www.w3.org/2001/XInclude" href="module_specs/Zend_Date-Additional.xml" parse="xml">
                <xi:fallback>
                    <xi:include href="../en/module_specs/Zend_Date-Additional.xml" parse="xml"/>
                </xi:fallback>
            </xi:include>
        </chapter>

        <chapter xml:id="zend.db"><info><title>Zend_Db</title></info>

            <xi:include xmlns:xi="http://www.w3.org/2001/XInclude" href="module_specs/Zend_Db_Adapter.xml" parse="xml">
                <xi:fallback>
                    <xi:include href="../en/module_specs/Zend_Db_Adapter.xml" parse="xml"/>
                </xi:fallback>
            </xi:include>
            <xi:include xmlns:xi="http://www.w3.org/2001/XInclude" href="module_specs/Zend_Db_Statement.xml" parse="xml">
                <xi:fallback>
                    <xi:include href="../en/module_specs/Zend_Db_Statement.xml" parse="xml"/>
                </xi:fallback>
            </xi:include>
            <xi:include xmlns:xi="http://www.w3.org/2001/XInclude" href="module_specs/Zend_Db_Profiler.xml" parse="xml">
                <xi:fallback>
                    <xi:include href="../en/module_specs/Zend_Db_Profiler.xml" parse="xml"/>
                </xi:fallback>
            </xi:include>
            <xi:include xmlns:xi="http://www.w3.org/2001/XInclude" href="module_specs/Zend_Db_Select.xml" parse="xml">
                <xi:fallback>
                    <xi:include href="../en/module_specs/Zend_Db_Select.xml" parse="xml"/>
                </xi:fallback>
            </xi:include>
            <xi:include xmlns:xi="http://www.w3.org/2001/XInclude" href="module_specs/Zend_Db_Table.xml" parse="xml">
                <xi:fallback>
                    <xi:include href="../en/module_specs/Zend_Db_Table.xml" parse="xml"/>
                </xi:fallback>
            </xi:include>
            <xi:include xmlns:xi="http://www.w3.org/2001/XInclude" href="module_specs/Zend_Db_Table_Row.xml" parse="xml">
                <xi:fallback>
                    <xi:include href="../en/module_specs/Zend_Db_Table_Row.xml" parse="xml"/>
                </xi:fallback>
            </xi:include>
            <xi:include xmlns:xi="http://www.w3.org/2001/XInclude" href="module_specs/Zend_Db_Table_Rowset.xml" parse="xml">
                <xi:fallback>
                    <xi:include href="../en/module_specs/Zend_Db_Table_Rowset.xml" parse="xml"/>
                </xi:fallback>
            </xi:include>
            <xi:include xmlns:xi="http://www.w3.org/2001/XInclude" href="module_specs/Zend_Db_Table-Relationships.xml" parse="xml">
                <xi:fallback>
                    <xi:include href="../en/module_specs/Zend_Db_Table-Relationships.xml" parse="xml"/>
                </xi:fallback>
            </xi:include>
            <xi:include xmlns:xi="http://www.w3.org/2001/XInclude" href="module_specs/Zend_Db_Table_Definition.xml" parse="xml">
                <xi:fallback>
                    <xi:include href="../en/module_specs/Zend_Db_Table_Definition.xml" parse="xml"/>
                </xi:fallback>
            </xi:include>
        </chapter>

        <chapter xml:id="zend.debug"><info><title>Zend_Debug</title></info>

            <xi:include xmlns:xi="http://www.w3.org/2001/XInclude" href="module_specs/Zend_Debug.xml" parse="xml">
                <xi:fallback>
                    <xi:include href="../en/module_specs/Zend_Debug.xml" parse="xml"/>
                </xi:fallback>
            </xi:include>
        </chapter>

        <chapter xml:id="zend.dojo"><info><title>Zend_Dojo</title></info>

            <xi:include xmlns:xi="http://www.w3.org/2001/XInclude" href="module_specs/Zend_Dojo.xml" parse="xml">
                <xi:fallback>
                    <xi:include href="../en/module_specs/Zend_Dojo.xml" parse="xml"/>
                </xi:fallback>
            </xi:include>
            <xi:include xmlns:xi="http://www.w3.org/2001/XInclude" href="module_specs/Zend_Dojo-Data.xml" parse="xml">
                <xi:fallback>
                    <xi:include href="../en/module_specs/Zend_Dojo-Data.xml" parse="xml"/>
                </xi:fallback>
            </xi:include>
            <xi:include xmlns:xi="http://www.w3.org/2001/XInclude" href="module_specs/Zend_Dojo-View.xml" parse="xml">
                <xi:fallback>
                    <xi:include href="../en/module_specs/Zend_Dojo-View.xml" parse="xml"/>
                </xi:fallback>
            </xi:include>
            <xi:include xmlns:xi="http://www.w3.org/2001/XInclude" href="module_specs/Zend_Dojo-Form.xml" parse="xml">
                <xi:fallback>
                    <xi:include href="../en/module_specs/Zend_Dojo-Form.xml" parse="xml"/>
                </xi:fallback>
            </xi:include>
            <xi:include xmlns:xi="http://www.w3.org/2001/XInclude" href="module_specs/Zend_Dojo-BuildLayers.xml" parse="xml">
                <xi:fallback>
                    <xi:include href="../en/module_specs/Zend_Dojo-BuildLayers.xml" parse="xml"/>
                </xi:fallback>
            </xi:include>
        </chapter>

        <chapter xml:id="zend.dom"><info><title>Zend_Dom</title></info>

            <xi:include xmlns:xi="http://www.w3.org/2001/XInclude" href="module_specs/Zend_Dom.xml" parse="xml">
                <xi:fallback>
                    <xi:include href="../en/module_specs/Zend_Dom.xml" parse="xml"/>
                </xi:fallback>
            </xi:include>
            <xi:include xmlns:xi="http://www.w3.org/2001/XInclude" href="module_specs/Zend_Dom-Query.xml" parse="xml">
                <xi:fallback>
                    <xi:include href="../en/module_specs/Zend_Dom-Query.xml" parse="xml"/>
                </xi:fallback>
            </xi:include>
        </chapter>

        <chapter xml:id="zend.exception"><info><title>Zend_Exception</title></info>

            <xi:include xmlns:xi="http://www.w3.org/2001/XInclude" href="module_specs/Zend_Exception.xml" parse="xml">
                <xi:fallback>
                    <xi:include href="../en/module_specs/Zend_Exception.xml" parse="xml"/>
                </xi:fallback>
            </xi:include>
            <xi:include xmlns:xi="http://www.w3.org/2001/XInclude" href="module_specs/Zend_Exception-Basic.xml" parse="xml">
                <xi:fallback>
                    <xi:include href="../en/module_specs/Zend_Exception-Basic.xml" parse="xml"/>
                </xi:fallback>
            </xi:include>
            <xi:include xmlns:xi="http://www.w3.org/2001/XInclude" href="module_specs/Zend_Exception-Previous.xml" parse="xml">
                <xi:fallback>
                    <xi:include href="../en/module_specs/Zend_Exception-Previous.xml" parse="xml"/>
                </xi:fallback>
            </xi:include>
        </chapter>

        <chapter xml:id="zend.feed"><info><title>Zend_Feed</title></info>

            <xi:include xmlns:xi="http://www.w3.org/2001/XInclude" href="module_specs/Zend_Feed-Introduction.xml" parse="xml">
                <xi:fallback>
                    <xi:include href="../en/module_specs/Zend_Feed-Introduction.xml" parse="xml"/>
                </xi:fallback>
            </xi:include>
            <xi:include xmlns:xi="http://www.w3.org/2001/XInclude" href="module_specs/Zend_Feed-Importing.xml" parse="xml">
                <xi:fallback>
                    <xi:include href="../en/module_specs/Zend_Feed-Importing.xml" parse="xml"/>
                </xi:fallback>
            </xi:include>
            <xi:include xmlns:xi="http://www.w3.org/2001/XInclude" href="module_specs/Zend_Feed-FindFeeds.xml" parse="xml">
                <xi:fallback>
                    <xi:include href="../en/module_specs/Zend_Feed-FindFeeds.xml" parse="xml"/>
                </xi:fallback>
            </xi:include>
            <xi:include xmlns:xi="http://www.w3.org/2001/XInclude" href="module_specs/Zend_Feed-ConsumingRss.xml" parse="xml">
                <xi:fallback>
                    <xi:include href="../en/module_specs/Zend_Feed-ConsumingRss.xml" parse="xml"/>
                </xi:fallback>
            </xi:include>
            <xi:include xmlns:xi="http://www.w3.org/2001/XInclude" href="module_specs/Zend_Feed-ConsumingAtom.xml" parse="xml">
                <xi:fallback>
                    <xi:include href="../en/module_specs/Zend_Feed-ConsumingAtom.xml" parse="xml"/>
                </xi:fallback>
            </xi:include>
            <xi:include xmlns:xi="http://www.w3.org/2001/XInclude" href="module_specs/Zend_Feed-ConsumingAtomSingle.xml" parse="xml">
                <xi:fallback>
                    <xi:include href="../en/module_specs/Zend_Feed-ConsumingAtomSingle.xml" parse="xml"/>
                </xi:fallback>
            </xi:include>
            <xi:include xmlns:xi="http://www.w3.org/2001/XInclude" href="module_specs/Zend_Feed-ModifyingFeed.xml" parse="xml">
                <xi:fallback>
                    <xi:include href="../en/module_specs/Zend_Feed-ModifyingFeed.xml" parse="xml"/>
                </xi:fallback>
            </xi:include>
            <xi:include xmlns:xi="http://www.w3.org/2001/XInclude" href="module_specs/Zend_Feed-CustomFeed.xml" parse="xml">
                <xi:fallback>
                    <xi:include href="../en/module_specs/Zend_Feed-CustomFeed.xml" parse="xml"/>
                </xi:fallback>
            </xi:include>
            <xi:include xmlns:xi="http://www.w3.org/2001/XInclude" href="module_specs/Zend_Feed_Reader.xml" parse="xml">
                <xi:fallback>
                    <xi:include href="../en/module_specs/Zend_Feed_Reader.xml" parse="xml"/>
                </xi:fallback>
            </xi:include>
            <xi:include xmlns:xi="http://www.w3.org/2001/XInclude" href="module_specs/Zend_Feed_Writer.xml" parse="xml">
                <xi:fallback>
                    <xi:include href="../en/module_specs/Zend_Feed_Writer.xml" parse="xml"/>
                </xi:fallback>
            </xi:include>
            <xi:include xmlns:xi="http://www.w3.org/2001/XInclude" href="module_specs/Zend_Feed_Pubsubhubbub.xml" parse="xml">
                <xi:fallback>
                    <xi:include href="../en/module_specs/Zend_Feed_Pubsubhubbub.xml" parse="xml"/>
                </xi:fallback>
            </xi:include>
        </chapter>

        <chapter xml:id="zend.file"><info><title>Zend_File</title></info>

            <xi:include xmlns:xi="http://www.w3.org/2001/XInclude" href="module_specs/Zend_File_Transfer-Introduction.xml" parse="xml">
                <xi:fallback>
                    <xi:include href="../en/module_specs/Zend_File_Transfer-Introduction.xml" parse="xml"/>
                </xi:fallback>
            </xi:include>
            <xi:include xmlns:xi="http://www.w3.org/2001/XInclude" href="module_specs/Zend_File_Transfer-Validators.xml" parse="xml">
                <xi:fallback>
                    <xi:include href="../en/module_specs/Zend_File_Transfer-Validators.xml" parse="xml"/>
                </xi:fallback>
            </xi:include>
            <xi:include xmlns:xi="http://www.w3.org/2001/XInclude" href="module_specs/Zend_File_Transfer-Filters.xml" parse="xml">
                <xi:fallback>
                    <xi:include href="../en/module_specs/Zend_File_Transfer-Filters.xml" parse="xml"/>
                </xi:fallback>
            </xi:include>
        </chapter>

        <chapter xml:id="zend.filter"><info><title>Zend_Filter</title></info>

            <xi:include xmlns:xi="http://www.w3.org/2001/XInclude" href="module_specs/Zend_Filter.xml" parse="xml">
                <xi:fallback>
                    <xi:include href="../en/module_specs/Zend_Filter.xml" parse="xml"/>
                </xi:fallback>
            </xi:include>
            <xi:include xmlns:xi="http://www.w3.org/2001/XInclude" href="module_specs/Zend_Filter-Set.xml" parse="xml">
                <xi:fallback>
                    <xi:include href="../en/module_specs/Zend_Filter-Set.xml" parse="xml"/>
                </xi:fallback>
            </xi:include>
            <xi:include xmlns:xi="http://www.w3.org/2001/XInclude" href="module_specs/Zend_Filter-FilterChains.xml" parse="xml">
                <xi:fallback>
                    <xi:include href="../en/module_specs/Zend_Filter-FilterChains.xml" parse="xml"/>
                </xi:fallback>
            </xi:include>
            <xi:include xmlns:xi="http://www.w3.org/2001/XInclude" href="module_specs/Zend_Filter-WritingFilters.xml" parse="xml">
                <xi:fallback>
                    <xi:include href="../en/module_specs/Zend_Filter-WritingFilters.xml" parse="xml"/>
                </xi:fallback>
            </xi:include>
            <xi:include xmlns:xi="http://www.w3.org/2001/XInclude" href="module_specs/Zend_Filter_Input.xml" parse="xml">
                <xi:fallback>
                    <xi:include href="../en/module_specs/Zend_Filter_Input.xml" parse="xml"/>
                </xi:fallback>
            </xi:include>
            <xi:include xmlns:xi="http://www.w3.org/2001/XInclude" href="module_specs/Zend_Filter-Inflector.xml" parse="xml">
                <xi:fallback>
                    <xi:include href="../en/module_specs/Zend_Filter-Inflector.xml" parse="xml"/>
                </xi:fallback>
            </xi:include>
        </chapter>

        <chapter xml:id="zend.form"><info><title>Zend_Form</title></info>

            <xi:include xmlns:xi="http://www.w3.org/2001/XInclude" href="module_specs/Zend_Form-Introduction.xml" parse="xml">
                <xi:fallback>
                    <xi:include href="../en/module_specs/Zend_Form-Introduction.xml" parse="xml"/>
                </xi:fallback>
            </xi:include>
            <xi:include xmlns:xi="http://www.w3.org/2001/XInclude" href="module_specs/Zend_Form-QuickStart.xml" parse="xml">
                <xi:fallback>
                    <xi:include href="../en/module_specs/Zend_Form-QuickStart.xml" parse="xml"/>
                </xi:fallback>
            </xi:include>
            <xi:include xmlns:xi="http://www.w3.org/2001/XInclude" href="module_specs/Zend_Form-Elements.xml" parse="xml">
                <xi:fallback>
                    <xi:include href="../en/module_specs/Zend_Form-Elements.xml" parse="xml"/>
                </xi:fallback>
            </xi:include>
            <xi:include xmlns:xi="http://www.w3.org/2001/XInclude" href="module_specs/Zend_Form-Forms.xml" parse="xml">
                <xi:fallback>
                    <xi:include href="../en/module_specs/Zend_Form-Forms.xml" parse="xml"/>
                </xi:fallback>
            </xi:include>
            <xi:include xmlns:xi="http://www.w3.org/2001/XInclude" href="module_specs/Zend_Form-Decorators.xml" parse="xml">
                <xi:fallback>
                    <xi:include href="../en/module_specs/Zend_Form-Decorators.xml" parse="xml"/>
                </xi:fallback>
            </xi:include>
            <xi:include xmlns:xi="http://www.w3.org/2001/XInclude" href="module_specs/Zend_Form-StandardElements.xml" parse="xml">
                <xi:fallback>
                    <xi:include href="../en/module_specs/Zend_Form-StandardElements.xml" parse="xml"/>
                </xi:fallback>
            </xi:include>
            <xi:include xmlns:xi="http://www.w3.org/2001/XInclude" href="module_specs/Zend_Form-StandardDecorators.xml" parse="xml">
                <xi:fallback>
                    <xi:include href="../en/module_specs/Zend_Form-StandardDecorators.xml" parse="xml"/>
                </xi:fallback>
            </xi:include>
            <xi:include xmlns:xi="http://www.w3.org/2001/XInclude" href="module_specs/Zend_Form-I18n.xml" parse="xml">
                <xi:fallback>
                    <xi:include href="../en/module_specs/Zend_Form-I18n.xml" parse="xml"/>
                </xi:fallback>
            </xi:include>
            <xi:include xmlns:xi="http://www.w3.org/2001/XInclude" href="module_specs/Zend_Form-Advanced.xml" parse="xml">
                <xi:fallback>
                    <xi:include href="../en/module_specs/Zend_Form-Advanced.xml" parse="xml"/>
                </xi:fallback>
            </xi:include>
        </chapter>

        <chapter xml:id="zend.gdata"><info><title>Zend_Gdata</title></info>

            <xi:include xmlns:xi="http://www.w3.org/2001/XInclude" href="module_specs/Zend_Gdata-Introduction.xml" parse="xml">
                <xi:fallback>
                    <xi:include href="../en/module_specs/Zend_Gdata-Introduction.xml" parse="xml"/>
                </xi:fallback>
            </xi:include>
            <xi:include xmlns:xi="http://www.w3.org/2001/XInclude" href="module_specs/Zend_Gdata_AuthSub.xml" parse="xml">
                <xi:fallback>
                    <xi:include href="../en/module_specs/Zend_Gdata_AuthSub.xml" parse="xml"/>
                </xi:fallback>
            </xi:include>
            <xi:include xmlns:xi="http://www.w3.org/2001/XInclude" href="module_specs/Zend_Gdata_Books.xml" parse="xml">
                <xi:fallback>
                    <xi:include href="../en/module_specs/Zend_Gdata_Books.xml" parse="xml"/>
                </xi:fallback>
            </xi:include>
            <xi:include xmlns:xi="http://www.w3.org/2001/XInclude" href="module_specs/Zend_Gdata_ClientLogin.xml" parse="xml">
                <xi:fallback>
                    <xi:include href="../en/module_specs/Zend_Gdata_ClientLogin.xml" parse="xml"/>
                </xi:fallback>
            </xi:include>
            <xi:include xmlns:xi="http://www.w3.org/2001/XInclude" href="module_specs/Zend_Gdata_Calendar.xml" parse="xml">
                <xi:fallback>
                    <xi:include href="../en/module_specs/Zend_Gdata_Calendar.xml" parse="xml"/>
                </xi:fallback>
            </xi:include>
            <xi:include xmlns:xi="http://www.w3.org/2001/XInclude" href="module_specs/Zend_Gdata_Docs.xml" parse="xml">
                <xi:fallback>
                    <xi:include href="../en/module_specs/Zend_Gdata_Docs.xml" parse="xml"/>
                </xi:fallback>
            </xi:include>
            <xi:include xmlns:xi="http://www.w3.org/2001/XInclude" href="module_specs/Zend_Gdata_Health.xml" parse="xml">
                <xi:fallback>
                    <xi:include href="../en/module_specs/Zend_Gdata_Health.xml" parse="xml"/>
                </xi:fallback>
            </xi:include>
            <xi:include xmlns:xi="http://www.w3.org/2001/XInclude" href="module_specs/Zend_Gdata_Spreadsheets.xml" parse="xml">
                <xi:fallback>
                    <xi:include href="../en/module_specs/Zend_Gdata_Spreadsheets.xml" parse="xml"/>
                </xi:fallback>
            </xi:include>
            <xi:include xmlns:xi="http://www.w3.org/2001/XInclude" href="module_specs/Zend_Gdata_Gapps.xml" parse="xml">
                <xi:fallback>
                    <xi:include href="../en/module_specs/Zend_Gdata_Gapps.xml" parse="xml"/>
                </xi:fallback>
            </xi:include>
            <xi:include xmlns:xi="http://www.w3.org/2001/XInclude" href="module_specs/Zend_Gdata_Gbase.xml" parse="xml">
                <xi:fallback>
                    <xi:include href="../en/module_specs/Zend_Gdata_Gbase.xml" parse="xml"/>
                </xi:fallback>
            </xi:include>
            <xi:include xmlns:xi="http://www.w3.org/2001/XInclude" href="module_specs/Zend_Gdata_Photos.xml" parse="xml">
                <xi:fallback>
                    <xi:include href="../en/module_specs/Zend_Gdata_Photos.xml" parse="xml"/>
                </xi:fallback>
            </xi:include>
            <xi:include xmlns:xi="http://www.w3.org/2001/XInclude" href="module_specs/Zend_Gdata_YouTube.xml" parse="xml">
                <xi:fallback>
                    <xi:include href="../en/module_specs/Zend_Gdata_YouTube.xml" parse="xml"/>
                </xi:fallback>
            </xi:include>
            <xi:include xmlns:xi="http://www.w3.org/2001/XInclude" href="module_specs/Zend_Gdata_Exception.xml" parse="xml">
                <xi:fallback>
                    <xi:include href="../en/module_specs/Zend_Gdata_Exception.xml" parse="xml"/>
                </xi:fallback>
            </xi:include>
        </chapter>

        <chapter xml:id="zend.http"><info><title>Zend_Http</title></info>

            <xi:include xmlns:xi="http://www.w3.org/2001/XInclude" href="module_specs/Zend_Http_Client.xml" parse="xml">
                <xi:fallback>
                    <xi:include href="../en/module_specs/Zend_Http_Client.xml" parse="xml"/>
                </xi:fallback>
            </xi:include>
            <xi:include xmlns:xi="http://www.w3.org/2001/XInclude" href="module_specs/Zend_Http_Client-Advanced.xml" parse="xml">
                <xi:fallback>
                    <xi:include href="../en/module_specs/Zend_Http_Client-Advanced.xml" parse="xml"/>
                </xi:fallback>
            </xi:include>
            <xi:include xmlns:xi="http://www.w3.org/2001/XInclude" href="module_specs/Zend_Http_Client-Adapters.xml" parse="xml">
                <xi:fallback>
                    <xi:include href="../en/module_specs/Zend_Http_Client-Adapters.xml" parse="xml"/>
                </xi:fallback>
            </xi:include>
            <xi:include xmlns:xi="http://www.w3.org/2001/XInclude" href="module_specs/Zend_Http_Cookie-Handling.xml" parse="xml">
                <xi:fallback>
                    <xi:include href="../en/module_specs/Zend_Http_Cookie-Handling.xml" parse="xml"/>
                </xi:fallback>
            </xi:include>
            <xi:include xmlns:xi="http://www.w3.org/2001/XInclude" href="module_specs/Zend_Http_Response.xml" parse="xml">
                <xi:fallback>
                    <xi:include href="../en/module_specs/Zend_Http_Response.xml" parse="xml"/>
                </xi:fallback>
            </xi:include>
        </chapter>

        <chapter xml:id="zend.infocard"><info><title>Zend_InfoCard</title></info>

            <xi:include xmlns:xi="http://www.w3.org/2001/XInclude" href="module_specs/Zend_InfoCard-Basics.xml" parse="xml">
                <xi:fallback>
                    <xi:include href="../en/module_specs/Zend_InfoCard-Basics.xml" parse="xml"/>
                </xi:fallback>
            </xi:include>
        </chapter>

        <chapter xml:id="zend.json"><info><title>Zend_Json</title></info>

            <xi:include xmlns:xi="http://www.w3.org/2001/XInclude" href="module_specs/Zend_Json-Introduction.xml" parse="xml">
                <xi:fallback>
                    <xi:include href="../en/module_specs/Zend_Json-Introduction.xml" parse="xml"/>
                </xi:fallback>
            </xi:include>
            <xi:include xmlns:xi="http://www.w3.org/2001/XInclude" href="module_specs/Zend_Json-Basics.xml" parse="xml">
                <xi:fallback>
                    <xi:include href="../en/module_specs/Zend_Json-Basics.xml" parse="xml"/>
                </xi:fallback>
            </xi:include>
            <xi:include xmlns:xi="http://www.w3.org/2001/XInclude" href="module_specs/Zend_Json-Objects.xml" parse="xml">
                <xi:fallback>
                    <xi:include href="../en/module_specs/Zend_Json-Objects.xml" parse="xml"/>
                </xi:fallback>
            </xi:include>
            <xi:include xmlns:xi="http://www.w3.org/2001/XInclude" href="module_specs/Zend_Json-xml2json.xml" parse="xml">
                <xi:fallback>
                    <xi:include href="../en/module_specs/Zend_Json-xml2json.xml" parse="xml"/>
                </xi:fallback>
            </xi:include>
            <xi:include xmlns:xi="http://www.w3.org/2001/XInclude" href="module_specs/Zend_Json-Server.xml" parse="xml">
                <xi:fallback>
                    <xi:include href="../en/module_specs/Zend_Json-Server.xml" parse="xml"/>
                </xi:fallback>
            </xi:include>
        </chapter>

        <chapter xml:id="zend.layout"><info><title>Zend_Layout</title></info>

            <xi:include xmlns:xi="http://www.w3.org/2001/XInclude" href="module_specs/Zend_Layout-Introduction.xml" parse="xml">
                <xi:fallback>
                    <xi:include href="../en/module_specs/Zend_Layout-Introduction.xml" parse="xml"/>
                </xi:fallback>
            </xi:include>
            <xi:include xmlns:xi="http://www.w3.org/2001/XInclude" href="module_specs/Zend_Layout-QuickStart.xml" parse="xml">
                <xi:fallback>
                    <xi:include href="../en/module_specs/Zend_Layout-QuickStart.xml" parse="xml"/>
                </xi:fallback>
            </xi:include>
            <xi:include xmlns:xi="http://www.w3.org/2001/XInclude" href="module_specs/Zend_Layout-Options.xml" parse="xml">
                <xi:fallback>
                    <xi:include href="../en/module_specs/Zend_Layout-Options.xml" parse="xml"/>
                </xi:fallback>
            </xi:include>
            <xi:include xmlns:xi="http://www.w3.org/2001/XInclude" href="module_specs/Zend_Layout-Advanced.xml" parse="xml">
                <xi:fallback>
                    <xi:include href="../en/module_specs/Zend_Layout-Advanced.xml" parse="xml"/>
                </xi:fallback>
            </xi:include>
        </chapter>

        <chapter xml:id="zend.ldap"><info><title>Zend_Ldap</title></info>

            <xi:include xmlns:xi="http://www.w3.org/2001/XInclude" href="module_specs/Zend_Ldap-Introduction.xml" parse="xml">
                <xi:fallback>
                    <xi:include href="../en/module_specs/Zend_Ldap-Introduction.xml" parse="xml"/>
                </xi:fallback>
            </xi:include>
            <xi:include xmlns:xi="http://www.w3.org/2001/XInclude" href="module_specs/Zend_Ldap-API.xml" parse="xml">
                <xi:fallback>
                    <xi:include href="../en/module_specs/Zend_Ldap-API.xml" parse="xml"/>
                </xi:fallback>
            </xi:include>
            <xi:include xmlns:xi="http://www.w3.org/2001/XInclude" href="module_specs/Zend_Ldap-Usage.xml" parse="xml">
                <xi:fallback>
                    <xi:include href="../en/module_specs/Zend_Ldap-Usage.xml" parse="xml"/>
                </xi:fallback>
            </xi:include>
            <xi:include xmlns:xi="http://www.w3.org/2001/XInclude" href="module_specs/Zend_Ldap-Tools.xml" parse="xml">
                <xi:fallback>
                    <xi:include href="../en/module_specs/Zend_Ldap-Tools.xml" parse="xml"/>
                </xi:fallback>
            </xi:include>
            <xi:include xmlns:xi="http://www.w3.org/2001/XInclude" href="module_specs/Zend_Ldap-Node.xml" parse="xml">
                <xi:fallback>
                    <xi:include href="../en/module_specs/Zend_Ldap-Node.xml" parse="xml"/>
                </xi:fallback>
            </xi:include>
            <xi:include xmlns:xi="http://www.w3.org/2001/XInclude" href="module_specs/Zend_Ldap-Server.xml" parse="xml">
                <xi:fallback>
                    <xi:include href="../en/module_specs/Zend_Ldap-Server.xml" parse="xml"/>
                </xi:fallback>
            </xi:include>
            <xi:include xmlns:xi="http://www.w3.org/2001/XInclude" href="module_specs/Zend_Ldap-LDIF.xml" parse="xml">
                <xi:fallback>
                    <xi:include href="../en/module_specs/Zend_Ldap-LDIF.xml" parse="xml"/>
                </xi:fallback>
            </xi:include>
        </chapter>

        <chapter xml:id="zend.loader"><info><title>Zend_Loader</title></info>

            <xi:include xmlns:xi="http://www.w3.org/2001/XInclude" href="module_specs/Zend_Loader.xml" parse="xml">
                <xi:fallback>
                    <xi:include href="../en/module_specs/Zend_Loader.xml" parse="xml"/>
                </xi:fallback>
            </xi:include>
            <!-- xi:include xmlns:xi="http://www.w3.org/2001/XInclude"
            href="module_specs/Zend_Loader-Autoloader.xml" parse="xml">
                <xi:fallback>
                    <xi:include href="../en/module_specs/Zend_Loader-Autoloader.xml" parse="xml"/>
                </xi:fallback>
            </xi:include -->
            <xi:include xmlns:xi="http://www.w3.org/2001/XInclude" href="module_specs/Zend_Loader-Autoloader-Resource.xml" parse="xml">
                <xi:fallback>
                    <xi:include href="../en/module_specs/Zend_Loader-Autoloader-Resource.xml" parse="xml"/>
                </xi:fallback>
            </xi:include>
            <!-- xi:include xmlns:xi="http://www.w3.org/2001/XInclude" href="module_specs/Zend_Loader-PluginLoader.xml" parse="xml">
                <xi:fallback>
                    <xi:include href="../en/module_specs/Zend_Loader-PluginLoader.xml" parse="xml"/>
                </xi:fallback>
            </xi:include -->
        </chapter>

        <chapter xml:id="zend.locale"><info><title>Zend_Locale</title></info>

            <xi:include xmlns:xi="http://www.w3.org/2001/XInclude" href="module_specs/Zend_Locale-Introduction.xml" parse="xml">
                <xi:fallback>
                    <xi:include href="../en/module_specs/Zend_Locale-Introduction.xml" parse="xml"/>
                </xi:fallback>
            </xi:include>
            <xi:include xmlns:xi="http://www.w3.org/2001/XInclude" href="module_specs/Zend_Locale-Functions.xml" parse="xml">
                <xi:fallback>
                    <xi:include href="../en/module_specs/Zend_Locale-Functions.xml" parse="xml"/>
                </xi:fallback>
            </xi:include>
            <xi:include xmlns:xi="http://www.w3.org/2001/XInclude" href="module_specs/Zend_Locale-Parsing.xml" parse="xml">
                <xi:fallback>
                    <xi:include href="../en/module_specs/Zend_Locale-Parsing.xml" parse="xml"/>
                </xi:fallback>
            </xi:include>
            <xi:include xmlns:xi="http://www.w3.org/2001/XInclude" href="module_specs/Zend_Locale-DatesTimes.xml" parse="xml">
                <xi:fallback>
                    <xi:include href="../en/module_specs/Zend_Locale-DatesTimes.xml" parse="xml"/>
                </xi:fallback>
            </xi:include>
            <xi:include xmlns:xi="http://www.w3.org/2001/XInclude" href="module_specs/Zend_Locale-AppendixLanguages.xml" parse="xml">
                <xi:fallback>
                    <xi:include href="../en/module_specs/Zend_Locale-AppendixLanguages.xml" parse="xml"/>
                </xi:fallback>
            </xi:include>
        </chapter>

        <chapter xml:id="zend.log"><info><title>Zend_Log</title></info>

            <xi:include xmlns:xi="http://www.w3.org/2001/XInclude" href="module_specs/Zend_Log-Overview.xml" parse="xml">
                <xi:fallback>
                    <xi:include href="../en/module_specs/Zend_Log-Overview.xml" parse="xml"/>
                </xi:fallback>
            </xi:include>
            <xi:include xmlns:xi="http://www.w3.org/2001/XInclude" href="module_specs/Zend_Log-Writers.xml" parse="xml">
                <xi:fallback>
                    <xi:include href="../en/module_specs/Zend_Log-Writers.xml" parse="xml"/>
                </xi:fallback>
            </xi:include>
            <xi:include xmlns:xi="http://www.w3.org/2001/XInclude" href="module_specs/Zend_Log-Formatters.xml" parse="xml">
                <xi:fallback>
                    <xi:include href="../en/module_specs/Zend_Log-Formatters.xml" parse="xml"/>
                </xi:fallback>
            </xi:include>
            <xi:include xmlns:xi="http://www.w3.org/2001/XInclude" href="module_specs/Zend_Log-Filters.xml" parse="xml">
                <xi:fallback>
                    <xi:include href="../en/module_specs/Zend_Log-Filters.xml" parse="xml"/>
                </xi:fallback>
            </xi:include>
            <xi:include xmlns:xi="http://www.w3.org/2001/XInclude" href="module_specs/Zend_Log-Factory.xml" parse="xml">
                <xi:fallback>
                    <xi:include href="../en/module_specs/Zend_Log-Factory.xml" parse="xml"/>
                </xi:fallback>
            </xi:include>
        </chapter>

        <chapter xml:id="zend.mail"><info><title>Zend_Mail</title></info>

            <xi:include xmlns:xi="http://www.w3.org/2001/XInclude" href="module_specs/Zend_Mail-Introduction.xml" parse="xml">
                <xi:fallback>
                    <xi:include href="../en/module_specs/Zend_Mail-Introduction.xml" parse="xml"/>
                </xi:fallback>
            </xi:include>
            <xi:include xmlns:xi="http://www.w3.org/2001/XInclude" href="module_specs/Zend_Mail-Sending.xml" parse="xml">
                <xi:fallback>
                    <xi:include href="../en/module_specs/Zend_Mail-Sending.xml" parse="xml"/>
                </xi:fallback>
            </xi:include>
            <xi:include xmlns:xi="http://www.w3.org/2001/XInclude" href="module_specs/Zend_Mail-MultipleEmails.xml" parse="xml">
                <xi:fallback>
                    <xi:include href="../en/module_specs/Zend_Mail-MultipleEmails.xml" parse="xml"/>
                </xi:fallback>
            </xi:include>
            <xi:include xmlns:xi="http://www.w3.org/2001/XInclude" href="module_specs/Zend_Mail-DifferentTransports.xml" parse="xml">
                <xi:fallback>
                    <xi:include href="../en/module_specs/Zend_Mail-DifferentTransports.xml" parse="xml"/>
                </xi:fallback>
            </xi:include>
            <xi:include xmlns:xi="http://www.w3.org/2001/XInclude" href="module_specs/Zend_Mail-HtmlMails.xml" parse="xml">
                <xi:fallback>
                    <xi:include href="../en/module_specs/Zend_Mail-HtmlMails.xml" parse="xml"/>
                </xi:fallback>
            </xi:include>
            <xi:include xmlns:xi="http://www.w3.org/2001/XInclude" href="module_specs/Zend_Mail-Attachments.xml" parse="xml">
                <xi:fallback>
                    <xi:include href="../en/module_specs/Zend_Mail-Attachments.xml" parse="xml"/>
                </xi:fallback>
            </xi:include>
            <xi:include xmlns:xi="http://www.w3.org/2001/XInclude" href="module_specs/Zend_Mail-AddingRecipients.xml" parse="xml">
                <xi:fallback>
                    <xi:include href="../en/module_specs/Zend_Mail-AddingRecipients.xml" parse="xml"/>
                </xi:fallback>
            </xi:include>
            <xi:include xmlns:xi="http://www.w3.org/2001/XInclude" href="module_specs/Zend_Mail-Boundary.xml" parse="xml">
                <xi:fallback>
                    <xi:include href="../en/module_specs/Zend_Mail-Boundary.xml" parse="xml"/>
                </xi:fallback>
            </xi:include>
            <xi:include xmlns:xi="http://www.w3.org/2001/XInclude" href="module_specs/Zend_Mail-AdditionalHeaders.xml" parse="xml">
                <xi:fallback>
                    <xi:include href="../en/module_specs/Zend_Mail-AdditionalHeaders.xml" parse="xml"/>
                </xi:fallback>
            </xi:include>
            <xi:include xmlns:xi="http://www.w3.org/2001/XInclude" href="module_specs/Zend_Mail-CharacterSets.xml" parse="xml">
                <xi:fallback>
                    <xi:include href="../en/module_specs/Zend_Mail-CharacterSets.xml" parse="xml"/>
                </xi:fallback>
            </xi:include>
            <xi:include xmlns:xi="http://www.w3.org/2001/XInclude" href="module_specs/Zend_Mail-Encoding.xml" parse="xml">
                <xi:fallback>
                    <xi:include href="../en/module_specs/Zend_Mail-Encoding.xml" parse="xml"/>
                </xi:fallback>
            </xi:include>
            <xi:include xmlns:xi="http://www.w3.org/2001/XInclude" href="module_specs/Zend_Mail-SmtpAuthentication.xml" parse="xml">
                <xi:fallback>
                    <xi:include href="../en/module_specs/Zend_Mail-SmtpAuthentication.xml" parse="xml"/>
                </xi:fallback>
            </xi:include>
            <xi:include xmlns:xi="http://www.w3.org/2001/XInclude" href="module_specs/Zend_Mail-SmtpSecure.xml" parse="xml">
                <xi:fallback>
                    <xi:include href="../en/module_specs/Zend_Mail-SmtpSecure.xml" parse="xml"/>
                </xi:fallback>
            </xi:include>
            <xi:include xmlns:xi="http://www.w3.org/2001/XInclude" href="module_specs/Zend_Mail_Read.xml" parse="xml">
                <xi:fallback>
                    <xi:include href="../en/module_specs/Zend_Mail_Read.xml" parse="xml"/>
                </xi:fallback>
            </xi:include>
        </chapter>

        <chapter xml:id="zend.markup"><info><title>Zend_Markup</title></info>

            <xi:include xmlns:xi="http://www.w3.org/2001/XInclude" href="module_specs/Zend_Markup.xml" parse="xml">
                <xi:fallback>
                    <xi:include href="../en/module_specs/Zend_Markup.xml" parse="xml"/>
                </xi:fallback>
            </xi:include>
            <xi:include xmlns:xi="http://www.w3.org/2001/XInclude" href="module_specs/Zend_Markup-Getting-Started.xml" parse="xml">
                <xi:fallback>
                    <xi:include href="../en/module_specs/Zend_Markup-Getting-Started.xml" parse="xml"/>
                </xi:fallback>
            </xi:include>
            <xi:include xmlns:xi="http://www.w3.org/2001/XInclude" href="module_specs/Zend_Markup-Parsers.xml" parse="xml">
                <xi:fallback>
                    <xi:include href="../en/module_specs/Zend_Markup-Parsers.xml" parse="xml"/>
                </xi:fallback>
            </xi:include>
            <xi:include xmlns:xi="http://www.w3.org/2001/XInclude" href="module_specs/Zend_Markup-Renderers.xml" parse="xml">
                <xi:fallback>
                    <xi:include href="../en/module_specs/Zend_Markup-Renderers.xml" parse="xml"/>
                </xi:fallback>
            </xi:include>
        </chapter>

        <chapter xml:id="zend.measure"><info><title>Zend_Measure</title></info>

            <xi:include xmlns:xi="http://www.w3.org/2001/XInclude" href="module_specs/Zend_Measure-Introduction.xml" parse="xml">
                <xi:fallback>
                    <xi:include href="../en/module_specs/Zend_Measure-Introduction.xml" parse="xml"/>
                </xi:fallback>
            </xi:include>
            <xi:include xmlns:xi="http://www.w3.org/2001/XInclude" href="module_specs/Zend_Measure-Creation.xml" parse="xml">
                <xi:fallback>
                    <xi:include href="../en/module_specs/Zend_Measure-Creation.xml" parse="xml"/>
                </xi:fallback>
            </xi:include>
            <xi:include xmlns:xi="http://www.w3.org/2001/XInclude" href="module_specs/Zend_Measure-Output.xml" parse="xml">
                <xi:fallback>
                    <xi:include href="../en/module_specs/Zend_Measure-Output.xml" parse="xml"/>
                </xi:fallback>
            </xi:include>
            <xi:include xmlns:xi="http://www.w3.org/2001/XInclude" href="module_specs/Zend_Measure-Edit.xml" parse="xml">
                <xi:fallback>
                    <xi:include href="../en/module_specs/Zend_Measure-Edit.xml" parse="xml"/>
                </xi:fallback>
            </xi:include>
            <xi:include xmlns:xi="http://www.w3.org/2001/XInclude" href="module_specs/Zend_Measure-Types.xml" parse="xml">
                <xi:fallback>
                    <xi:include href="../en/module_specs/Zend_Measure-Types.xml" parse="xml"/>
                </xi:fallback>
            </xi:include>
        </chapter>

        <chapter xml:id="zend.memory"><info><title>Zend_Memory</title></info>

            <xi:include xmlns:xi="http://www.w3.org/2001/XInclude" href="module_specs/Zend_Memory-Overview.xml" parse="xml">
                <xi:fallback>
                    <xi:include href="../en/module_specs/Zend_Memory-Overview.xml" parse="xml"/>
                </xi:fallback>
            </xi:include>
            <xi:include xmlns:xi="http://www.w3.org/2001/XInclude" href="module_specs/Zend_Memory-MemoryManager.xml" parse="xml">
                <xi:fallback>
                    <xi:include href="../en/module_specs/Zend_Memory-MemoryManager.xml" parse="xml"/>
                </xi:fallback>
            </xi:include>
            <xi:include xmlns:xi="http://www.w3.org/2001/XInclude" href="module_specs/Zend_Memory-MemoryObjects.xml" parse="xml">
                <xi:fallback>
                    <xi:include href="../en/module_specs/Zend_Memory-MemoryObjects.xml" parse="xml"/>
                </xi:fallback>
            </xi:include>
        </chapter>

        <chapter xml:id="zend.mime"><info><title>Zend_Mime</title></info>

            <xi:include xmlns:xi="http://www.w3.org/2001/XInclude" href="module_specs/Zend_Mime.xml" parse="xml">
                <xi:fallback>
                    <xi:include href="../en/module_specs/Zend_Mime.xml" parse="xml"/>
                </xi:fallback>
            </xi:include>
            <xi:include xmlns:xi="http://www.w3.org/2001/XInclude" href="module_specs/Zend_Mime_Message.xml" parse="xml">
                <xi:fallback>
                    <xi:include href="../en/module_specs/Zend_Mime_Message.xml" parse="xml"/>
                </xi:fallback>
            </xi:include>
            <xi:include xmlns:xi="http://www.w3.org/2001/XInclude" href="module_specs/Zend_Mime_Part.xml" parse="xml">
                <xi:fallback>
                    <xi:include href="../en/module_specs/Zend_Mime_Part.xml" parse="xml"/>
                </xi:fallback>
            </xi:include>
        </chapter>

        <chapter xml:id="zend.navigation"><info><title>Zend_Navigation</title></info>

            <xi:include xmlns:xi="http://www.w3.org/2001/XInclude" href="module_specs/Zend_Navigation-Introduction.xml" parse="xml">
                <xi:fallback>
                    <xi:include href="../en/module_specs/Zend_Navigation-Introduction.xml" parse="xml"/>
                </xi:fallback>
            </xi:include>
            <xi:include xmlns:xi="http://www.w3.org/2001/XInclude" href="module_specs/Zend_Navigation-Pages.xml" parse="xml">
                <xi:fallback>
                    <xi:include href="../en/module_specs/Zend_Navigation-Pages.xml" parse="xml"/>
                </xi:fallback>
            </xi:include>
            <xi:include xmlns:xi="http://www.w3.org/2001/XInclude" href="module_specs/Zend_Navigation-Containers.xml" parse="xml">
                <xi:fallback>
                    <xi:include href="../en/module_specs/Zend_Navigation-Containers.xml" parse="xml"/>
                </xi:fallback>
            </xi:include>
        </chapter>

        <chapter xml:id="zend.oauth"><info><title>Zend_Oauth</title></info>

            <xi:include xmlns:xi="http://www.w3.org/2001/XInclude" href="module_specs/Zend_Oauth-Introduction.xml" parse="xml">
                <xi:fallback>
                    <xi:include href="../en/module_specs/Zend_Oauth-Introduction.xml" parse="xml"/>
                </xi:fallback>
            </xi:include>
        </chapter>

        <chapter xml:id="zend.openid"><info><title>Zend_OpenId</title></info>

            <xi:include xmlns:xi="http://www.w3.org/2001/XInclude" href="module_specs/Zend_OpenId-Introduction.xml" parse="xml">
                <xi:fallback>
                    <xi:include href="../en/module_specs/Zend_OpenId-Introduction.xml" parse="xml"/>
                </xi:fallback>
            </xi:include>
            <xi:include xmlns:xi="http://www.w3.org/2001/XInclude" href="module_specs/Zend_OpenId-Consumer.xml" parse="xml">
                <xi:fallback>
                    <xi:include href="../en/module_specs/Zend_OpenId-Consumer.xml" parse="xml"/>
                </xi:fallback>
            </xi:include>
            <xi:include xmlns:xi="http://www.w3.org/2001/XInclude" href="module_specs/Zend_OpenId-Provider.xml" parse="xml">
                <xi:fallback>
                    <xi:include href="../en/module_specs/Zend_OpenId-Provider.xml" parse="xml"/>
                </xi:fallback>
            </xi:include>
        </chapter>

        <chapter xml:id="zend.paginator"><info><title>Zend_Paginator</title></info>

            <xi:include xmlns:xi="http://www.w3.org/2001/XInclude" href="module_specs/Zend_Paginator-Introduction.xml" parse="xml">
                <xi:fallback>
                    <xi:include href="../en/module_specs/Zend_Paginator-Introduction.xml" parse="xml"/>
                </xi:fallback>
            </xi:include>
            <xi:include xmlns:xi="http://www.w3.org/2001/XInclude" href="module_specs/Zend_Paginator-Usage.xml" parse="xml">
                <xi:fallback>
                    <xi:include href="../en/module_specs/Zend_Paginator-Usage.xml" parse="xml"/>
                </xi:fallback>
            </xi:include>
            <xi:include xmlns:xi="http://www.w3.org/2001/XInclude" href="module_specs/Zend_Paginator-Configuration.xml" parse="xml">
                <xi:fallback>
                    <xi:include href="../en/module_specs/Zend_Paginator-Configuration.xml" parse="xml"/>
                </xi:fallback>
            </xi:include>
            <xi:include xmlns:xi="http://www.w3.org/2001/XInclude" href="module_specs/Zend_Paginator-Advanced.xml" parse="xml">
                <xi:fallback>
                    <xi:include href="../en/module_specs/Zend_Paginator-Advanced.xml" parse="xml"/>
                </xi:fallback>
            </xi:include>
        </chapter>

        <chapter xml:id="zend.pdf"><info><title>Zend_Pdf</title></info>

            <xi:include xmlns:xi="http://www.w3.org/2001/XInclude" href="module_specs/Zend_Pdf-Introduction.xml" parse="xml">
                <xi:fallback>
                    <xi:include href="../en/module_specs/Zend_Pdf-Introduction.xml" parse="xml"/>
                </xi:fallback>
            </xi:include>
            <xi:include xmlns:xi="http://www.w3.org/2001/XInclude" href="module_specs/Zend_Pdf-Create.xml" parse="xml">
                <xi:fallback>
                    <xi:include href="../en/module_specs/Zend_Pdf-Create.xml" parse="xml"/>
                </xi:fallback>
            </xi:include>
            <xi:include xmlns:xi="http://www.w3.org/2001/XInclude" href="module_specs/Zend_Pdf-Save.xml" parse="xml">
                <xi:fallback>
                    <xi:include href="../en/module_specs/Zend_Pdf-Save.xml" parse="xml"/>
                </xi:fallback>
            </xi:include>
            <xi:include xmlns:xi="http://www.w3.org/2001/XInclude" href="module_specs/Zend_Pdf-Pages.xml" parse="xml">
                <xi:fallback>
                    <xi:include href="../en/module_specs/Zend_Pdf-Pages.xml" parse="xml"/>
                </xi:fallback>
            </xi:include>
            <xi:include xmlns:xi="http://www.w3.org/2001/XInclude" href="module_specs/Zend_Pdf-Drawing.xml" parse="xml">
                <xi:fallback>
                    <xi:include href="../en/module_specs/Zend_Pdf-Drawing.xml" parse="xml"/>
                </xi:fallback>
            </xi:include>
            <xi:include xmlns:xi="http://www.w3.org/2001/XInclude" href="module_specs/Zend_Pdf-InteractiveFeatures.xml" parse="xml">
                <xi:fallback>
                    <xi:include href="../en/module_specs/Zend_Pdf-InteractiveFeatures.xml" parse="xml"/>
                </xi:fallback>
            </xi:include>
            <xi:include xmlns:xi="http://www.w3.org/2001/XInclude" href="module_specs/Zend_Pdf-Properties.xml" parse="xml">
                <xi:fallback>
                    <xi:include href="../en/module_specs/Zend_Pdf-Properties.xml" parse="xml"/>
                </xi:fallback>
            </xi:include>
            <xi:include xmlns:xi="http://www.w3.org/2001/XInclude" href="module_specs/Zend_Pdf-Usage.xml" parse="xml">
                <xi:fallback>
                    <xi:include href="../en/module_specs/Zend_Pdf-Usage.xml" parse="xml"/>
                </xi:fallback>
            </xi:include>
        </chapter>

        <chapter xml:id="zend.progressbar"><info><title>Zend_ProgressBar</title></info>

            <xi:include xmlns:xi="http://www.w3.org/2001/XInclude" href="module_specs/Zend_ProgressBar.xml" parse="xml">
                <xi:fallback>
                    <xi:include href="../en/module_specs/Zend_ProgressBar.xml" parse="xml"/>
                </xi:fallback>
            </xi:include>
        </chapter>

        <chapter xml:id="zend.queue"><info><title>Zend_Queue</title></info>

            <xi:include xmlns:xi="http://www.w3.org/2001/XInclude" href="module_specs/Zend_Queue-Introduction.xml" parse="xml">
                <xi:fallback>
                    <xi:include href="../en/module_specs/Zend_Queue-Introduction.xml" parse="xml"/>
                </xi:fallback>
            </xi:include>
            <xi:include xmlns:xi="http://www.w3.org/2001/XInclude" href="module_specs/Zend_Queue-Example.xml" parse="xml">
                <xi:fallback>
                    <xi:include href="../en/module_specs/Zend_Queue-Example.xml" parse="xml"/>
                </xi:fallback>
            </xi:include>
            <xi:include xmlns:xi="http://www.w3.org/2001/XInclude" href="module_specs/Zend_Queue-Framework.xml" parse="xml">
                <xi:fallback>
                    <xi:include href="../en/module_specs/Zend_Queue-Framework.xml" parse="xml"/>
                </xi:fallback>
            </xi:include>
            <xi:include xmlns:xi="http://www.w3.org/2001/XInclude" href="module_specs/Zend_Queue-Adapters.xml" parse="xml">
                <xi:fallback>
                    <xi:include href="../en/module_specs/Zend_Queue-Adapters.xml" parse="xml"/>
                </xi:fallback>
            </xi:include>
            <xi:include xmlns:xi="http://www.w3.org/2001/XInclude" href="module_specs/Zend_Queue-Custom.xml" parse="xml">
                <xi:fallback>
                    <xi:include href="../en/module_specs/Zend_Queue-Custom.xml" parse="xml"/>
                </xi:fallback>
            </xi:include>
            <xi:include xmlns:xi="http://www.w3.org/2001/XInclude" href="module_specs/Zend_Queue-Stomp.xml" parse="xml">
                <xi:fallback>
                    <xi:include href="../en/module_specs/Zend_Queue-Stomp.xml" parse="xml"/>
                </xi:fallback>
            </xi:include>
        </chapter>

        <chapter xml:id="zend.reflection"><info><title>Zend_Reflection</title></info>

            <xi:include xmlns:xi="http://www.w3.org/2001/XInclude" href="module_specs/Zend_Reflection-Introduction.xml" parse="xml">
                <xi:fallback>
                    <xi:include href="../en/module_specs/Zend_Reflection-Introduction.xml" parse="xml"/>
                </xi:fallback>
            </xi:include>
            <xi:include xmlns:xi="http://www.w3.org/2001/XInclude" href="module_specs/Zend_Reflection-Examples.xml" parse="xml">
                <xi:fallback>
                    <xi:include href="../en/module_specs/Zend_Reflection-Examples.xml" parse="xml"/>
                </xi:fallback>
            </xi:include>
            <xi:include xmlns:xi="http://www.w3.org/2001/XInclude" href="module_specs/Zend_Reflection-Reference.xml" parse="xml">
                <xi:fallback>
                    <xi:include href="../en/module_specs/Zend_Reflection-Reference.xml" parse="xml"/>
                </xi:fallback>
            </xi:include>
        </chapter>

        <chapter xml:id="zend.registry"><info><title>Zend_Registry</title></info>

            <xi:include xmlns:xi="http://www.w3.org/2001/XInclude" href="module_specs/Zend_Registry.xml" parse="xml">
                <xi:fallback>
                    <xi:include href="../en/module_specs/Zend_Registry.xml" parse="xml"/>
                </xi:fallback>
            </xi:include>
        </chapter>

        <chapter xml:id="zend.rest"><info><title>Zend_Rest</title></info>

            <xi:include xmlns:xi="http://www.w3.org/2001/XInclude" href="module_specs/Zend_Rest.xml" parse="xml">
                <xi:fallback>
                    <xi:include href="../en/module_specs/Zend_Rest.xml" parse="xml"/>
                </xi:fallback>
            </xi:include>
            <xi:include xmlns:xi="http://www.w3.org/2001/XInclude" href="module_specs/Zend_Rest_Client.xml" parse="xml">
                <xi:fallback>
                    <xi:include href="../en/module_specs/Zend_Rest_Client.xml" parse="xml"/>
                </xi:fallback>
            </xi:include>
            <xi:include xmlns:xi="http://www.w3.org/2001/XInclude" href="module_specs/Zend_Rest_Server.xml" parse="xml">
                <xi:fallback>
                    <xi:include href="../en/module_specs/Zend_Rest_Server.xml" parse="xml"/>
                </xi:fallback>
            </xi:include>
        </chapter>

        <chapter xml:id="zend.search.lucene"><info><title>Zend_Search_Lucene</title></info>

            <xi:include xmlns:xi="http://www.w3.org/2001/XInclude" href="module_specs/Zend_Search_Lucene-Overview.xml" parse="xml">
                <xi:fallback>
                    <xi:include href="../en/module_specs/Zend_Search_Lucene-Overview.xml" parse="xml"/>
                </xi:fallback>
            </xi:include>
            <xi:include xmlns:xi="http://www.w3.org/2001/XInclude" href="module_specs/Zend_Search_Lucene-IndexCreation.xml" parse="xml">
                <xi:fallback>
                    <xi:include href="../en/module_specs/Zend_Search_Lucene-IndexCreation.xml" parse="xml"/>
                </xi:fallback>
            </xi:include>
            <xi:include xmlns:xi="http://www.w3.org/2001/XInclude" href="module_specs/Zend_Search_Lucene-Searching.xml" parse="xml">
                <xi:fallback>
                    <xi:include href="../en/module_specs/Zend_Search_Lucene-Searching.xml" parse="xml"/>
                </xi:fallback>
            </xi:include>
            <xi:include xmlns:xi="http://www.w3.org/2001/XInclude" href="module_specs/Zend_Search_Lucene-QueryLanguage.xml" parse="xml">
                <xi:fallback>
                    <xi:include href="../en/module_specs/Zend_Search_Lucene-QueryLanguage.xml" parse="xml"/>
                </xi:fallback>
            </xi:include>
            <xi:include xmlns:xi="http://www.w3.org/2001/XInclude" href="module_specs/Zend_Search_Lucene-Queries.xml" parse="xml">
                <xi:fallback>
                    <xi:include href="../en/module_specs/Zend_Search_Lucene-Queries.xml" parse="xml"/>
                </xi:fallback>
            </xi:include>
            <xi:include xmlns:xi="http://www.w3.org/2001/XInclude" href="module_specs/Zend_Search_Lucene-Charset.xml" parse="xml">
                <xi:fallback>
                    <xi:include href="../en/module_specs/Zend_Search_Lucene-Charset.xml" parse="xml"/>
                </xi:fallback>
            </xi:include>
            <xi:include xmlns:xi="http://www.w3.org/2001/XInclude" href="module_specs/Zend_Search_Lucene-Extending.xml" parse="xml">
                <xi:fallback>
                    <xi:include href="../en/module_specs/Zend_Search_Lucene-Extending.xml" parse="xml"/>
                </xi:fallback>
            </xi:include>
            <xi:include xmlns:xi="http://www.w3.org/2001/XInclude" href="module_specs/Zend_Search_Lucene-JavaLucene.xml" parse="xml">
                <xi:fallback>
                    <xi:include href="../en/module_specs/Zend_Search_Lucene-JavaLucene.xml" parse="xml"/>
                </xi:fallback>
            </xi:include>
            <xi:include xmlns:xi="http://www.w3.org/2001/XInclude" href="module_specs/Zend_Search_Lucene-Advanced.xml" parse="xml">
                <xi:fallback>
                    <xi:include href="../en/module_specs/Zend_Search_Lucene-Advanced.xml" parse="xml"/>
                </xi:fallback>
            </xi:include>
            <xi:include xmlns:xi="http://www.w3.org/2001/XInclude" href="module_specs/Zend_Search_Lucene-BestPractice.xml" parse="xml">
                <xi:fallback>
                    <xi:include href="../en/module_specs/Zend_Search_Lucene-BestPractice.xml" parse="xml"/>
                </xi:fallback>
            </xi:include>
        </chapter>

        <chapter xml:id="zend.serializer"><info><title>Zend_Serializer</title></info>

            <xi:include xmlns:xi="http://www.w3.org/2001/XInclude" href="module_specs/Zend_Serializer-Introduction.xml" parse="xml">
                <xi:fallback>
                    <xi:include href="../en/module_specs/Zend_Serializer-Introduction.xml" parse="xml"/>
                </xi:fallback>
            </xi:include>

            <xi:include xmlns:xi="http://www.w3.org/2001/XInclude" href="module_specs/Zend_Serializer-Adapter.xml" parse="xml">
                <xi:fallback>
                    <xi:include href="../en/module_specs/Zend_Serializer-Adapter.xml" parse="xml"/>
                </xi:fallback>
            </xi:include>
        </chapter>

        <chapter xml:id="zend.server"><info><title>Zend_Server</title></info>

            <xi:include xmlns:xi="http://www.w3.org/2001/XInclude" href="module_specs/Zend_Server.xml" parse="xml">
                <xi:fallback>
                    <xi:include href="../en/module_specs/Zend_Server.xml" parse="xml"/>
                </xi:fallback>
            </xi:include>
            <xi:include xmlns:xi="http://www.w3.org/2001/XInclude" href="module_specs/Zend_Server_Reflection.xml" parse="xml">
                <xi:fallback>
                    <xi:include href="../en/module_specs/Zend_Server_Reflection.xml" parse="xml"/>
                </xi:fallback>
            </xi:include>
        </chapter>

        <chapter xml:id="zend.service"><info><title>Zend_Service</title></info>

            <xi:include xmlns:xi="http://www.w3.org/2001/XInclude" href="module_specs/Zend_Service.xml" parse="xml">
                <xi:fallback>
                    <xi:include href="../en/module_specs/Zend_Service.xml" parse="xml"/>
                </xi:fallback>
            </xi:include>
            <xi:include xmlns:xi="http://www.w3.org/2001/XInclude" href="module_specs/Zend_Service_Akismet.xml" parse="xml">
                <xi:fallback>
                    <xi:include href="../en/module_specs/Zend_Service_Akismet.xml" parse="xml"/>
                </xi:fallback>
            </xi:include>
            <xi:include xmlns:xi="http://www.w3.org/2001/XInclude" href="module_specs/Zend_Service_Amazon.xml" parse="xml">
                <xi:fallback>
                    <xi:include href="../en/module_specs/Zend_Service_Amazon.xml" parse="xml"/>
                </xi:fallback>
            </xi:include>
            <xi:include xmlns:xi="http://www.w3.org/2001/XInclude" href="module_specs/Zend_Service_Amazon_Ec2.xml" parse="xml">
                <xi:fallback>
                    <xi:include href="../en/module_specs/Zend_Service_Amazon_Ec2.xml" parse="xml"/>
                </xi:fallback>
            </xi:include>
            <xi:include xmlns:xi="http://www.w3.org/2001/XInclude" href="module_specs/Zend_Service_Amazon_Ec2-Instance.xml" parse="xml">
                <xi:fallback>
                    <xi:include href="../en/module_specs/Zend_Service_Amazon_Ec2-Instance.xml" parse="xml"/>
                </xi:fallback>
            </xi:include>
            <xi:include xmlns:xi="http://www.w3.org/2001/XInclude" href="module_specs/Zend_Service_Amazon_Ec2-WindowsInstance.xml" parse="xml">
                <xi:fallback>
                    <xi:include href="../en/module_specs/Zend_Service_Amazon_Ec2-WindowsInstance.xml" parse="xml"/>
                </xi:fallback>
            </xi:include>
            <xi:include xmlns:xi="http://www.w3.org/2001/XInclude" href="module_specs/Zend_Service_Amazon_Ec2-ReservedInstance.xml" parse="xml">
                <xi:fallback>
                    <xi:include href="../en/module_specs/Zend_Service_Amazon_Ec2-ReservedInstance.xml" parse="xml"/>
                </xi:fallback>
            </xi:include>
            <xi:include xmlns:xi="http://www.w3.org/2001/XInclude" href="module_specs/Zend_Service_Amazon_Ec2-CloudWatch.xml" parse="xml">
                <xi:fallback>
                    <xi:include href="../en/module_specs/Zend_Service_Amazon_Ec2-CloudWatch.xml" parse="xml"/>
                </xi:fallback>
            </xi:include>
            <xi:include xmlns:xi="http://www.w3.org/2001/XInclude" href="module_specs/Zend_Service_Amazon_Ec2-Image.xml" parse="xml">
                <xi:fallback>
                    <xi:include href="../en/module_specs/Zend_Service_Amazon_Ec2-Image.xml" parse="xml"/>
                </xi:fallback>
            </xi:include>
            <xi:include xmlns:xi="http://www.w3.org/2001/XInclude" href="module_specs/Zend_Service_Amazon_Ec2-Ebs.xml" parse="xml">
                <xi:fallback>
                    <xi:include href="../en/module_specs/Zend_Service_Amazon_Ec2-Ebs.xml" parse="xml"/>
                </xi:fallback>
            </xi:include>
            <xi:include xmlns:xi="http://www.w3.org/2001/XInclude" href="module_specs/Zend_Service_Amazon_Ec2-Elasticip.xml" parse="xml">
                <xi:fallback>
                    <xi:include href="../en/module_specs/Zend_Service_Amazon_Ec2-Elasticip.xml" parse="xml"/>
                </xi:fallback>
            </xi:include>
            <xi:include xmlns:xi="http://www.w3.org/2001/XInclude" href="module_specs/Zend_Service_Amazon_Ec2-Keypair.xml" parse="xml">
                <xi:fallback>
                    <xi:include href="../en/module_specs/Zend_Service_Amazon_Ec2-Keypair.xml" parse="xml"/>
                </xi:fallback>
            </xi:include>
            <xi:include xmlns:xi="http://www.w3.org/2001/XInclude" href="module_specs/Zend_Service_Amazon_Ec2-RegionsAndAvalibilityZones.xml" parse="xml">
                <xi:fallback>
                    <xi:include href="../en/module_specs/Zend_Service_Amazon_Ec2-RegionsAndAvalibilityZones.xml" parse="xml"/>
                </xi:fallback>
            </xi:include>
            <xi:include xmlns:xi="http://www.w3.org/2001/XInclude" href="module_specs/Zend_Service_Amazon_Ec2-Securitygroups.xml" parse="xml">
                <xi:fallback>
                    <xi:include href="../en/module_specs/Zend_Service_Amazon_Ec2-Securitygroups.xml" parse="xml"/>
                </xi:fallback>
            </xi:include>
            <xi:include xmlns:xi="http://www.w3.org/2001/XInclude" href="module_specs/Zend_Service_Amazon_S3.xml" parse="xml">
                <xi:fallback>
                    <xi:include href="../en/module_specs/Zend_Service_Amazon_S3.xml" parse="xml"/>
                </xi:fallback>
            </xi:include>
            <xi:include xmlns:xi="http://www.w3.org/2001/XInclude" href="module_specs/Zend_Service_Amazon_Sqs.xml" parse="xml">
                <xi:fallback>
                    <xi:include href="../en/module_specs/Zend_Service_Amazon_Sqs.xml" parse="xml"/>
                </xi:fallback>
            </xi:include>
            <xi:include xmlns:xi="http://www.w3.org/2001/XInclude" href="module_specs/Zend_Service_Audioscrobbler.xml" parse="xml">
                <xi:fallback>
                    <xi:include href="../en/module_specs/Zend_Service_Audioscrobbler.xml" parse="xml"/>
                </xi:fallback>
            </xi:include>
            <xi:include xmlns:xi="http://www.w3.org/2001/XInclude" href="module_specs/Zend_Service_Delicious.xml" parse="xml">
                <xi:fallback>
                    <xi:include href="../en/module_specs/Zend_Service_Delicious.xml" parse="xml"/>
                </xi:fallback>
            </xi:include>
            <xi:include xmlns:xi="http://www.w3.org/2001/XInclude" href="module_specs/Zend_Service_DeveloperGarden.xml" parse="xml">
                <xi:fallback>
                    <xi:include href="../en/module_specs/Zend_Service_DeveloperGarden.xml" parse="xml"/>
                </xi:fallback>
            </xi:include>
            <xi:include xmlns:xi="http://www.w3.org/2001/XInclude" href="module_specs/Zend_Service_Flickr.xml" parse="xml">
                <xi:fallback>
                    <xi:include href="../en/module_specs/Zend_Service_Flickr.xml" parse="xml"/>
                </xi:fallback>
            </xi:include>
            <xi:include xmlns:xi="http://www.w3.org/2001/XInclude" href="module_specs/Zend_Service_LiveDocx.xml" parse="xml">
                <xi:fallback>
                    <xi:include href="../en/module_specs/Zend_Service_LiveDocx.xml" parse="xml"/>
                </xi:fallback>
            </xi:include>
            <xi:include xmlns:xi="http://www.w3.org/2001/XInclude" href="module_specs/Zend_Service_Nirvanix.xml" parse="xml">
                <xi:fallback>
                    <xi:include href="../en/module_specs/Zend_Service_Nirvanix.xml" parse="xml"/>
                </xi:fallback>
            </xi:include>
            <xi:include xmlns:xi="http://www.w3.org/2001/XInclude" href="module_specs/Zend_Service_Rackspace.xml">
                <xi:fallback>
                    <xi:include href="../en/module_specs/Zend_Service_Rackspace.xml" />
                </xi:fallback>
            </xi:include>
            <xi:include xmlns:xi="http://www.w3.org/2001/XInclude" href="module_specs/Zend_Service_Rackspace_Files.xml">
                <xi:fallback>
                    <xi:include href="../en/module_specs/Zend_Service_Rackspace_Files.xml" />
                </xi:fallback>
            </xi:include>
            <xi:include xmlns:xi="http://www.w3.org/2001/XInclude" href="module_specs/Zend_Service_Rackspace_Servers.xml">
                <xi:fallback>
                    <xi:include href="../en/module_specs/Zend_Service_Rackspace_Servers.xml" />
                </xi:fallback>
            </xi:include>
            <xi:include xmlns:xi="http://www.w3.org/2001/XInclude" href="module_specs/Zend_Service-ReCaptcha.xml" parse="xml">
                <xi:fallback>
                    <xi:include href="../en/module_specs/Zend_Service-ReCaptcha.xml" parse="xml"/>
                </xi:fallback>
            </xi:include>
            <xi:include xmlns:xi="http://www.w3.org/2001/XInclude" href="module_specs/Zend_Service_Simpy.xml" parse="xml">
                <xi:fallback>
                    <xi:include href="../en/module_specs/Zend_Service_Simpy.xml" parse="xml"/>
                </xi:fallback>
            </xi:include>
            <xi:include xmlns:xi="http://www.w3.org/2001/XInclude" href="module_specs/Zend_Service_SlideShare.xml" parse="xml">
                <xi:fallback>
                    <xi:include href="../en/module_specs/Zend_Service_SlideShare.xml" parse="xml"/>
                </xi:fallback>
            </xi:include>
            <xi:include xmlns:xi="http://www.w3.org/2001/XInclude" href="module_specs/Zend_Service_StrikeIron-Overview.xml" parse="xml">
                <xi:fallback>
                    <xi:include href="../en/module_specs/Zend_Service_StrikeIron-Overview.xml" parse="xml"/>
                </xi:fallback>
            </xi:include>
            <xi:include xmlns:xi="http://www.w3.org/2001/XInclude" href="module_specs/Zend_Service_StrikeIron-BundledServices.xml" parse="xml">
                <xi:fallback>
                    <xi:include href="../en/module_specs/Zend_Service_StrikeIron-BundledServices.xml" parse="xml"/>
                </xi:fallback>
            </xi:include>
            <xi:include xmlns:xi="http://www.w3.org/2001/XInclude" href="module_specs/Zend_Service_StrikeIron-AdvancedUses.xml" parse="xml">
                <xi:fallback>
                    <xi:include href="../en/module_specs/Zend_Service_StrikeIron-AdvancedUses.xml" parse="xml"/>
                </xi:fallback>
            </xi:include>
            <xi:include xmlns:xi="http://www.w3.org/2001/XInclude" href="module_specs/Zend_Service_Technorati.xml" parse="xml">
                <xi:fallback>
                    <xi:include href="../en/module_specs/Zend_Service_Technorati.xml" parse="xml"/>
                </xi:fallback>
            </xi:include>
            <xi:include xmlns:xi="http://www.w3.org/2001/XInclude" href="module_specs/Zend_Service_Twitter.xml" parse="xml">
                <xi:fallback>
                    <xi:include href="../en/module_specs/Zend_Service_Twitter.xml" parse="xml"/>
                </xi:fallback>
            </xi:include>
            <xi:include xmlns:xi="http://www.w3.org/2001/XInclude" href="module_specs/Zend_Service_WindowsAzure.xml" parse="xml">
                <xi:fallback>
                    <xi:include href="../en/module_specs/Zend_Service_WindowsAzure.xml" parse="xml"/>
                </xi:fallback>
            </xi:include>
            <xi:include xmlns:xi="http://www.w3.org/2001/XInclude" href="module_specs/Zend_Service_WindowsAzure_Blob.xml" parse="xml">
                <xi:fallback>
                    <xi:include href="../en/module_specs/Zend_Service_WindowsAzure_Blob.xml" parse="xml"/>
                </xi:fallback>
            </xi:include>
            <!-- xi:include xmlns:xi="http://www.w3.org/2001/XInclude" href="module_specs/Zend_Service_WindowsAzure_Manager.xml" parse="xml">
                <xi:fallback>
                    <xi:include href="../en/module_specs/Zend_Service_WindowsAzure_Manager.xml" parse="xml"/>
                </xi:fallback>
            </xi:include -->
            <xi:include xmlns:xi="http://www.w3.org/2001/XInclude" href="module_specs/Zend_Service_WindowsAzure_Queue.xml" parse="xml">
                <xi:fallback>
                    <xi:include href="../en/module_specs/Zend_Service_WindowsAzure_Queue.xml" parse="xml"/>
                </xi:fallback>
            </xi:include>
            <xi:include xmlns:xi="http://www.w3.org/2001/XInclude" href="module_specs/Zend_Service_WindowsAzure_Table.xml" parse="xml">
                <xi:fallback>
                    <xi:include href="../en/module_specs/Zend_Service_WindowsAzure_Table.xml" parse="xml"/>
                </xi:fallback>
            </xi:include>
            <xi:include xmlns:xi="http://www.w3.org/2001/XInclude" href="module_specs/Zend_Service_Yahoo.xml" parse="xml">
                <xi:fallback>
                    <xi:include href="../en/module_specs/Zend_Service_Yahoo.xml" parse="xml"/>
                </xi:fallback>
            </xi:include>
        </chapter>

        <chapter xml:id="zend.session"><info><title>Zend_Session</title></info>

            <xi:include xmlns:xi="http://www.w3.org/2001/XInclude" href="module_specs/Zend_Session-Introduction.xml" parse="xml">
                <xi:fallback>
                    <xi:include href="../en/module_specs/Zend_Session-Introduction.xml" parse="xml"/>
                </xi:fallback>
            </xi:include>
            <xi:include xmlns:xi="http://www.w3.org/2001/XInclude" href="module_specs/Zend_Session-BasicUsage.xml" parse="xml">
                <xi:fallback>
                    <xi:include href="../en/module_specs/Zend_Session-BasicUsage.xml" parse="xml"/>
                </xi:fallback>
            </xi:include>
            <xi:include xmlns:xi="http://www.w3.org/2001/XInclude" href="module_specs/Zend_Session-AdvancedUsage.xml" parse="xml">
                <xi:fallback>
                    <xi:include href="../en/module_specs/Zend_Session-AdvancedUsage.xml" parse="xml"/>
                </xi:fallback>
            </xi:include>
            <xi:include xmlns:xi="http://www.w3.org/2001/XInclude" href="module_specs/Zend_Session-GlobalSessionManagement.xml" parse="xml">
                <xi:fallback>
                    <xi:include href="../en/module_specs/Zend_Session-GlobalSessionManagement.xml" parse="xml"/>
                </xi:fallback>
            </xi:include>
            <xi:include xmlns:xi="http://www.w3.org/2001/XInclude" href="module_specs/Zend_Session-SaveHandler-DbTable.xml" parse="xml">
                <xi:fallback>
                    <xi:include href="../en/module_specs/Zend_Session-SaveHandler-DbTable.xml" parse="xml"/>
                </xi:fallback>
            </xi:include>
        </chapter>

        <chapter xml:id="zend.soap"><info><title>Zend_Soap</title></info>

            <xi:include xmlns:xi="http://www.w3.org/2001/XInclude" href="module_specs/Zend_Soap_Server.xml" parse="xml">
                <xi:fallback>
                    <xi:include href="../en/module_specs/Zend_Soap_Server.xml" parse="xml"/>
                </xi:fallback>
            </xi:include>
            <xi:include xmlns:xi="http://www.w3.org/2001/XInclude" href="module_specs/Zend_Soap_Client.xml" parse="xml">
                <xi:fallback>
                    <xi:include href="../en/module_specs/Zend_Soap_Client.xml" parse="xml"/>
                </xi:fallback>
            </xi:include>
            <xi:include xmlns:xi="http://www.w3.org/2001/XInclude" href="module_specs/Zend_Soap_Wsdl.xml" parse="xml">
                <xi:fallback>
                    <xi:include href="../en/module_specs/Zend_Soap_Wsdl.xml" parse="xml"/>
                </xi:fallback>
            </xi:include>
            <xi:include xmlns:xi="http://www.w3.org/2001/XInclude" href="module_specs/Zend_Soap_AutoDiscovery.xml" parse="xml">
                <xi:fallback>
                    <xi:include href="../en/module_specs/Zend_Soap_AutoDiscovery.xml" parse="xml"/>
                </xi:fallback>
            </xi:include>
        </chapter>

        <chapter xml:id="zend.tag"><info><title>Zend_Tag</title></info>

            <xi:include xmlns:xi="http://www.w3.org/2001/XInclude" href="module_specs/Zend_Tag-Introduction.xml" parse="xml">
                <xi:fallback>
                    <xi:include href="../en/module_specs/Zend_Tag-Introduction.xml" parse="xml"/>
                </xi:fallback>
            </xi:include>
            <xi:include xmlns:xi="http://www.w3.org/2001/XInclude" href="module_specs/Zend_Tag_Cloud.xml" parse="xml">
                <xi:fallback>
                    <xi:include href="../en/module_specs/Zend_Tag_Cloud.xml" parse="xml"/>
                </xi:fallback>
            </xi:include>
        </chapter>

        <chapter xml:id="zend.test"><info><title>Zend_Test</title></info>

            <xi:include xmlns:xi="http://www.w3.org/2001/XInclude" href="module_specs/Zend_Test.xml" parse="xml">
                <xi:fallback>
                    <xi:include href="../en/module_specs/Zend_Test.xml" parse="xml"/>
                </xi:fallback>
            </xi:include>
            <xi:include xmlns:xi="http://www.w3.org/2001/XInclude" href="module_specs/Zend_Test-PHPUnit.xml" parse="xml">
                <xi:fallback>
                    <xi:include href="../en/module_specs/Zend_Test-PHPUnit.xml" parse="xml"/>
                </xi:fallback>
            </xi:include>
            <xi:include xmlns:xi="http://www.w3.org/2001/XInclude" href="module_specs/Zend_Test-PHPUnit-Db.xml" parse="xml">
                <xi:fallback>
                    <xi:include href="../en/module_specs/Zend_Test-PHPUnit-Db.xml" parse="xml"/>
                </xi:fallback>
            </xi:include>
        </chapter>

        <chapter xml:id="zend.text"><info><title>Zend_Text</title></info>

            <xi:include xmlns:xi="http://www.w3.org/2001/XInclude" href="module_specs/Zend_Text_Figlet.xml" parse="xml">
                <xi:fallback>
                    <xi:include href="../en/module_specs/Zend_Text_Figlet.xml" parse="xml"/>
                </xi:fallback>
            </xi:include>
            <xi:include xmlns:xi="http://www.w3.org/2001/XInclude" href="module_specs/Zend_Text_Table.xml" parse="xml">
                <xi:fallback>
                    <xi:include href="../en/module_specs/Zend_Text_Table.xml" parse="xml"/>
                </xi:fallback>
            </xi:include>
        </chapter>

        <chapter xml:id="zend.timesync"><info><title>Zend_TimeSync</title></info>

            <xi:include xmlns:xi="http://www.w3.org/2001/XInclude" href="module_specs/Zend_TimeSync.xml" parse="xml">
                <xi:fallback>
                    <xi:include href="../en/module_specs/Zend_TimeSync.xml" parse="xml"/>
                </xi:fallback>
            </xi:include>
            <xi:include xmlns:xi="http://www.w3.org/2001/XInclude" href="module_specs/Zend_TimeSync-Working.xml" parse="xml">
                <xi:fallback>
                    <xi:include href="../en/module_specs/Zend_TimeSync-Working.xml" parse="xml"/>
                </xi:fallback>
            </xi:include>
        </chapter>

        <chapter xml:id="zend.tool"><info><title>Zend_Tool</title></info>

            <xi:include xmlns:xi="http://www.w3.org/2001/XInclude" href="module_specs/Zend_Tool-Usage-CLI.xml" parse="xml">
                <xi:fallback>
                    <xi:include href="../en/module_specs/Zend_Tool-Usage-CLI.xml" parse="xml"/>
                </xi:fallback>
            </xi:include>
            <xi:include xmlns:xi="http://www.w3.org/2001/XInclude" href="module_specs/Zend_Tool-Extending.xml" parse="xml">
                <xi:fallback>
                    <xi:include href="../en/module_specs/Zend_Tool-Extending.xml" parse="xml"/>
                </xi:fallback>
            </xi:include>
        </chapter>

        <chapter xml:id="zend.tool.framework"><info><title>Zend_Tool_Framework</title></info>

            <xi:include xmlns:xi="http://www.w3.org/2001/XInclude" href="module_specs/Zend_Tool_Framework-Introduction.xml" parse="xml">
                <xi:fallback>
                    <xi:include href="../en/module_specs/Zend_Tool_Framework-Introduction.xml" parse="xml"/>
                </xi:fallback>
            </xi:include>
            <xi:include xmlns:xi="http://www.w3.org/2001/XInclude" href="module_specs/Zend_Tool_Framework-CliTool.xml" parse="xml">
                <xi:fallback>
                    <xi:include href="../en/module_specs/Zend_Tool_Framework-CliTool.xml" parse="xml"/>
                </xi:fallback>
            </xi:include>
            <xi:include xmlns:xi="http://www.w3.org/2001/XInclude" href="module_specs/Zend_Tool_Framework-Architecture.xml" parse="xml">
                <xi:fallback>
                    <xi:include href="../en/module_specs/Zend_Tool_Framework-Architecture.xml" parse="xml"/>
                </xi:fallback>
            </xi:include>
            <xi:include xmlns:xi="http://www.w3.org/2001/XInclude" href="module_specs/Zend_Tool_Framework-WritingProviders.xml" parse="xml">
                <xi:fallback>
                    <xi:include href="../en/module_specs/Zend_Tool_Framework-WritingProviders.xml" parse="xml"/>
                </xi:fallback>
            </xi:include>
            <xi:include xmlns:xi="http://www.w3.org/2001/XInclude" href="module_specs/Zend_Tool_Framework-SystemProviders.xml" parse="xml">
                <xi:fallback>
                    <xi:include href="../en/module_specs/Zend_Tool_Framework-SystemProviders.xml" parse="xml"/>
                </xi:fallback>
            </xi:include>
            <xi:include xmlns:xi="http://www.w3.org/2001/XInclude" href="module_specs/Zend_Tool_Framework-Extending.xml" parse="xml">
                <xi:fallback>
                    <xi:include href="../en/module_specs/Zend_Tool_Framework-Extending.xml" parse="xml"/>
                </xi:fallback>
            </xi:include>
        </chapter>

        <chapter xml:id="zend.tool.project"><info><title>Zend_Tool_Project</title></info>

            <xi:include xmlns:xi="http://www.w3.org/2001/XInclude" href="module_specs/Zend_Tool_Project.xml" parse="xml">
                <xi:fallback>
                    <xi:include href="../en/module_specs/Zend_Tool_Project.xml" parse="xml"/>
                </xi:fallback>
            </xi:include>
            <xi:include xmlns:xi="http://www.w3.org/2001/XInclude" href="module_specs/Zend_Tool_Project-CreateProject.xml" parse="xml">
                <xi:fallback>
                    <xi:include href="../en/module_specs/Zend_Tool_Project-CreateProject.xml" parse="xml"/>
                </xi:fallback>
            </xi:include>
            <xi:include xmlns:xi="http://www.w3.org/2001/XInclude" href="module_specs/Zend_Tool_Project-Providers.xml" parse="xml">
                <xi:fallback>
                    <xi:include href="../en/module_specs/Zend_Tool_Project-Providers.xml" parse="xml"/>
                </xi:fallback>
            </xi:include>
            <xi:include xmlns:xi="http://www.w3.org/2001/XInclude" href="module_specs/Zend_Tool_Project-Internals.xml" parse="xml">
                <xi:fallback>
                    <xi:include href="../en/module_specs/Zend_Tool_Project-Internals.xml" parse="xml"/>
                </xi:fallback>
            </xi:include>
        </chapter>

        <chapter xml:id="zend.translator"><info><title>Zend_Translator</title></info>

            <xi:include xmlns:xi="http://www.w3.org/2001/XInclude" href="module_specs/Zend_Translator-Introduction.xml" parse="xml">
                <xi:fallback>
                    <xi:include href="../en/module_specs/Zend_Translator-Introduction.xml" parse="xml"/>
                </xi:fallback>
            </xi:include>
            <xi:include xmlns:xi="http://www.w3.org/2001/XInclude" href="module_specs/Zend_Translator-Adapters.xml" parse="xml">
                <xi:fallback>
                    <xi:include href="../en/module_specs/Zend_Translator-Adapters.xml" parse="xml"/>
                </xi:fallback>
            </xi:include>
            <xi:include xmlns:xi="http://www.w3.org/2001/XInclude" href="module_specs/Zend_Translator-Using.xml" parse="xml">
                <xi:fallback>
                    <xi:include href="../en/module_specs/Zend_Translator-Using.xml" parse="xml"/>
                </xi:fallback>
            </xi:include>
            <xi:include xmlns:xi="http://www.w3.org/2001/XInclude" href="module_specs/Zend_Translator-SourceCreation.xml" parse="xml">
                <xi:fallback>
                    <xi:include href="../en/module_specs/Zend_Translator-SourceCreation.xml" parse="xml"/>
                </xi:fallback>
            </xi:include>
            <xi:include xmlns:xi="http://www.w3.org/2001/XInclude" href="module_specs/Zend_Translator-Additional.xml" parse="xml">
                <xi:fallback>
                    <xi:include href="../en/module_specs/Zend_Translator-Additional.xml" parse="xml"/>
                </xi:fallback>
            </xi:include>
            <xi:include xmlns:xi="http://www.w3.org/2001/XInclude" href="module_specs/Zend_Translator-Plurals.xml" parse="xml">
                <xi:fallback>
                    <xi:include href="../en/module_specs/Zend_Translator-Plurals.xml" parse="xml"/>
                </xi:fallback>
            </xi:include>
        </chapter>

        <chapter xml:id="zend.uri"><info><title>Zend_Uri</title></info>

            <xi:include xmlns:xi="http://www.w3.org/2001/XInclude" href="module_specs/Zend_Uri.xml" parse="xml">
                <xi:fallback>
                    <xi:include href="../en/module_specs/Zend_Uri.xml" parse="xml"/>
                </xi:fallback>
            </xi:include>
        </chapter>

        <chapter xml:id="zend.validate"><info><title>Zend_Validate</title></info>

            <xi:include xmlns:xi="http://www.w3.org/2001/XInclude" href="module_specs/Zend_Validate.xml" parse="xml">
                <xi:fallback>
                    <xi:include href="../en/module_specs/Zend_Validate.xml" parse="xml"/>
                </xi:fallback>
            </xi:include>
            <xi:include xmlns:xi="http://www.w3.org/2001/XInclude" href="module_specs/Zend_Validate-Set.xml" parse="xml">
                <xi:fallback>
                    <xi:include href="../en/module_specs/Zend_Validate-Set.xml" parse="xml"/>
                </xi:fallback>
            </xi:include>
            <xi:include xmlns:xi="http://www.w3.org/2001/XInclude" href="module_specs/Zend_Validate-ValidatorChains.xml" parse="xml">
                <xi:fallback>
                    <xi:include href="../en/module_specs/Zend_Validate-ValidatorChains.xml" parse="xml"/>
                </xi:fallback>
            </xi:include>
            <xi:include xmlns:xi="http://www.w3.org/2001/XInclude" href="module_specs/Zend_Validate-WritingValidators.xml" parse="xml">
                <xi:fallback>
                    <xi:include href="../en/module_specs/Zend_Validate-WritingValidators.xml" parse="xml"/>
                </xi:fallback>
            </xi:include>
            <xi:include xmlns:xi="http://www.w3.org/2001/XInclude" href="module_specs/Zend_Validate-Messages.xml" parse="xml">
                <xi:fallback>
                    <xi:include href="../en/module_specs/Zend_Validate-Messages.xml" parse="xml"/>
                </xi:fallback>
            </xi:include>
        </chapter>

        <chapter xml:id="zend.version"><info><title>Zend_Version</title></info>

            <xi:include xmlns:xi="http://www.w3.org/2001/XInclude" href="module_specs/Zend_Version.xml" parse="xml">
                <xi:fallback>
                    <xi:include href="../en/module_specs/Zend_Version.xml" parse="xml"/>
                </xi:fallback>
            </xi:include>
        </chapter>

        <chapter xml:id="zend.view"><info><title>Zend_View</title></info>

            <xi:include xmlns:xi="http://www.w3.org/2001/XInclude" href="module_specs/Zend_View-Introduction.xml" parse="xml">
                <xi:fallback>
                    <xi:include href="../en/module_specs/Zend_View-Introduction.xml" parse="xml"/>
                </xi:fallback>
            </xi:include>
            <xi:include xmlns:xi="http://www.w3.org/2001/XInclude" href="module_specs/Zend_View-Controllers.xml" parse="xml">
                <xi:fallback>
                    <xi:include href="../en/module_specs/Zend_View-Controllers.xml" parse="xml"/>
                </xi:fallback>
            </xi:include>
            <xi:include xmlns:xi="http://www.w3.org/2001/XInclude" href="module_specs/Zend_View-Scripts.xml" parse="xml">
                <xi:fallback>
                    <xi:include href="../en/module_specs/Zend_View-Scripts.xml" parse="xml"/>
                </xi:fallback>
            </xi:include>
            <xi:include xmlns:xi="http://www.w3.org/2001/XInclude" href="module_specs/Zend_View-Helpers.xml" parse="xml">
                <xi:fallback>
                    <xi:include href="../en/module_specs/Zend_View-Helpers.xml" parse="xml"/>
                </xi:fallback>
            </xi:include>
            <xi:include xmlns:xi="http://www.w3.org/2001/XInclude" href="module_specs/Zend_View-Abstract.xml" parse="xml">
                <xi:fallback>
                    <xi:include href="../en/module_specs/Zend_View-Abstract.xml" parse="xml"/>
                </xi:fallback>
            </xi:include>
        </chapter>

        <chapter xml:id="zend.wildfire"><info><title>Zend_Wildfire</title></info>

            <xi:include xmlns:xi="http://www.w3.org/2001/XInclude" href="module_specs/Zend_Wildfire.xml" parse="xml">
                <xi:fallback>
                    <xi:include href="../en/module_specs/Zend_Wildfire.xml" parse="xml"/>
                </xi:fallback>
            </xi:include>
        </chapter>

        <chapter xml:id="zend.xmlrpc"><info><title>Zend_XmlRpc</title></info>

            <xi:include xmlns:xi="http://www.w3.org/2001/XInclude" href="module_specs/Zend_XmlRpc.xml" parse="xml">
                <xi:fallback>
                    <xi:include href="../en/module_specs/Zend_XmlRpc.xml" parse="xml"/>
                </xi:fallback>
            </xi:include>
            <xi:include xmlns:xi="http://www.w3.org/2001/XInclude" href="module_specs/Zend_XmlRpc_Client.xml" parse="xml">
                <xi:fallback>
                    <xi:include href="../en/module_specs/Zend_XmlRpc_Client.xml" parse="xml"/>
                </xi:fallback>
            </xi:include>
            <xi:include xmlns:xi="http://www.w3.org/2001/XInclude" href="module_specs/Zend_XmlRpc_Server.xml" parse="xml">
                <xi:fallback>
                    <xi:include href="../en/module_specs/Zend_XmlRpc_Server.xml" parse="xml"/>
                </xi:fallback>
            </xi:include>
        </chapter>
    </part>

    <xi:include xmlns:xi="http://www.w3.org/2001/XInclude" href="ref/requirements.xml" parse="xml">
        <xi:fallback>
                <xi:include href="../en/ref/requirements.xml" parse="xml"/>
            </xi:fallback>
    </xi:include>

    <appendix xml:id="migration">
        <info><title>&appendix.migration.title;</title></info>

        <xi:include xmlns:xi="http://www.w3.org/2001/XInclude" href="ref/migration-110.xml" parse="xml">
            <xi:fallback>
                <xi:include href="../en/ref/migration-110.xml" parse="xml"/>
            </xi:fallback>
        </xi:include>
        <xi:include xmlns:xi="http://www.w3.org/2001/XInclude" href="ref/migration-19.xml" parse="xml">
            <xi:fallback>
                <xi:include href="../en/ref/migration-19.xml" parse="xml"/>
            </xi:fallback>
        </xi:include>
        <xi:include xmlns:xi="http://www.w3.org/2001/XInclude" href="ref/migration-18.xml" parse="xml">
            <xi:fallback>
                <xi:include href="../en/ref/migration-18.xml" parse="xml"/>
            </xi:fallback>
        </xi:include>
        <xi:include xmlns:xi="http://www.w3.org/2001/XInclude" href="ref/migration-17.xml" parse="xml">
            <xi:fallback>
                <xi:include href="../en/ref/migration-17.xml" parse="xml"/>
            </xi:fallback>
        </xi:include>
        <xi:include xmlns:xi="http://www.w3.org/2001/XInclude" href="ref/migration-16.xml" parse="xml">
            <xi:fallback>
                <xi:include href="../en/ref/migration-16.xml" parse="xml"/>
            </xi:fallback>
        </xi:include>
        <xi:include xmlns:xi="http://www.w3.org/2001/XInclude" href="ref/migration-15.xml" parse="xml">
            <xi:fallback>
                <xi:include href="../en/ref/migration-15.xml" parse="xml"/>
            </xi:fallback>
        </xi:include>
        <xi:include xmlns:xi="http://www.w3.org/2001/XInclude" href="ref/migration-10.xml" parse="xml">
            <xi:fallback>
                <xi:include href="../en/ref/migration-10.xml" parse="xml"/>
            </xi:fallback>
        </xi:include>
        <xi:include xmlns:xi="http://www.w3.org/2001/XInclude" href="ref/migration-09.xml" parse="xml">
            <xi:fallback>
                <xi:include href="../en/ref/migration-09.xml" parse="xml"/>
            </xi:fallback>
        </xi:include>
        <xi:include xmlns:xi="http://www.w3.org/2001/XInclude" href="ref/migration-08.xml" parse="xml">
            <xi:fallback>
                <xi:include href="../en/ref/migration-08.xml" parse="xml"/>
            </xi:fallback>
        </xi:include>
        <xi:include xmlns:xi="http://www.w3.org/2001/XInclude" href="ref/migration-06.xml" parse="xml">
            <xi:fallback>
                <xi:include href="../en/ref/migration-06.xml" parse="xml"/>
            </xi:fallback>
        </xi:include>
    </appendix>

    <xi:include xmlns:xi="http://www.w3.org/2001/XInclude" href="ref/coding_standard.xml" parse="xml">
        <xi:fallback>
            <xi:include href="../en/ref/coding_standard.xml" parse="xml"/>
        </xi:fallback>
    </xi:include>

    <xi:include xmlns:xi="http://www.w3.org/2001/XInclude" href="ref/documentation-standard.xml" parse="xml">
        <xi:fallback>
            <xi:include href="../en/ref/documentation-standard.xml" parse="xml"/>
        </xi:fallback>
    </xi:include>

    <xi:include xmlns:xi="http://www.w3.org/2001/XInclude" href="ref/project-structure.xml" parse="xml">
        <xi:fallback>
            <xi:include href="../en/ref/project-structure.xml" parse="xml"/>
        </xi:fallback>
    </xi:include>

    <appendix xml:id="performance">
        <info><title>&appendix.performance.title;</title></info>

        <xi:include xmlns:xi="http://www.w3.org/2001/XInclude" href="ref/performance-introduction.xml" parse="xml">
            <xi:fallback>
                <xi:include href="../en/ref/performance-introduction.xml" parse="xml"/>
            </xi:fallback>
        </xi:include>
        <xi:include xmlns:xi="http://www.w3.org/2001/XInclude" href="ref/performance-classloading.xml" parse="xml">
            <xi:fallback>
                <xi:include href="../en/ref/performance-classloading.xml" parse="xml"/>
            </xi:fallback>
        </xi:include>
        <xi:include xmlns:xi="http://www.w3.org/2001/XInclude" href="ref/performance-database.xml" parse="xml">
            <xi:fallback>
                <xi:include href="../en/ref/performance-database.xml" parse="xml"/>
            </xi:fallback>
        </xi:include>
        <xi:include xmlns:xi="http://www.w3.org/2001/XInclude" href="ref/performance-localization.xml" parse="xml">
            <xi:fallback>
                <xi:include href="../en/ref/performance-localization.xml" parse="xml"/>
            </xi:fallback>
        </xi:include>
        <xi:include xmlns:xi="http://www.w3.org/2001/XInclude" href="ref/performance-view.xml" parse="xml">
            <xi:fallback>
                <xi:include href="../en/ref/performance-view.xml" parse="xml"/>
            </xi:fallback>
        </xi:include>
    </appendix>
>>>>>>> 4d8b5a5f

    <xi:include xmlns:xi="http://www.w3.org/2001/XInclude" href="ref/copyrights.xml" parse="xml">
        <xi:fallback>
                <xi:include href="../en/ref/copyrights.xml" parse="xml"/>
            </xi:fallback>
    </xi:include>
</book><|MERGE_RESOLUTION|>--- conflicted
+++ resolved
@@ -32,22 +32,6 @@
         -->
     </info>
 
-<<<<<<< HEAD
-    <!--<part xml:id="introduction">-->
-        <!--<info><title>&chapter.introduction.title;</title></info>-->
-        <!---->
-        <!--<xi:include xmlns:xi="http://www.w3.org/2001/XInclude" href="ref/overview.xml" parse="xml">-->
-            <!--<xi:fallback>-->
-                <!--<xi:include href="../en/ref/overview.xml" parse="xml"/>-->
-            <!--</xi:fallback>-->
-        <!--</xi:include>-->
-        <!--<xi:include xmlns:xi="http://www.w3.org/2001/XInclude" href="ref/installation.xml" parse="xml">-->
-            <!--<xi:fallback>-->
-                <!--<xi:include href="../en/ref/installation.xml" parse="xml"/>-->
-            <!--</xi:fallback>-->
-        <!--</xi:include>-->
-    <!--</part>-->
-=======
     <part xml:id="introduction">
         <info><title>&chapter.introduction.title;</title></info>
 
@@ -62,7 +46,6 @@
             </xi:fallback>
         </xi:include>
     </part>
->>>>>>> 4d8b5a5f
 
     <part xml:id="learning">
         <info><title>&part.learning.title;</title></info>
@@ -77,7 +60,6 @@
             </xi:include>
         </chapter>
 
-<<<<<<< HEAD
         <!--<chapter xml:id="learning.quickstart">-->
             <!--<info><title>&part.learning.quickstart.title;</title></info>-->
             <!---->
@@ -332,269 +314,11 @@
                 <!--</xi:fallback>-->
             <!--</xi:include>-->
         <!--</chapter>-->
-=======
-        <chapter xml:id="learning.quickstart">
-            <info><title>&part.learning.quickstart.title;</title></info>
-
-            <xi:include xmlns:xi="http://www.w3.org/2001/XInclude" href="tutorials/quickstart-intro-mvc.xml" parse="xml">
-                <xi:fallback>
-                    <xi:include href="../en/tutorials/quickstart-intro-mvc.xml" parse="xml"/>
-                </xi:fallback>
-            </xi:include>
-            <xi:include xmlns:xi="http://www.w3.org/2001/XInclude" href="tutorials/quickstart-create-project.xml" parse="xml">
-                <xi:fallback>
-                    <xi:include href="../en/tutorials/quickstart-create-project.xml" parse="xml"/>
-                </xi:fallback>
-            </xi:include>
-            <xi:include xmlns:xi="http://www.w3.org/2001/XInclude" href="tutorials/quickstart-create-layout.xml" parse="xml">
-                <xi:fallback>
-                    <xi:include href="../en/tutorials/quickstart-create-layout.xml" parse="xml"/>
-                </xi:fallback>
-            </xi:include>
-            <xi:include xmlns:xi="http://www.w3.org/2001/XInclude" href="tutorials/quickstart-create-model.xml" parse="xml">
-                <xi:fallback>
-                    <xi:include href="../en/tutorials/quickstart-create-model.xml" parse="xml"/>
-                </xi:fallback>
-            </xi:include>
-            <xi:include xmlns:xi="http://www.w3.org/2001/XInclude" href="tutorials/quickstart-create-form.xml" parse="xml">
-                <xi:fallback>
-                    <xi:include href="../en/tutorials/quickstart-create-form.xml" parse="xml"/>
-                </xi:fallback>
-            </xi:include>
-            <xi:include xmlns:xi="http://www.w3.org/2001/XInclude" href="tutorials/quickstart-conclusion.xml" parse="xml">
-                <xi:fallback>
-                    <xi:include href="../en/tutorials/quickstart-conclusion.xml" parse="xml"/>
-                </xi:fallback>
-            </xi:include>
-        </chapter>
-
-        <chapter xml:id="learning.autoloading">
-            <info><title>&part.learning.autoloading.title;</title></info>
-
-            <xi:include xmlns:xi="http://www.w3.org/2001/XInclude" href="tutorials/autoloading-intro.xml" parse="xml">
-                <xi:fallback>
-                    <xi:include href="../en/tutorials/autoloading-intro.xml" parse="xml"/>
-                </xi:fallback>
-            </xi:include>
-            <xi:include xmlns:xi="http://www.w3.org/2001/XInclude" href="tutorials/autoloading-design.xml" parse="xml">
-                <xi:fallback>
-                    <xi:include href="../en/tutorials/autoloading-design.xml" parse="xml"/>
-                </xi:fallback>
-            </xi:include>
-            <xi:include xmlns:xi="http://www.w3.org/2001/XInclude" href="tutorials/autoloading-usage.xml" parse="xml">
-                <xi:fallback>
-                    <xi:include href="../en/tutorials/autoloading-usage.xml" parse="xml"/>
-                </xi:fallback>
-            </xi:include>
-            <xi:include xmlns:xi="http://www.w3.org/2001/XInclude" href="tutorials/autoloading-resources.xml" parse="xml">
-                <xi:fallback>
-                    <xi:include href="../en/tutorials/autoloading-resources.xml" parse="xml"/>
-                </xi:fallback>
-            </xi:include>
-            <xi:include xmlns:xi="http://www.w3.org/2001/XInclude" href="tutorials/autoloading-conclusion.xml" parse="xml">
-                <xi:fallback>
-                    <xi:include href="../en/tutorials/autoloading-conclusion.xml" parse="xml"/>
-                </xi:fallback>
-            </xi:include>
-        </chapter>
-
-        <chapter xml:id="learning.plugins">
-            <info><title>&part.learning.plugins.title;</title></info>
-
-            <xi:include xmlns:xi="http://www.w3.org/2001/XInclude" href="tutorials/plugins-intro.xml" parse="xml">
-                <xi:fallback>
-                    <xi:include href="../en/tutorials/plugins-intro.xml" parse="xml"/>
-                </xi:fallback>
-            </xi:include>
-            <xi:include xmlns:xi="http://www.w3.org/2001/XInclude" href="tutorials/plugins-usage.xml" parse="xml">
-                <xi:fallback>
-                    <xi:include href="../en/tutorials/plugins-usage.xml" parse="xml"/>
-                </xi:fallback>
-            </xi:include>
-            <xi:include xmlns:xi="http://www.w3.org/2001/XInclude" href="tutorials/plugins-conclusion.xml" parse="xml">
-                <xi:fallback>
-                    <xi:include href="../en/tutorials/plugins-conclusion.xml" parse="xml"/>
-                </xi:fallback>
-            </xi:include>
-        </chapter>
-
-        <chapter xml:id="learning.layout">
-            <info><title>&part.learning.layout.title;</title></info>
-
-            <xi:include xmlns:xi="http://www.w3.org/2001/XInclude" href="tutorials/layout-intro.xml" parse="xml">
-                <xi:fallback>
-                    <xi:include href="../en/tutorials/layout-intro.xml" parse="xml"/>
-                </xi:fallback>
-            </xi:include>
-            <xi:include xmlns:xi="http://www.w3.org/2001/XInclude" href="tutorials/layout-usage.xml" parse="xml">
-                <xi:fallback>
-                    <xi:include href="../en/tutorials/layout-usage.xml" parse="xml"/>
-                </xi:fallback>
-            </xi:include>
-            <xi:include xmlns:xi="http://www.w3.org/2001/XInclude" href="tutorials/layout-conclusions.xml" parse="xml">
-                <xi:fallback>
-                    <xi:include href="../en/tutorials/layout-conclusions.xml" parse="xml"/>
-                </xi:fallback>
-            </xi:include>
-        </chapter>
-
-        <chapter xml:id="learning.view.placeholders">
-            <info><title>&part.learning.view.placeholders.title;</title></info>
-
-            <xi:include xmlns:xi="http://www.w3.org/2001/XInclude" href="tutorials/view-placeholders-intro.xml" parse="xml">
-                <xi:fallback>
-                    <xi:include href="../en/tutorials/view-placeholders-intro.xml" parse="xml"/>
-                </xi:fallback>
-            </xi:include>
-            <xi:include xmlns:xi="http://www.w3.org/2001/XInclude" href="tutorials/view-placeholders-basics.xml" parse="xml">
-                <xi:fallback>
-                    <xi:include href="../en/tutorials/view-placeholders-basics.xml" parse="xml"/>
-                </xi:fallback>
-            </xi:include>
-            <xi:include xmlns:xi="http://www.w3.org/2001/XInclude" href="tutorials/view-placeholders-standard.xml" parse="xml">
-                <xi:fallback>
-                    <xi:include href="../en/tutorials/view-placeholders-standard.xml" parse="xml"/>
-                </xi:fallback>
-            </xi:include>
-            <xi:include xmlns:xi="http://www.w3.org/2001/XInclude" href="tutorials/view-placeholders-conclusion.xml" parse="xml">
-                <xi:fallback>
-                    <xi:include href="../en/tutorials/view-placeholders-conclusion.xml" parse="xml"/>
-                </xi:fallback>
-            </xi:include>
-        </chapter>
-
-        <chapter xml:id="learning.form.decorators">
-            <info><title>&part.learning.form.decorators.title;</title></info>
-
-            <xi:include xmlns:xi="http://www.w3.org/2001/XInclude" href="tutorials/form-decorators-intro.xml" parse="xml">
-                <xi:fallback>
-                    <xi:include href="../en/tutorials/form-decorators-intro.xml" parse="xml"/>
-                </xi:fallback>
-            </xi:include>
-            <xi:include xmlns:xi="http://www.w3.org/2001/XInclude" href="tutorials/form-decorators-simplest.xml" parse="xml">
-                <xi:fallback>
-                    <xi:include href="../en/tutorials/form-decorators-simplest.xml" parse="xml"/>
-                </xi:fallback>
-            </xi:include>
-            <xi:include xmlns:xi="http://www.w3.org/2001/XInclude" href="tutorials/form-decorators-layering.xml" parse="xml">
-                <xi:fallback>
-                    <xi:include href="../en/tutorials/form-decorators-layering.xml" parse="xml"/>
-                </xi:fallback>
-            </xi:include>
-            <xi:include xmlns:xi="http://www.w3.org/2001/XInclude" href="tutorials/form-decorators-individual.xml" parse="xml">
-                <xi:fallback>
-                    <xi:include href="../en/tutorials/form-decorators-individual.xml" parse="xml"/>
-                </xi:fallback>
-            </xi:include>
-            <xi:include xmlns:xi="http://www.w3.org/2001/XInclude" href="tutorials/form-decorators-composite.xml" parse="xml">
-                <xi:fallback>
-                    <xi:include href="../en/tutorials/form-decorators-composite.xml" parse="xml"/>
-                </xi:fallback>
-            </xi:include>
-            <xi:include xmlns:xi="http://www.w3.org/2001/XInclude" href="tutorials/form-decorators-conclusion.xml" parse="xml">
-                <xi:fallback>
-                    <xi:include href="../en/tutorials/form-decorators-conclusion.xml" parse="xml"/>
-                </xi:fallback>
-            </xi:include>
-        </chapter>
-
-        <chapter xml:id="learning.multiuser">
-            <info><title>&part.learning.multiuser.title;</title></info>
-
-            <xi:include xmlns:xi="http://www.w3.org/2001/XInclude" href="tutorials/multiuser-intro.xml" parse="xml">
-                <xi:fallback>
-                    <xi:include href="../en/tutorials/multiuser-intro.xml" parse="xml"/>
-                </xi:fallback>
-            </xi:include>
-            <xi:include xmlns:xi="http://www.w3.org/2001/XInclude" href="tutorials/multiuser-sessions.xml" parse="xml">
-                <xi:fallback>
-                    <xi:include href="../en/tutorials/multiuser-sessions.xml" parse="xml"/>
-                </xi:fallback>
-            </xi:include>
-            <xi:include xmlns:xi="http://www.w3.org/2001/XInclude" href="tutorials/multiuser-authentication.xml" parse="xml">
-                <xi:fallback>
-                    <xi:include href="../en/tutorials/multiuser-authentication.xml" parse="xml"/>
-                </xi:fallback>
-            </xi:include>
-            <xi:include xmlns:xi="http://www.w3.org/2001/XInclude" href="tutorials/multiuser-authorization.xml" parse="xml">
-                <xi:fallback>
-                    <xi:include href="../en/tutorials/multiuser-authorization.xml" parse="xml"/>
-                </xi:fallback>
-            </xi:include>
-        </chapter>
-
-        <chapter xml:id="learning.lucene">
-            <info><title>&part.learning.lucene.title;</title></info>
-
-            <xi:include xmlns:xi="http://www.w3.org/2001/XInclude" href="tutorials/lucene-intro.xml" parse="xml">
-                <xi:fallback>
-                    <xi:include href="../en/tutorials/lucene-intro.xml" parse="xml"/>
-                </xi:fallback>
-            </xi:include>
-            <xi:include xmlns:xi="http://www.w3.org/2001/XInclude" href="tutorials/lucene-index-structure.xml" parse="xml">
-                <xi:fallback>
-                    <xi:include href="../en/tutorials/lucene-index-structure.xml" parse="xml"/>
-                </xi:fallback>
-            </xi:include>
-            <xi:include xmlns:xi="http://www.w3.org/2001/XInclude" href="tutorials/lucene-index-opening.xml" parse="xml">
-                <xi:fallback>
-                    <xi:include href="../en/tutorials/lucene-index-opening.xml" parse="xml"/>
-                </xi:fallback>
-            </xi:include>
-            <xi:include xmlns:xi="http://www.w3.org/2001/XInclude" href="tutorials/lucene-indexing.xml" parse="xml">
-                <xi:fallback>
-                    <xi:include href="../en/tutorials/lucene-indexing.xml" parse="xml"/>
-                </xi:fallback>
-            </xi:include>
-            <xi:include xmlns:xi="http://www.w3.org/2001/XInclude" href="tutorials/lucene-searching.xml" parse="xml">
-                <xi:fallback>
-                    <xi:include href="../en/tutorials/lucene-searching.xml" parse="xml"/>
-                </xi:fallback>
-            </xi:include>
-            <xi:include xmlns:xi="http://www.w3.org/2001/XInclude" href="tutorials/lucene-queries.xml" parse="xml">
-                <xi:fallback>
-                    <xi:include href="../en/tutorials/lucene-queries.xml" parse="xml"/>
-                </xi:fallback>
-            </xi:include>
-            <xi:include xmlns:xi="http://www.w3.org/2001/XInclude" href="tutorials/lucene-pagination.xml" parse="xml">
-                <xi:fallback>
-                    <xi:include href="../en/tutorials/lucene-pagination.xml" parse="xml"/>
-                </xi:fallback>
-            </xi:include>
-        </chapter>
-
-        <chapter xml:id="learning.paginator">
-            <info><title>&part.learning.paginator.title;</title></info>
-
-            <xi:include xmlns:xi="http://www.w3.org/2001/XInclude" href="tutorials/paginator-intro.xml" parse="xml">
-                <xi:fallback>
-                    <xi:include href="../en/tutorials/paginator-intro.xml" parse="xml"/>
-                </xi:fallback>
-            </xi:include>
-            <xi:include xmlns:xi="http://www.w3.org/2001/XInclude" href="tutorials/paginator-simple.xml" parse="xml">
-                <xi:fallback>
-                    <xi:include href="../en/tutorials/paginator-simple.xml" parse="xml"/>
-                </xi:fallback>
-            </xi:include>
-            <xi:include xmlns:xi="http://www.w3.org/2001/XInclude" href="tutorials/paginator-control.xml" parse="xml">
-                <xi:fallback>
-                    <xi:include href="../en/tutorials/paginator-control.xml" parse="xml"/>
-                </xi:fallback>
-            </xi:include>
-            <xi:include xmlns:xi="http://www.w3.org/2001/XInclude" href="tutorials/paginator-together.xml" parse="xml">
-                <xi:fallback>
-                    <xi:include href="../en/tutorials/paginator-together.xml" parse="xml"/>
-                </xi:fallback>
-            </xi:include>
-        </chapter>
->>>>>>> 4d8b5a5f
     </part>
 
     <part xml:id="reference">
         <info><title>&part.reference.title;</title></info>
 
-
-<<<<<<< HEAD
         <!--<chapter xml:id="zend.acl"><info><title>Zend_Acl</title></info>-->
             <!---->
             <!--<xi:include xmlns:xi="http://www.w3.org/2001/XInclude" href="module_specs/Zend_Acl.xml" parse="xml">-->
@@ -1123,28 +847,10 @@
             <xi:include xmlns:xi="http://www.w3.org/2001/XInclude" href="module_specs/Zend_EventManager-EventManager.xml" parse="xml">
                 <xi:fallback>
                     <xi:include href="../en/module_specs/Zend_EventManager-EventManager.xml" parse="xml"/>
-=======
-        <chapter xml:id="zend.acl"><info><title>Zend_Acl</title></info>
-
-            <xi:include xmlns:xi="http://www.w3.org/2001/XInclude" href="module_specs/Zend_Acl.xml" parse="xml">
-                <xi:fallback>
-                    <xi:include href="../en/module_specs/Zend_Acl.xml" parse="xml"/>
-                </xi:fallback>
-            </xi:include>
-            <xi:include xmlns:xi="http://www.w3.org/2001/XInclude" href="module_specs/Zend_Acl-Refining.xml" parse="xml">
-                <xi:fallback>
-                    <xi:include href="../en/module_specs/Zend_Acl-Refining.xml" parse="xml"/>
-                </xi:fallback>
-            </xi:include>
-            <xi:include xmlns:xi="http://www.w3.org/2001/XInclude" href="module_specs/Zend_Acl-Advanced.xml" parse="xml">
-                <xi:fallback>
-                    <xi:include href="../en/module_specs/Zend_Acl-Advanced.xml" parse="xml"/>
->>>>>>> 4d8b5a5f
                 </xi:fallback>
             </xi:include>
         </chapter>
 
-<<<<<<< HEAD
         <!--<chapter xml:id="zend.exception"><info><title>Zend_Exception</title></info>-->
             <!---->
             <!--<xi:include xmlns:xi="http://www.w3.org/2001/XInclude" href="module_specs/Zend_Exception.xml" parse="xml">-->
@@ -1397,45 +1103,6 @@
         <chapter xml:id="zend.http"><info><title>Zend_Http</title></info>
             <!-- OLD DOCUMENTATION
             <xi:include xmlns:xi="http://www.w3.org/2001/XInclude" href="module_specs/Zend_Http_Client.xml" parse="xml">
-=======
-        <chapter xml:id="zend.amf"><info><title>Zend_Amf</title></info>
-
-            <xi:include xmlns:xi="http://www.w3.org/2001/XInclude" href="module_specs/Zend_Amf.xml" parse="xml">
-                <xi:fallback>
-                    <xi:include href="../en/module_specs/Zend_Amf.xml" parse="xml"/>
-                </xi:fallback>
-            </xi:include>
-            <xi:include xmlns:xi="http://www.w3.org/2001/XInclude" href="module_specs/Zend_Amf-Server.xml" parse="xml">
-                <xi:fallback>
-                    <xi:include href="../en/module_specs/Zend_Amf-Server.xml" parse="xml"/>
-                </xi:fallback>
-            </xi:include>
-        </chapter>
-
-        <chapter xml:id="zend.application"><info><title>Zend_Application</title></info>
-
-            <xi:include xmlns:xi="http://www.w3.org/2001/XInclude" href="module_specs/Zend_Application-Introduction.xml" parse="xml">
-                <xi:fallback>
-                    <xi:include href="../en/module_specs/Zend_Application-Introduction.xml" parse="xml"/>
-                </xi:fallback>
-            </xi:include>
-            <xi:include xmlns:xi="http://www.w3.org/2001/XInclude" href="module_specs/Zend_Application-QuickStart.xml" parse="xml">
-                <xi:fallback>
-                    <xi:include href="../en/module_specs/Zend_Application-QuickStart.xml" parse="xml"/>
-                </xi:fallback>
-            </xi:include>
-            <xi:include xmlns:xi="http://www.w3.org/2001/XInclude" href="module_specs/Zend_Application-TheoryOfOperation.xml" parse="xml">
-                <xi:fallback>
-                    <xi:include href="../en/module_specs/Zend_Application-TheoryOfOperation.xml" parse="xml"/>
-                </xi:fallback>
-            </xi:include>
-            <xi:include xmlns:xi="http://www.w3.org/2001/XInclude" href="module_specs/Zend_Application-Examples.xml" parse="xml">
-                <xi:fallback>
-                    <xi:include href="../en/module_specs/Zend_Application-Examples.xml" parse="xml"/>
-                </xi:fallback>
-            </xi:include>
-            <xi:include xmlns:xi="http://www.w3.org/2001/XInclude" href="module_specs/Zend_Application-CoreFunctionality.xml" parse="xml">
->>>>>>> 4d8b5a5f
                 <xi:fallback>
                     <xi:include href="../en/module_specs/Zend_Http_Client.xml" parse="xml"/>
                 </xi:fallback>
@@ -1445,15 +1112,7 @@
                     <xi:include href="../en/module_specs/Zend_Http_Client-Advanced.xml" parse="xml"/>
                 </xi:fallback>
             </xi:include>
-<<<<<<< HEAD
             <xi:include xmlns:xi="http://www.w3.org/2001/XInclude" href="module_specs/Zend_Http_Client-Adapters.xml" parse="xml">
-=======
-        </chapter>
-
-        <chapter xml:id="zend.auth"><info><title>Zend_Auth</title></info>
-
-            <xi:include xmlns:xi="http://www.w3.org/2001/XInclude" href="module_specs/Zend_Auth.xml" parse="xml">
->>>>>>> 4d8b5a5f
                 <xi:fallback>
                     <xi:include href="../en/module_specs/Zend_Http_Client-Adapters.xml" parse="xml"/>
                 </xi:fallback>
@@ -1593,15 +1252,9 @@
             <!--</xi:include>-->
         <!--</chapter>-->
 
-<<<<<<< HEAD
         <chapter xml:id="zend.loader"><info><title>Zend_Loader</title></info>
             
             <xi:include xmlns:xi="http://www.w3.org/2001/XInclude" href="module_specs/Zend_Loader.xml" parse="xml">
-=======
-        <chapter xml:id="zend.barcode"><info><title>Zend_Barcode</title></info>
-
-            <xi:include xmlns:xi="http://www.w3.org/2001/XInclude" href="module_specs/Zend_Barcode-Introduction.xml" parse="xml">
->>>>>>> 4d8b5a5f
                 <xi:fallback>
                     <xi:include href="../en/module_specs/Zend_Loader.xml" parse="xml"/>
                 </xi:fallback>
@@ -1624,7 +1277,6 @@
             </xi:include -->
         </chapter>
 
-<<<<<<< HEAD
         <!--<chapter xml:id="zend.locale"><info><title>Zend_Locale</title></info>-->
             <!---->
             <!--<xi:include xmlns:xi="http://www.w3.org/2001/XInclude" href="module_specs/Zend_Locale-Introduction.xml" parse="xml">-->
@@ -2558,50 +2210,6 @@
         <chapter xml:id="zend.uri"><info><title>Zend_Uri</title></info>
             
             <xi:include xmlns:xi="http://www.w3.org/2001/XInclude" href="module_specs/Zend_Uri.xml" parse="xml">
-=======
-        <chapter xml:id="zend.cache"><info><title>Zend_Cache</title></info>
-
-            <xi:include xmlns:xi="http://www.w3.org/2001/XInclude" href="module_specs/Zend_Cache-Introduction.xml" parse="xml">
-                <xi:fallback>
-                    <xi:include href="../en/module_specs/Zend_Cache-Introduction.xml" parse="xml"/>
-                </xi:fallback>
-            </xi:include>
-            <xi:include xmlns:xi="http://www.w3.org/2001/XInclude" href="module_specs/Zend_Cache-Theory.xml" parse="xml">
-                <xi:fallback>
-                    <xi:include href="../en/module_specs/Zend_Cache-Theory.xml" parse="xml"/>
-                </xi:fallback>
-            </xi:include>
-            <xi:include xmlns:xi="http://www.w3.org/2001/XInclude" href="module_specs/Zend_Cache-Frontends.xml" parse="xml">
-                <xi:fallback>
-                    <xi:include href="../en/module_specs/Zend_Cache-Frontends.xml" parse="xml"/>
-                </xi:fallback>
-            </xi:include>
-            <xi:include xmlns:xi="http://www.w3.org/2001/XInclude" href="module_specs/Zend_Cache-Backends.xml" parse="xml">
-                <xi:fallback>
-                    <xi:include href="../en/module_specs/Zend_Cache-Backends.xml" parse="xml"/>
-                </xi:fallback>
-            </xi:include>
-            <xi:include xmlns:xi="http://www.w3.org/2001/XInclude" href="module_specs/Zend_Cache-Cache_Manager.xml" parse="xml">
-                <xi:fallback>
-                    <xi:include href="../en/module_specs/Zend_Cache-Cache_Manager.xml" parse="xml"/>
-                </xi:fallback>
-            </xi:include>
-        </chapter>
-
-        <chapter xml:id="zend.captcha"><info><title>Zend_Captcha</title></info>
-
-            <xi:include xmlns:xi="http://www.w3.org/2001/XInclude" href="module_specs/Zend_Captcha.xml" parse="xml">
-                <xi:fallback>
-                    <xi:include href="../en/module_specs/Zend_Captcha.xml" parse="xml"/>
-                </xi:fallback>
-            </xi:include>
-            <xi:include xmlns:xi="http://www.w3.org/2001/XInclude" href="module_specs/Zend_Captcha-Operation.xml" parse="xml">
-                <xi:fallback>
-                    <xi:include href="../en/module_specs/Zend_Captcha-Operation.xml" parse="xml"/>
-                </xi:fallback>
-            </xi:include>
-            <xi:include xmlns:xi="http://www.w3.org/2001/XInclude" href="module_specs/Zend_Captcha-Adapters.xml" parse="xml">
->>>>>>> 4d8b5a5f
                 <xi:fallback>
                     <xi:include href="../en/module_specs/Zend_Uri.xml" parse="xml"/>
                 </xi:fallback>
@@ -2704,7 +2312,6 @@
         <!--</chapter>-->
     </part>
 
-<<<<<<< HEAD
     <!--<xi:include xmlns:xi="http://www.w3.org/2001/XInclude" href="ref/requirements.xml" parse="xml">-->
         <!--<xi:fallback>-->
                 <!--<xi:include href="../en/ref/requirements.xml" parse="xml"/>-->
@@ -2813,1890 +2420,6 @@
             <!--</xi:fallback>-->
         <!--</xi:include>-->
     <!--</appendix>-->
-=======
-        <chapter xml:id="zend.codegenerator">
-            <info><title>Zend_CodeGenerator</title></info>
-
-            <xi:include xmlns:xi="http://www.w3.org/2001/XInclude" href="module_specs/Zend_CodeGenerator-Introduction.xml" parse="xml">
-                <xi:fallback>
-                    <xi:include href="../en/module_specs/Zend_CodeGenerator-Introduction.xml" parse="xml"/>
-                </xi:fallback>
-            </xi:include>
-            <xi:include xmlns:xi="http://www.w3.org/2001/XInclude" href="module_specs/Zend_CodeGenerator-Examples.xml" parse="xml">
-                <xi:fallback>
-                    <xi:include href="../en/module_specs/Zend_CodeGenerator-Examples.xml" parse="xml"/>
-                </xi:fallback>
-            </xi:include>
-            <xi:include xmlns:xi="http://www.w3.org/2001/XInclude" href="module_specs/Zend_CodeGenerator-Reference.xml" parse="xml">
-                <xi:fallback>
-                    <xi:include href="../en/module_specs/Zend_CodeGenerator-Reference.xml" parse="xml"/>
-                </xi:fallback>
-            </xi:include>
-        </chapter>
-
-        <chapter xml:id="zend.config"><info><title>Zend_Config</title></info>
-
-            <xi:include xmlns:xi="http://www.w3.org/2001/XInclude" href="module_specs/Zend_Config-Introduction.xml" parse="xml">
-                <xi:fallback>
-                    <xi:include href="../en/module_specs/Zend_Config-Introduction.xml" parse="xml"/>
-                </xi:fallback>
-            </xi:include>
-            <xi:include xmlns:xi="http://www.w3.org/2001/XInclude" href="module_specs/Zend_Config-TheoryOfOperation.xml" parse="xml">
-                <xi:fallback>
-                    <xi:include href="../en/module_specs/Zend_Config-TheoryOfOperation.xml" parse="xml"/>
-                </xi:fallback>
-            </xi:include>
-            <xi:include xmlns:xi="http://www.w3.org/2001/XInclude" href="module_specs/Zend_Config_Ini.xml" parse="xml">
-                <xi:fallback>
-                    <xi:include href="../en/module_specs/Zend_Config_Ini.xml" parse="xml"/>
-                </xi:fallback>
-            </xi:include>
-            <xi:include xmlns:xi="http://www.w3.org/2001/XInclude" href="module_specs/Zend_Config_Xml.xml" parse="xml">
-                <xi:fallback>
-                    <xi:include href="../en/module_specs/Zend_Config_Xml.xml" parse="xml"/>
-                </xi:fallback>
-            </xi:include>
-        </chapter>
-
-        <chapter xml:id="zend.config.writer"><info><title>Zend_Config_Writer</title></info>
-
-            <xi:include xmlns:xi="http://www.w3.org/2001/XInclude" href="module_specs/Zend_Config_Writer.xml" parse="xml">
-                <xi:fallback>
-                    <xi:include href="../en/module_specs/Zend_Config_Writer.xml" parse="xml"/>
-                </xi:fallback>
-            </xi:include>
-        </chapter>
-
-        <chapter xml:id="zend.console.getopt"><info><title>Zend_Console_Getopt</title></info>
-
-            <xi:include xmlns:xi="http://www.w3.org/2001/XInclude" href="module_specs/Zend_Console_Getopt-Introduction.xml" parse="xml">
-                <xi:fallback>
-                    <xi:include href="../en/module_specs/Zend_Console_Getopt-Introduction.xml" parse="xml"/>
-                </xi:fallback>
-            </xi:include>
-            <xi:include xmlns:xi="http://www.w3.org/2001/XInclude" href="module_specs/Zend_Console_Getopt-Rules.xml" parse="xml">
-                <xi:fallback>
-                    <xi:include href="../en/module_specs/Zend_Console_Getopt-Rules.xml" parse="xml"/>
-                </xi:fallback>
-            </xi:include>
-            <xi:include xmlns:xi="http://www.w3.org/2001/XInclude" href="module_specs/Zend_Console_Getopt-Fetching.xml" parse="xml">
-                <xi:fallback>
-                    <xi:include href="../en/module_specs/Zend_Console_Getopt-Fetching.xml" parse="xml"/>
-                </xi:fallback>
-            </xi:include>
-            <xi:include xmlns:xi="http://www.w3.org/2001/XInclude" href="module_specs/Zend_Console_Getopt-Configuration.xml" parse="xml">
-                <xi:fallback>
-                    <xi:include href="../en/module_specs/Zend_Console_Getopt-Configuration.xml" parse="xml"/>
-                </xi:fallback>
-            </xi:include>
-        </chapter>
-
-        <chapter xml:id="zend.controller"><info><title>Zend_Controller</title></info>
-
-            <xi:include xmlns:xi="http://www.w3.org/2001/XInclude" href="module_specs/Zend_Controller-QuickStart.xml" parse="xml">
-                <xi:fallback>
-                    <xi:include href="../en/module_specs/Zend_Controller-QuickStart.xml" parse="xml"/>
-                </xi:fallback>
-            </xi:include>
-            <xi:include xmlns:xi="http://www.w3.org/2001/XInclude" href="module_specs/Zend_Controller-Basics.xml" parse="xml">
-                <xi:fallback>
-                    <xi:include href="../en/module_specs/Zend_Controller-Basics.xml" parse="xml"/>
-                </xi:fallback>
-            </xi:include>
-            <xi:include xmlns:xi="http://www.w3.org/2001/XInclude" href="module_specs/Zend_Controller-FrontController.xml" parse="xml">
-                <xi:fallback>
-                    <xi:include href="../en/module_specs/Zend_Controller-FrontController.xml" parse="xml"/>
-                </xi:fallback>
-            </xi:include>
-            <xi:include xmlns:xi="http://www.w3.org/2001/XInclude" href="module_specs/Zend_Controller-Request.xml" parse="xml">
-                <xi:fallback>
-                    <xi:include href="../en/module_specs/Zend_Controller-Request.xml" parse="xml"/>
-                </xi:fallback>
-            </xi:include>
-            <xi:include xmlns:xi="http://www.w3.org/2001/XInclude" href="module_specs/Zend_Controller-Router.xml" parse="xml">
-                <xi:fallback>
-                    <xi:include href="../en/module_specs/Zend_Controller-Router.xml" parse="xml"/>
-                </xi:fallback>
-            </xi:include>
-            <xi:include xmlns:xi="http://www.w3.org/2001/XInclude" href="module_specs/Zend_Controller-Dispatcher.xml" parse="xml">
-                <xi:fallback>
-                    <xi:include href="../en/module_specs/Zend_Controller-Dispatcher.xml" parse="xml"/>
-                </xi:fallback>
-            </xi:include>
-            <xi:include xmlns:xi="http://www.w3.org/2001/XInclude" href="module_specs/Zend_Controller-ActionController.xml" parse="xml">
-                <xi:fallback>
-                    <xi:include href="../en/module_specs/Zend_Controller-ActionController.xml" parse="xml"/>
-                </xi:fallback>
-            </xi:include>
-            <xi:include xmlns:xi="http://www.w3.org/2001/XInclude" href="module_specs/Zend_Controller-ActionHelpers.xml" parse="xml">
-                <xi:fallback>
-                    <xi:include href="../en/module_specs/Zend_Controller-ActionHelpers.xml" parse="xml"/>
-                </xi:fallback>
-            </xi:include>
-            <xi:include xmlns:xi="http://www.w3.org/2001/XInclude" href="module_specs/Zend_Controller-Response.xml" parse="xml">
-                <xi:fallback>
-                    <xi:include href="../en/module_specs/Zend_Controller-Response.xml" parse="xml"/>
-                </xi:fallback>
-            </xi:include>
-            <xi:include xmlns:xi="http://www.w3.org/2001/XInclude" href="module_specs/Zend_Controller-Plugins.xml" parse="xml">
-                <xi:fallback>
-                    <xi:include href="../en/module_specs/Zend_Controller-Plugins.xml" parse="xml"/>
-                </xi:fallback>
-            </xi:include>
-            <xi:include xmlns:xi="http://www.w3.org/2001/XInclude" href="module_specs/Zend_Controller-Modular.xml" parse="xml">
-                <xi:fallback>
-                    <xi:include href="../en/module_specs/Zend_Controller-Modular.xml" parse="xml"/>
-                </xi:fallback>
-            </xi:include>
-            <xi:include xmlns:xi="http://www.w3.org/2001/XInclude" href="module_specs/Zend_Controller-Exceptions.xml" parse="xml">
-                <xi:fallback>
-                    <xi:include href="../en/module_specs/Zend_Controller-Exceptions.xml" parse="xml"/>
-                </xi:fallback>
-            </xi:include>
-        </chapter>
-
-        <chapter xml:id="zend.currency"><info><title>Zend_Currency</title></info>
-
-            <xi:include xmlns:xi="http://www.w3.org/2001/XInclude" href="module_specs/Zend_Currency-Introduction.xml" parse="xml">
-                <xi:fallback>
-                    <xi:include href="../en/module_specs/Zend_Currency-Introduction.xml" parse="xml"/>
-                </xi:fallback>
-            </xi:include>
-            <xi:include xmlns:xi="http://www.w3.org/2001/XInclude" href="module_specs/Zend_Currency-Usage.xml" parse="xml">
-                <xi:fallback>
-                    <xi:include href="../en/module_specs/Zend_Currency-Usage.xml" parse="xml"/>
-                </xi:fallback>
-            </xi:include>
-            <xi:include xmlns:xi="http://www.w3.org/2001/XInclude" href="module_specs/Zend_Currency-Options.xml" parse="xml">
-                <xi:fallback>
-                    <xi:include href="../en/module_specs/Zend_Currency-Options.xml" parse="xml"/>
-                </xi:fallback>
-            </xi:include>
-            <xi:include xmlns:xi="http://www.w3.org/2001/XInclude" href="module_specs/Zend_Currency-Description.xml" parse="xml">
-                <xi:fallback>
-                    <xi:include href="../en/module_specs/Zend_Currency-Description.xml" parse="xml"/>
-                </xi:fallback>
-            </xi:include>
-            <xi:include xmlns:xi="http://www.w3.org/2001/XInclude" href="module_specs/Zend_Currency-Position.xml" parse="xml">
-                <xi:fallback>
-                    <xi:include href="../en/module_specs/Zend_Currency-Position.xml" parse="xml"/>
-                </xi:fallback>
-            </xi:include>
-            <xi:include xmlns:xi="http://www.w3.org/2001/XInclude" href="module_specs/Zend_Currency-Number.xml" parse="xml">
-                <xi:fallback>
-                    <xi:include href="../en/module_specs/Zend_Currency-Number.xml" parse="xml"/>
-                </xi:fallback>
-            </xi:include>
-            <xi:include xmlns:xi="http://www.w3.org/2001/XInclude" href="module_specs/Zend_Currency-Value.xml" parse="xml">
-                <xi:fallback>
-                    <xi:include href="../en/module_specs/Zend_Currency-Value.xml" parse="xml"/>
-                </xi:fallback>
-            </xi:include>
-            <xi:include xmlns:xi="http://www.w3.org/2001/XInclude" href="module_specs/Zend_Currency-Calculation.xml" parse="xml">
-                <xi:fallback>
-                    <xi:include href="../en/module_specs/Zend_Currency-Calculation.xml" parse="xml"/>
-                </xi:fallback>
-            </xi:include>
-            <xi:include xmlns:xi="http://www.w3.org/2001/XInclude" href="module_specs/Zend_Currency-Exchange.xml" parse="xml">
-                <xi:fallback>
-                    <xi:include href="../en/module_specs/Zend_Currency-Exchange.xml" parse="xml"/>
-                </xi:fallback>
-            </xi:include>
-            <xi:include xmlns:xi="http://www.w3.org/2001/XInclude" href="module_specs/Zend_Currency-Additional.xml" parse="xml">
-                <xi:fallback>
-                    <xi:include href="../en/module_specs/Zend_Currency-Additional.xml" parse="xml"/>
-                </xi:fallback>
-            </xi:include>
-        </chapter>
-
-        <chapter xml:id="zend.date"><info><title>Zend_Date</title></info>
-
-            <xi:include xmlns:xi="http://www.w3.org/2001/XInclude" href="module_specs/Zend_Date-Introduction.xml" parse="xml">
-                <xi:fallback>
-                    <xi:include href="../en/module_specs/Zend_Date-Introduction.xml" parse="xml"/>
-                </xi:fallback>
-            </xi:include>
-            <xi:include xmlns:xi="http://www.w3.org/2001/XInclude" href="module_specs/Zend_Date-Theory.xml" parse="xml">
-                <xi:fallback>
-                    <xi:include href="../en/module_specs/Zend_Date-Theory.xml" parse="xml"/>
-                </xi:fallback>
-            </xi:include>
-            <xi:include xmlns:xi="http://www.w3.org/2001/XInclude" href="module_specs/Zend_Date-Basic.xml" parse="xml">
-                <xi:fallback>
-                    <xi:include href="../en/module_specs/Zend_Date-Basic.xml" parse="xml"/>
-                </xi:fallback>
-            </xi:include>
-            <xi:include xmlns:xi="http://www.w3.org/2001/XInclude" href="module_specs/Zend_Date-Overview.xml" parse="xml">
-                <xi:fallback>
-                    <xi:include href="../en/module_specs/Zend_Date-Overview.xml" parse="xml"/>
-                </xi:fallback>
-            </xi:include>
-            <xi:include xmlns:xi="http://www.w3.org/2001/XInclude" href="module_specs/Zend_Date-Creation.xml" parse="xml">
-                <xi:fallback>
-                    <xi:include href="../en/module_specs/Zend_Date-Creation.xml" parse="xml"/>
-                </xi:fallback>
-            </xi:include>
-            <xi:include xmlns:xi="http://www.w3.org/2001/XInclude" href="module_specs/Zend_Date-Constants.xml" parse="xml">
-                <xi:fallback>
-                    <xi:include href="../en/module_specs/Zend_Date-Constants.xml" parse="xml"/>
-                </xi:fallback>
-            </xi:include>
-            <xi:include xmlns:xi="http://www.w3.org/2001/XInclude" href="module_specs/Zend_Date-Additional.xml" parse="xml">
-                <xi:fallback>
-                    <xi:include href="../en/module_specs/Zend_Date-Additional.xml" parse="xml"/>
-                </xi:fallback>
-            </xi:include>
-        </chapter>
-
-        <chapter xml:id="zend.db"><info><title>Zend_Db</title></info>
-
-            <xi:include xmlns:xi="http://www.w3.org/2001/XInclude" href="module_specs/Zend_Db_Adapter.xml" parse="xml">
-                <xi:fallback>
-                    <xi:include href="../en/module_specs/Zend_Db_Adapter.xml" parse="xml"/>
-                </xi:fallback>
-            </xi:include>
-            <xi:include xmlns:xi="http://www.w3.org/2001/XInclude" href="module_specs/Zend_Db_Statement.xml" parse="xml">
-                <xi:fallback>
-                    <xi:include href="../en/module_specs/Zend_Db_Statement.xml" parse="xml"/>
-                </xi:fallback>
-            </xi:include>
-            <xi:include xmlns:xi="http://www.w3.org/2001/XInclude" href="module_specs/Zend_Db_Profiler.xml" parse="xml">
-                <xi:fallback>
-                    <xi:include href="../en/module_specs/Zend_Db_Profiler.xml" parse="xml"/>
-                </xi:fallback>
-            </xi:include>
-            <xi:include xmlns:xi="http://www.w3.org/2001/XInclude" href="module_specs/Zend_Db_Select.xml" parse="xml">
-                <xi:fallback>
-                    <xi:include href="../en/module_specs/Zend_Db_Select.xml" parse="xml"/>
-                </xi:fallback>
-            </xi:include>
-            <xi:include xmlns:xi="http://www.w3.org/2001/XInclude" href="module_specs/Zend_Db_Table.xml" parse="xml">
-                <xi:fallback>
-                    <xi:include href="../en/module_specs/Zend_Db_Table.xml" parse="xml"/>
-                </xi:fallback>
-            </xi:include>
-            <xi:include xmlns:xi="http://www.w3.org/2001/XInclude" href="module_specs/Zend_Db_Table_Row.xml" parse="xml">
-                <xi:fallback>
-                    <xi:include href="../en/module_specs/Zend_Db_Table_Row.xml" parse="xml"/>
-                </xi:fallback>
-            </xi:include>
-            <xi:include xmlns:xi="http://www.w3.org/2001/XInclude" href="module_specs/Zend_Db_Table_Rowset.xml" parse="xml">
-                <xi:fallback>
-                    <xi:include href="../en/module_specs/Zend_Db_Table_Rowset.xml" parse="xml"/>
-                </xi:fallback>
-            </xi:include>
-            <xi:include xmlns:xi="http://www.w3.org/2001/XInclude" href="module_specs/Zend_Db_Table-Relationships.xml" parse="xml">
-                <xi:fallback>
-                    <xi:include href="../en/module_specs/Zend_Db_Table-Relationships.xml" parse="xml"/>
-                </xi:fallback>
-            </xi:include>
-            <xi:include xmlns:xi="http://www.w3.org/2001/XInclude" href="module_specs/Zend_Db_Table_Definition.xml" parse="xml">
-                <xi:fallback>
-                    <xi:include href="../en/module_specs/Zend_Db_Table_Definition.xml" parse="xml"/>
-                </xi:fallback>
-            </xi:include>
-        </chapter>
-
-        <chapter xml:id="zend.debug"><info><title>Zend_Debug</title></info>
-
-            <xi:include xmlns:xi="http://www.w3.org/2001/XInclude" href="module_specs/Zend_Debug.xml" parse="xml">
-                <xi:fallback>
-                    <xi:include href="../en/module_specs/Zend_Debug.xml" parse="xml"/>
-                </xi:fallback>
-            </xi:include>
-        </chapter>
-
-        <chapter xml:id="zend.dojo"><info><title>Zend_Dojo</title></info>
-
-            <xi:include xmlns:xi="http://www.w3.org/2001/XInclude" href="module_specs/Zend_Dojo.xml" parse="xml">
-                <xi:fallback>
-                    <xi:include href="../en/module_specs/Zend_Dojo.xml" parse="xml"/>
-                </xi:fallback>
-            </xi:include>
-            <xi:include xmlns:xi="http://www.w3.org/2001/XInclude" href="module_specs/Zend_Dojo-Data.xml" parse="xml">
-                <xi:fallback>
-                    <xi:include href="../en/module_specs/Zend_Dojo-Data.xml" parse="xml"/>
-                </xi:fallback>
-            </xi:include>
-            <xi:include xmlns:xi="http://www.w3.org/2001/XInclude" href="module_specs/Zend_Dojo-View.xml" parse="xml">
-                <xi:fallback>
-                    <xi:include href="../en/module_specs/Zend_Dojo-View.xml" parse="xml"/>
-                </xi:fallback>
-            </xi:include>
-            <xi:include xmlns:xi="http://www.w3.org/2001/XInclude" href="module_specs/Zend_Dojo-Form.xml" parse="xml">
-                <xi:fallback>
-                    <xi:include href="../en/module_specs/Zend_Dojo-Form.xml" parse="xml"/>
-                </xi:fallback>
-            </xi:include>
-            <xi:include xmlns:xi="http://www.w3.org/2001/XInclude" href="module_specs/Zend_Dojo-BuildLayers.xml" parse="xml">
-                <xi:fallback>
-                    <xi:include href="../en/module_specs/Zend_Dojo-BuildLayers.xml" parse="xml"/>
-                </xi:fallback>
-            </xi:include>
-        </chapter>
-
-        <chapter xml:id="zend.dom"><info><title>Zend_Dom</title></info>
-
-            <xi:include xmlns:xi="http://www.w3.org/2001/XInclude" href="module_specs/Zend_Dom.xml" parse="xml">
-                <xi:fallback>
-                    <xi:include href="../en/module_specs/Zend_Dom.xml" parse="xml"/>
-                </xi:fallback>
-            </xi:include>
-            <xi:include xmlns:xi="http://www.w3.org/2001/XInclude" href="module_specs/Zend_Dom-Query.xml" parse="xml">
-                <xi:fallback>
-                    <xi:include href="../en/module_specs/Zend_Dom-Query.xml" parse="xml"/>
-                </xi:fallback>
-            </xi:include>
-        </chapter>
-
-        <chapter xml:id="zend.exception"><info><title>Zend_Exception</title></info>
-
-            <xi:include xmlns:xi="http://www.w3.org/2001/XInclude" href="module_specs/Zend_Exception.xml" parse="xml">
-                <xi:fallback>
-                    <xi:include href="../en/module_specs/Zend_Exception.xml" parse="xml"/>
-                </xi:fallback>
-            </xi:include>
-            <xi:include xmlns:xi="http://www.w3.org/2001/XInclude" href="module_specs/Zend_Exception-Basic.xml" parse="xml">
-                <xi:fallback>
-                    <xi:include href="../en/module_specs/Zend_Exception-Basic.xml" parse="xml"/>
-                </xi:fallback>
-            </xi:include>
-            <xi:include xmlns:xi="http://www.w3.org/2001/XInclude" href="module_specs/Zend_Exception-Previous.xml" parse="xml">
-                <xi:fallback>
-                    <xi:include href="../en/module_specs/Zend_Exception-Previous.xml" parse="xml"/>
-                </xi:fallback>
-            </xi:include>
-        </chapter>
-
-        <chapter xml:id="zend.feed"><info><title>Zend_Feed</title></info>
-
-            <xi:include xmlns:xi="http://www.w3.org/2001/XInclude" href="module_specs/Zend_Feed-Introduction.xml" parse="xml">
-                <xi:fallback>
-                    <xi:include href="../en/module_specs/Zend_Feed-Introduction.xml" parse="xml"/>
-                </xi:fallback>
-            </xi:include>
-            <xi:include xmlns:xi="http://www.w3.org/2001/XInclude" href="module_specs/Zend_Feed-Importing.xml" parse="xml">
-                <xi:fallback>
-                    <xi:include href="../en/module_specs/Zend_Feed-Importing.xml" parse="xml"/>
-                </xi:fallback>
-            </xi:include>
-            <xi:include xmlns:xi="http://www.w3.org/2001/XInclude" href="module_specs/Zend_Feed-FindFeeds.xml" parse="xml">
-                <xi:fallback>
-                    <xi:include href="../en/module_specs/Zend_Feed-FindFeeds.xml" parse="xml"/>
-                </xi:fallback>
-            </xi:include>
-            <xi:include xmlns:xi="http://www.w3.org/2001/XInclude" href="module_specs/Zend_Feed-ConsumingRss.xml" parse="xml">
-                <xi:fallback>
-                    <xi:include href="../en/module_specs/Zend_Feed-ConsumingRss.xml" parse="xml"/>
-                </xi:fallback>
-            </xi:include>
-            <xi:include xmlns:xi="http://www.w3.org/2001/XInclude" href="module_specs/Zend_Feed-ConsumingAtom.xml" parse="xml">
-                <xi:fallback>
-                    <xi:include href="../en/module_specs/Zend_Feed-ConsumingAtom.xml" parse="xml"/>
-                </xi:fallback>
-            </xi:include>
-            <xi:include xmlns:xi="http://www.w3.org/2001/XInclude" href="module_specs/Zend_Feed-ConsumingAtomSingle.xml" parse="xml">
-                <xi:fallback>
-                    <xi:include href="../en/module_specs/Zend_Feed-ConsumingAtomSingle.xml" parse="xml"/>
-                </xi:fallback>
-            </xi:include>
-            <xi:include xmlns:xi="http://www.w3.org/2001/XInclude" href="module_specs/Zend_Feed-ModifyingFeed.xml" parse="xml">
-                <xi:fallback>
-                    <xi:include href="../en/module_specs/Zend_Feed-ModifyingFeed.xml" parse="xml"/>
-                </xi:fallback>
-            </xi:include>
-            <xi:include xmlns:xi="http://www.w3.org/2001/XInclude" href="module_specs/Zend_Feed-CustomFeed.xml" parse="xml">
-                <xi:fallback>
-                    <xi:include href="../en/module_specs/Zend_Feed-CustomFeed.xml" parse="xml"/>
-                </xi:fallback>
-            </xi:include>
-            <xi:include xmlns:xi="http://www.w3.org/2001/XInclude" href="module_specs/Zend_Feed_Reader.xml" parse="xml">
-                <xi:fallback>
-                    <xi:include href="../en/module_specs/Zend_Feed_Reader.xml" parse="xml"/>
-                </xi:fallback>
-            </xi:include>
-            <xi:include xmlns:xi="http://www.w3.org/2001/XInclude" href="module_specs/Zend_Feed_Writer.xml" parse="xml">
-                <xi:fallback>
-                    <xi:include href="../en/module_specs/Zend_Feed_Writer.xml" parse="xml"/>
-                </xi:fallback>
-            </xi:include>
-            <xi:include xmlns:xi="http://www.w3.org/2001/XInclude" href="module_specs/Zend_Feed_Pubsubhubbub.xml" parse="xml">
-                <xi:fallback>
-                    <xi:include href="../en/module_specs/Zend_Feed_Pubsubhubbub.xml" parse="xml"/>
-                </xi:fallback>
-            </xi:include>
-        </chapter>
-
-        <chapter xml:id="zend.file"><info><title>Zend_File</title></info>
-
-            <xi:include xmlns:xi="http://www.w3.org/2001/XInclude" href="module_specs/Zend_File_Transfer-Introduction.xml" parse="xml">
-                <xi:fallback>
-                    <xi:include href="../en/module_specs/Zend_File_Transfer-Introduction.xml" parse="xml"/>
-                </xi:fallback>
-            </xi:include>
-            <xi:include xmlns:xi="http://www.w3.org/2001/XInclude" href="module_specs/Zend_File_Transfer-Validators.xml" parse="xml">
-                <xi:fallback>
-                    <xi:include href="../en/module_specs/Zend_File_Transfer-Validators.xml" parse="xml"/>
-                </xi:fallback>
-            </xi:include>
-            <xi:include xmlns:xi="http://www.w3.org/2001/XInclude" href="module_specs/Zend_File_Transfer-Filters.xml" parse="xml">
-                <xi:fallback>
-                    <xi:include href="../en/module_specs/Zend_File_Transfer-Filters.xml" parse="xml"/>
-                </xi:fallback>
-            </xi:include>
-        </chapter>
-
-        <chapter xml:id="zend.filter"><info><title>Zend_Filter</title></info>
-
-            <xi:include xmlns:xi="http://www.w3.org/2001/XInclude" href="module_specs/Zend_Filter.xml" parse="xml">
-                <xi:fallback>
-                    <xi:include href="../en/module_specs/Zend_Filter.xml" parse="xml"/>
-                </xi:fallback>
-            </xi:include>
-            <xi:include xmlns:xi="http://www.w3.org/2001/XInclude" href="module_specs/Zend_Filter-Set.xml" parse="xml">
-                <xi:fallback>
-                    <xi:include href="../en/module_specs/Zend_Filter-Set.xml" parse="xml"/>
-                </xi:fallback>
-            </xi:include>
-            <xi:include xmlns:xi="http://www.w3.org/2001/XInclude" href="module_specs/Zend_Filter-FilterChains.xml" parse="xml">
-                <xi:fallback>
-                    <xi:include href="../en/module_specs/Zend_Filter-FilterChains.xml" parse="xml"/>
-                </xi:fallback>
-            </xi:include>
-            <xi:include xmlns:xi="http://www.w3.org/2001/XInclude" href="module_specs/Zend_Filter-WritingFilters.xml" parse="xml">
-                <xi:fallback>
-                    <xi:include href="../en/module_specs/Zend_Filter-WritingFilters.xml" parse="xml"/>
-                </xi:fallback>
-            </xi:include>
-            <xi:include xmlns:xi="http://www.w3.org/2001/XInclude" href="module_specs/Zend_Filter_Input.xml" parse="xml">
-                <xi:fallback>
-                    <xi:include href="../en/module_specs/Zend_Filter_Input.xml" parse="xml"/>
-                </xi:fallback>
-            </xi:include>
-            <xi:include xmlns:xi="http://www.w3.org/2001/XInclude" href="module_specs/Zend_Filter-Inflector.xml" parse="xml">
-                <xi:fallback>
-                    <xi:include href="../en/module_specs/Zend_Filter-Inflector.xml" parse="xml"/>
-                </xi:fallback>
-            </xi:include>
-        </chapter>
-
-        <chapter xml:id="zend.form"><info><title>Zend_Form</title></info>
-
-            <xi:include xmlns:xi="http://www.w3.org/2001/XInclude" href="module_specs/Zend_Form-Introduction.xml" parse="xml">
-                <xi:fallback>
-                    <xi:include href="../en/module_specs/Zend_Form-Introduction.xml" parse="xml"/>
-                </xi:fallback>
-            </xi:include>
-            <xi:include xmlns:xi="http://www.w3.org/2001/XInclude" href="module_specs/Zend_Form-QuickStart.xml" parse="xml">
-                <xi:fallback>
-                    <xi:include href="../en/module_specs/Zend_Form-QuickStart.xml" parse="xml"/>
-                </xi:fallback>
-            </xi:include>
-            <xi:include xmlns:xi="http://www.w3.org/2001/XInclude" href="module_specs/Zend_Form-Elements.xml" parse="xml">
-                <xi:fallback>
-                    <xi:include href="../en/module_specs/Zend_Form-Elements.xml" parse="xml"/>
-                </xi:fallback>
-            </xi:include>
-            <xi:include xmlns:xi="http://www.w3.org/2001/XInclude" href="module_specs/Zend_Form-Forms.xml" parse="xml">
-                <xi:fallback>
-                    <xi:include href="../en/module_specs/Zend_Form-Forms.xml" parse="xml"/>
-                </xi:fallback>
-            </xi:include>
-            <xi:include xmlns:xi="http://www.w3.org/2001/XInclude" href="module_specs/Zend_Form-Decorators.xml" parse="xml">
-                <xi:fallback>
-                    <xi:include href="../en/module_specs/Zend_Form-Decorators.xml" parse="xml"/>
-                </xi:fallback>
-            </xi:include>
-            <xi:include xmlns:xi="http://www.w3.org/2001/XInclude" href="module_specs/Zend_Form-StandardElements.xml" parse="xml">
-                <xi:fallback>
-                    <xi:include href="../en/module_specs/Zend_Form-StandardElements.xml" parse="xml"/>
-                </xi:fallback>
-            </xi:include>
-            <xi:include xmlns:xi="http://www.w3.org/2001/XInclude" href="module_specs/Zend_Form-StandardDecorators.xml" parse="xml">
-                <xi:fallback>
-                    <xi:include href="../en/module_specs/Zend_Form-StandardDecorators.xml" parse="xml"/>
-                </xi:fallback>
-            </xi:include>
-            <xi:include xmlns:xi="http://www.w3.org/2001/XInclude" href="module_specs/Zend_Form-I18n.xml" parse="xml">
-                <xi:fallback>
-                    <xi:include href="../en/module_specs/Zend_Form-I18n.xml" parse="xml"/>
-                </xi:fallback>
-            </xi:include>
-            <xi:include xmlns:xi="http://www.w3.org/2001/XInclude" href="module_specs/Zend_Form-Advanced.xml" parse="xml">
-                <xi:fallback>
-                    <xi:include href="../en/module_specs/Zend_Form-Advanced.xml" parse="xml"/>
-                </xi:fallback>
-            </xi:include>
-        </chapter>
-
-        <chapter xml:id="zend.gdata"><info><title>Zend_Gdata</title></info>
-
-            <xi:include xmlns:xi="http://www.w3.org/2001/XInclude" href="module_specs/Zend_Gdata-Introduction.xml" parse="xml">
-                <xi:fallback>
-                    <xi:include href="../en/module_specs/Zend_Gdata-Introduction.xml" parse="xml"/>
-                </xi:fallback>
-            </xi:include>
-            <xi:include xmlns:xi="http://www.w3.org/2001/XInclude" href="module_specs/Zend_Gdata_AuthSub.xml" parse="xml">
-                <xi:fallback>
-                    <xi:include href="../en/module_specs/Zend_Gdata_AuthSub.xml" parse="xml"/>
-                </xi:fallback>
-            </xi:include>
-            <xi:include xmlns:xi="http://www.w3.org/2001/XInclude" href="module_specs/Zend_Gdata_Books.xml" parse="xml">
-                <xi:fallback>
-                    <xi:include href="../en/module_specs/Zend_Gdata_Books.xml" parse="xml"/>
-                </xi:fallback>
-            </xi:include>
-            <xi:include xmlns:xi="http://www.w3.org/2001/XInclude" href="module_specs/Zend_Gdata_ClientLogin.xml" parse="xml">
-                <xi:fallback>
-                    <xi:include href="../en/module_specs/Zend_Gdata_ClientLogin.xml" parse="xml"/>
-                </xi:fallback>
-            </xi:include>
-            <xi:include xmlns:xi="http://www.w3.org/2001/XInclude" href="module_specs/Zend_Gdata_Calendar.xml" parse="xml">
-                <xi:fallback>
-                    <xi:include href="../en/module_specs/Zend_Gdata_Calendar.xml" parse="xml"/>
-                </xi:fallback>
-            </xi:include>
-            <xi:include xmlns:xi="http://www.w3.org/2001/XInclude" href="module_specs/Zend_Gdata_Docs.xml" parse="xml">
-                <xi:fallback>
-                    <xi:include href="../en/module_specs/Zend_Gdata_Docs.xml" parse="xml"/>
-                </xi:fallback>
-            </xi:include>
-            <xi:include xmlns:xi="http://www.w3.org/2001/XInclude" href="module_specs/Zend_Gdata_Health.xml" parse="xml">
-                <xi:fallback>
-                    <xi:include href="../en/module_specs/Zend_Gdata_Health.xml" parse="xml"/>
-                </xi:fallback>
-            </xi:include>
-            <xi:include xmlns:xi="http://www.w3.org/2001/XInclude" href="module_specs/Zend_Gdata_Spreadsheets.xml" parse="xml">
-                <xi:fallback>
-                    <xi:include href="../en/module_specs/Zend_Gdata_Spreadsheets.xml" parse="xml"/>
-                </xi:fallback>
-            </xi:include>
-            <xi:include xmlns:xi="http://www.w3.org/2001/XInclude" href="module_specs/Zend_Gdata_Gapps.xml" parse="xml">
-                <xi:fallback>
-                    <xi:include href="../en/module_specs/Zend_Gdata_Gapps.xml" parse="xml"/>
-                </xi:fallback>
-            </xi:include>
-            <xi:include xmlns:xi="http://www.w3.org/2001/XInclude" href="module_specs/Zend_Gdata_Gbase.xml" parse="xml">
-                <xi:fallback>
-                    <xi:include href="../en/module_specs/Zend_Gdata_Gbase.xml" parse="xml"/>
-                </xi:fallback>
-            </xi:include>
-            <xi:include xmlns:xi="http://www.w3.org/2001/XInclude" href="module_specs/Zend_Gdata_Photos.xml" parse="xml">
-                <xi:fallback>
-                    <xi:include href="../en/module_specs/Zend_Gdata_Photos.xml" parse="xml"/>
-                </xi:fallback>
-            </xi:include>
-            <xi:include xmlns:xi="http://www.w3.org/2001/XInclude" href="module_specs/Zend_Gdata_YouTube.xml" parse="xml">
-                <xi:fallback>
-                    <xi:include href="../en/module_specs/Zend_Gdata_YouTube.xml" parse="xml"/>
-                </xi:fallback>
-            </xi:include>
-            <xi:include xmlns:xi="http://www.w3.org/2001/XInclude" href="module_specs/Zend_Gdata_Exception.xml" parse="xml">
-                <xi:fallback>
-                    <xi:include href="../en/module_specs/Zend_Gdata_Exception.xml" parse="xml"/>
-                </xi:fallback>
-            </xi:include>
-        </chapter>
-
-        <chapter xml:id="zend.http"><info><title>Zend_Http</title></info>
-
-            <xi:include xmlns:xi="http://www.w3.org/2001/XInclude" href="module_specs/Zend_Http_Client.xml" parse="xml">
-                <xi:fallback>
-                    <xi:include href="../en/module_specs/Zend_Http_Client.xml" parse="xml"/>
-                </xi:fallback>
-            </xi:include>
-            <xi:include xmlns:xi="http://www.w3.org/2001/XInclude" href="module_specs/Zend_Http_Client-Advanced.xml" parse="xml">
-                <xi:fallback>
-                    <xi:include href="../en/module_specs/Zend_Http_Client-Advanced.xml" parse="xml"/>
-                </xi:fallback>
-            </xi:include>
-            <xi:include xmlns:xi="http://www.w3.org/2001/XInclude" href="module_specs/Zend_Http_Client-Adapters.xml" parse="xml">
-                <xi:fallback>
-                    <xi:include href="../en/module_specs/Zend_Http_Client-Adapters.xml" parse="xml"/>
-                </xi:fallback>
-            </xi:include>
-            <xi:include xmlns:xi="http://www.w3.org/2001/XInclude" href="module_specs/Zend_Http_Cookie-Handling.xml" parse="xml">
-                <xi:fallback>
-                    <xi:include href="../en/module_specs/Zend_Http_Cookie-Handling.xml" parse="xml"/>
-                </xi:fallback>
-            </xi:include>
-            <xi:include xmlns:xi="http://www.w3.org/2001/XInclude" href="module_specs/Zend_Http_Response.xml" parse="xml">
-                <xi:fallback>
-                    <xi:include href="../en/module_specs/Zend_Http_Response.xml" parse="xml"/>
-                </xi:fallback>
-            </xi:include>
-        </chapter>
-
-        <chapter xml:id="zend.infocard"><info><title>Zend_InfoCard</title></info>
-
-            <xi:include xmlns:xi="http://www.w3.org/2001/XInclude" href="module_specs/Zend_InfoCard-Basics.xml" parse="xml">
-                <xi:fallback>
-                    <xi:include href="../en/module_specs/Zend_InfoCard-Basics.xml" parse="xml"/>
-                </xi:fallback>
-            </xi:include>
-        </chapter>
-
-        <chapter xml:id="zend.json"><info><title>Zend_Json</title></info>
-
-            <xi:include xmlns:xi="http://www.w3.org/2001/XInclude" href="module_specs/Zend_Json-Introduction.xml" parse="xml">
-                <xi:fallback>
-                    <xi:include href="../en/module_specs/Zend_Json-Introduction.xml" parse="xml"/>
-                </xi:fallback>
-            </xi:include>
-            <xi:include xmlns:xi="http://www.w3.org/2001/XInclude" href="module_specs/Zend_Json-Basics.xml" parse="xml">
-                <xi:fallback>
-                    <xi:include href="../en/module_specs/Zend_Json-Basics.xml" parse="xml"/>
-                </xi:fallback>
-            </xi:include>
-            <xi:include xmlns:xi="http://www.w3.org/2001/XInclude" href="module_specs/Zend_Json-Objects.xml" parse="xml">
-                <xi:fallback>
-                    <xi:include href="../en/module_specs/Zend_Json-Objects.xml" parse="xml"/>
-                </xi:fallback>
-            </xi:include>
-            <xi:include xmlns:xi="http://www.w3.org/2001/XInclude" href="module_specs/Zend_Json-xml2json.xml" parse="xml">
-                <xi:fallback>
-                    <xi:include href="../en/module_specs/Zend_Json-xml2json.xml" parse="xml"/>
-                </xi:fallback>
-            </xi:include>
-            <xi:include xmlns:xi="http://www.w3.org/2001/XInclude" href="module_specs/Zend_Json-Server.xml" parse="xml">
-                <xi:fallback>
-                    <xi:include href="../en/module_specs/Zend_Json-Server.xml" parse="xml"/>
-                </xi:fallback>
-            </xi:include>
-        </chapter>
-
-        <chapter xml:id="zend.layout"><info><title>Zend_Layout</title></info>
-
-            <xi:include xmlns:xi="http://www.w3.org/2001/XInclude" href="module_specs/Zend_Layout-Introduction.xml" parse="xml">
-                <xi:fallback>
-                    <xi:include href="../en/module_specs/Zend_Layout-Introduction.xml" parse="xml"/>
-                </xi:fallback>
-            </xi:include>
-            <xi:include xmlns:xi="http://www.w3.org/2001/XInclude" href="module_specs/Zend_Layout-QuickStart.xml" parse="xml">
-                <xi:fallback>
-                    <xi:include href="../en/module_specs/Zend_Layout-QuickStart.xml" parse="xml"/>
-                </xi:fallback>
-            </xi:include>
-            <xi:include xmlns:xi="http://www.w3.org/2001/XInclude" href="module_specs/Zend_Layout-Options.xml" parse="xml">
-                <xi:fallback>
-                    <xi:include href="../en/module_specs/Zend_Layout-Options.xml" parse="xml"/>
-                </xi:fallback>
-            </xi:include>
-            <xi:include xmlns:xi="http://www.w3.org/2001/XInclude" href="module_specs/Zend_Layout-Advanced.xml" parse="xml">
-                <xi:fallback>
-                    <xi:include href="../en/module_specs/Zend_Layout-Advanced.xml" parse="xml"/>
-                </xi:fallback>
-            </xi:include>
-        </chapter>
-
-        <chapter xml:id="zend.ldap"><info><title>Zend_Ldap</title></info>
-
-            <xi:include xmlns:xi="http://www.w3.org/2001/XInclude" href="module_specs/Zend_Ldap-Introduction.xml" parse="xml">
-                <xi:fallback>
-                    <xi:include href="../en/module_specs/Zend_Ldap-Introduction.xml" parse="xml"/>
-                </xi:fallback>
-            </xi:include>
-            <xi:include xmlns:xi="http://www.w3.org/2001/XInclude" href="module_specs/Zend_Ldap-API.xml" parse="xml">
-                <xi:fallback>
-                    <xi:include href="../en/module_specs/Zend_Ldap-API.xml" parse="xml"/>
-                </xi:fallback>
-            </xi:include>
-            <xi:include xmlns:xi="http://www.w3.org/2001/XInclude" href="module_specs/Zend_Ldap-Usage.xml" parse="xml">
-                <xi:fallback>
-                    <xi:include href="../en/module_specs/Zend_Ldap-Usage.xml" parse="xml"/>
-                </xi:fallback>
-            </xi:include>
-            <xi:include xmlns:xi="http://www.w3.org/2001/XInclude" href="module_specs/Zend_Ldap-Tools.xml" parse="xml">
-                <xi:fallback>
-                    <xi:include href="../en/module_specs/Zend_Ldap-Tools.xml" parse="xml"/>
-                </xi:fallback>
-            </xi:include>
-            <xi:include xmlns:xi="http://www.w3.org/2001/XInclude" href="module_specs/Zend_Ldap-Node.xml" parse="xml">
-                <xi:fallback>
-                    <xi:include href="../en/module_specs/Zend_Ldap-Node.xml" parse="xml"/>
-                </xi:fallback>
-            </xi:include>
-            <xi:include xmlns:xi="http://www.w3.org/2001/XInclude" href="module_specs/Zend_Ldap-Server.xml" parse="xml">
-                <xi:fallback>
-                    <xi:include href="../en/module_specs/Zend_Ldap-Server.xml" parse="xml"/>
-                </xi:fallback>
-            </xi:include>
-            <xi:include xmlns:xi="http://www.w3.org/2001/XInclude" href="module_specs/Zend_Ldap-LDIF.xml" parse="xml">
-                <xi:fallback>
-                    <xi:include href="../en/module_specs/Zend_Ldap-LDIF.xml" parse="xml"/>
-                </xi:fallback>
-            </xi:include>
-        </chapter>
-
-        <chapter xml:id="zend.loader"><info><title>Zend_Loader</title></info>
-
-            <xi:include xmlns:xi="http://www.w3.org/2001/XInclude" href="module_specs/Zend_Loader.xml" parse="xml">
-                <xi:fallback>
-                    <xi:include href="../en/module_specs/Zend_Loader.xml" parse="xml"/>
-                </xi:fallback>
-            </xi:include>
-            <!-- xi:include xmlns:xi="http://www.w3.org/2001/XInclude"
-            href="module_specs/Zend_Loader-Autoloader.xml" parse="xml">
-                <xi:fallback>
-                    <xi:include href="../en/module_specs/Zend_Loader-Autoloader.xml" parse="xml"/>
-                </xi:fallback>
-            </xi:include -->
-            <xi:include xmlns:xi="http://www.w3.org/2001/XInclude" href="module_specs/Zend_Loader-Autoloader-Resource.xml" parse="xml">
-                <xi:fallback>
-                    <xi:include href="../en/module_specs/Zend_Loader-Autoloader-Resource.xml" parse="xml"/>
-                </xi:fallback>
-            </xi:include>
-            <!-- xi:include xmlns:xi="http://www.w3.org/2001/XInclude" href="module_specs/Zend_Loader-PluginLoader.xml" parse="xml">
-                <xi:fallback>
-                    <xi:include href="../en/module_specs/Zend_Loader-PluginLoader.xml" parse="xml"/>
-                </xi:fallback>
-            </xi:include -->
-        </chapter>
-
-        <chapter xml:id="zend.locale"><info><title>Zend_Locale</title></info>
-
-            <xi:include xmlns:xi="http://www.w3.org/2001/XInclude" href="module_specs/Zend_Locale-Introduction.xml" parse="xml">
-                <xi:fallback>
-                    <xi:include href="../en/module_specs/Zend_Locale-Introduction.xml" parse="xml"/>
-                </xi:fallback>
-            </xi:include>
-            <xi:include xmlns:xi="http://www.w3.org/2001/XInclude" href="module_specs/Zend_Locale-Functions.xml" parse="xml">
-                <xi:fallback>
-                    <xi:include href="../en/module_specs/Zend_Locale-Functions.xml" parse="xml"/>
-                </xi:fallback>
-            </xi:include>
-            <xi:include xmlns:xi="http://www.w3.org/2001/XInclude" href="module_specs/Zend_Locale-Parsing.xml" parse="xml">
-                <xi:fallback>
-                    <xi:include href="../en/module_specs/Zend_Locale-Parsing.xml" parse="xml"/>
-                </xi:fallback>
-            </xi:include>
-            <xi:include xmlns:xi="http://www.w3.org/2001/XInclude" href="module_specs/Zend_Locale-DatesTimes.xml" parse="xml">
-                <xi:fallback>
-                    <xi:include href="../en/module_specs/Zend_Locale-DatesTimes.xml" parse="xml"/>
-                </xi:fallback>
-            </xi:include>
-            <xi:include xmlns:xi="http://www.w3.org/2001/XInclude" href="module_specs/Zend_Locale-AppendixLanguages.xml" parse="xml">
-                <xi:fallback>
-                    <xi:include href="../en/module_specs/Zend_Locale-AppendixLanguages.xml" parse="xml"/>
-                </xi:fallback>
-            </xi:include>
-        </chapter>
-
-        <chapter xml:id="zend.log"><info><title>Zend_Log</title></info>
-
-            <xi:include xmlns:xi="http://www.w3.org/2001/XInclude" href="module_specs/Zend_Log-Overview.xml" parse="xml">
-                <xi:fallback>
-                    <xi:include href="../en/module_specs/Zend_Log-Overview.xml" parse="xml"/>
-                </xi:fallback>
-            </xi:include>
-            <xi:include xmlns:xi="http://www.w3.org/2001/XInclude" href="module_specs/Zend_Log-Writers.xml" parse="xml">
-                <xi:fallback>
-                    <xi:include href="../en/module_specs/Zend_Log-Writers.xml" parse="xml"/>
-                </xi:fallback>
-            </xi:include>
-            <xi:include xmlns:xi="http://www.w3.org/2001/XInclude" href="module_specs/Zend_Log-Formatters.xml" parse="xml">
-                <xi:fallback>
-                    <xi:include href="../en/module_specs/Zend_Log-Formatters.xml" parse="xml"/>
-                </xi:fallback>
-            </xi:include>
-            <xi:include xmlns:xi="http://www.w3.org/2001/XInclude" href="module_specs/Zend_Log-Filters.xml" parse="xml">
-                <xi:fallback>
-                    <xi:include href="../en/module_specs/Zend_Log-Filters.xml" parse="xml"/>
-                </xi:fallback>
-            </xi:include>
-            <xi:include xmlns:xi="http://www.w3.org/2001/XInclude" href="module_specs/Zend_Log-Factory.xml" parse="xml">
-                <xi:fallback>
-                    <xi:include href="../en/module_specs/Zend_Log-Factory.xml" parse="xml"/>
-                </xi:fallback>
-            </xi:include>
-        </chapter>
-
-        <chapter xml:id="zend.mail"><info><title>Zend_Mail</title></info>
-
-            <xi:include xmlns:xi="http://www.w3.org/2001/XInclude" href="module_specs/Zend_Mail-Introduction.xml" parse="xml">
-                <xi:fallback>
-                    <xi:include href="../en/module_specs/Zend_Mail-Introduction.xml" parse="xml"/>
-                </xi:fallback>
-            </xi:include>
-            <xi:include xmlns:xi="http://www.w3.org/2001/XInclude" href="module_specs/Zend_Mail-Sending.xml" parse="xml">
-                <xi:fallback>
-                    <xi:include href="../en/module_specs/Zend_Mail-Sending.xml" parse="xml"/>
-                </xi:fallback>
-            </xi:include>
-            <xi:include xmlns:xi="http://www.w3.org/2001/XInclude" href="module_specs/Zend_Mail-MultipleEmails.xml" parse="xml">
-                <xi:fallback>
-                    <xi:include href="../en/module_specs/Zend_Mail-MultipleEmails.xml" parse="xml"/>
-                </xi:fallback>
-            </xi:include>
-            <xi:include xmlns:xi="http://www.w3.org/2001/XInclude" href="module_specs/Zend_Mail-DifferentTransports.xml" parse="xml">
-                <xi:fallback>
-                    <xi:include href="../en/module_specs/Zend_Mail-DifferentTransports.xml" parse="xml"/>
-                </xi:fallback>
-            </xi:include>
-            <xi:include xmlns:xi="http://www.w3.org/2001/XInclude" href="module_specs/Zend_Mail-HtmlMails.xml" parse="xml">
-                <xi:fallback>
-                    <xi:include href="../en/module_specs/Zend_Mail-HtmlMails.xml" parse="xml"/>
-                </xi:fallback>
-            </xi:include>
-            <xi:include xmlns:xi="http://www.w3.org/2001/XInclude" href="module_specs/Zend_Mail-Attachments.xml" parse="xml">
-                <xi:fallback>
-                    <xi:include href="../en/module_specs/Zend_Mail-Attachments.xml" parse="xml"/>
-                </xi:fallback>
-            </xi:include>
-            <xi:include xmlns:xi="http://www.w3.org/2001/XInclude" href="module_specs/Zend_Mail-AddingRecipients.xml" parse="xml">
-                <xi:fallback>
-                    <xi:include href="../en/module_specs/Zend_Mail-AddingRecipients.xml" parse="xml"/>
-                </xi:fallback>
-            </xi:include>
-            <xi:include xmlns:xi="http://www.w3.org/2001/XInclude" href="module_specs/Zend_Mail-Boundary.xml" parse="xml">
-                <xi:fallback>
-                    <xi:include href="../en/module_specs/Zend_Mail-Boundary.xml" parse="xml"/>
-                </xi:fallback>
-            </xi:include>
-            <xi:include xmlns:xi="http://www.w3.org/2001/XInclude" href="module_specs/Zend_Mail-AdditionalHeaders.xml" parse="xml">
-                <xi:fallback>
-                    <xi:include href="../en/module_specs/Zend_Mail-AdditionalHeaders.xml" parse="xml"/>
-                </xi:fallback>
-            </xi:include>
-            <xi:include xmlns:xi="http://www.w3.org/2001/XInclude" href="module_specs/Zend_Mail-CharacterSets.xml" parse="xml">
-                <xi:fallback>
-                    <xi:include href="../en/module_specs/Zend_Mail-CharacterSets.xml" parse="xml"/>
-                </xi:fallback>
-            </xi:include>
-            <xi:include xmlns:xi="http://www.w3.org/2001/XInclude" href="module_specs/Zend_Mail-Encoding.xml" parse="xml">
-                <xi:fallback>
-                    <xi:include href="../en/module_specs/Zend_Mail-Encoding.xml" parse="xml"/>
-                </xi:fallback>
-            </xi:include>
-            <xi:include xmlns:xi="http://www.w3.org/2001/XInclude" href="module_specs/Zend_Mail-SmtpAuthentication.xml" parse="xml">
-                <xi:fallback>
-                    <xi:include href="../en/module_specs/Zend_Mail-SmtpAuthentication.xml" parse="xml"/>
-                </xi:fallback>
-            </xi:include>
-            <xi:include xmlns:xi="http://www.w3.org/2001/XInclude" href="module_specs/Zend_Mail-SmtpSecure.xml" parse="xml">
-                <xi:fallback>
-                    <xi:include href="../en/module_specs/Zend_Mail-SmtpSecure.xml" parse="xml"/>
-                </xi:fallback>
-            </xi:include>
-            <xi:include xmlns:xi="http://www.w3.org/2001/XInclude" href="module_specs/Zend_Mail_Read.xml" parse="xml">
-                <xi:fallback>
-                    <xi:include href="../en/module_specs/Zend_Mail_Read.xml" parse="xml"/>
-                </xi:fallback>
-            </xi:include>
-        </chapter>
-
-        <chapter xml:id="zend.markup"><info><title>Zend_Markup</title></info>
-
-            <xi:include xmlns:xi="http://www.w3.org/2001/XInclude" href="module_specs/Zend_Markup.xml" parse="xml">
-                <xi:fallback>
-                    <xi:include href="../en/module_specs/Zend_Markup.xml" parse="xml"/>
-                </xi:fallback>
-            </xi:include>
-            <xi:include xmlns:xi="http://www.w3.org/2001/XInclude" href="module_specs/Zend_Markup-Getting-Started.xml" parse="xml">
-                <xi:fallback>
-                    <xi:include href="../en/module_specs/Zend_Markup-Getting-Started.xml" parse="xml"/>
-                </xi:fallback>
-            </xi:include>
-            <xi:include xmlns:xi="http://www.w3.org/2001/XInclude" href="module_specs/Zend_Markup-Parsers.xml" parse="xml">
-                <xi:fallback>
-                    <xi:include href="../en/module_specs/Zend_Markup-Parsers.xml" parse="xml"/>
-                </xi:fallback>
-            </xi:include>
-            <xi:include xmlns:xi="http://www.w3.org/2001/XInclude" href="module_specs/Zend_Markup-Renderers.xml" parse="xml">
-                <xi:fallback>
-                    <xi:include href="../en/module_specs/Zend_Markup-Renderers.xml" parse="xml"/>
-                </xi:fallback>
-            </xi:include>
-        </chapter>
-
-        <chapter xml:id="zend.measure"><info><title>Zend_Measure</title></info>
-
-            <xi:include xmlns:xi="http://www.w3.org/2001/XInclude" href="module_specs/Zend_Measure-Introduction.xml" parse="xml">
-                <xi:fallback>
-                    <xi:include href="../en/module_specs/Zend_Measure-Introduction.xml" parse="xml"/>
-                </xi:fallback>
-            </xi:include>
-            <xi:include xmlns:xi="http://www.w3.org/2001/XInclude" href="module_specs/Zend_Measure-Creation.xml" parse="xml">
-                <xi:fallback>
-                    <xi:include href="../en/module_specs/Zend_Measure-Creation.xml" parse="xml"/>
-                </xi:fallback>
-            </xi:include>
-            <xi:include xmlns:xi="http://www.w3.org/2001/XInclude" href="module_specs/Zend_Measure-Output.xml" parse="xml">
-                <xi:fallback>
-                    <xi:include href="../en/module_specs/Zend_Measure-Output.xml" parse="xml"/>
-                </xi:fallback>
-            </xi:include>
-            <xi:include xmlns:xi="http://www.w3.org/2001/XInclude" href="module_specs/Zend_Measure-Edit.xml" parse="xml">
-                <xi:fallback>
-                    <xi:include href="../en/module_specs/Zend_Measure-Edit.xml" parse="xml"/>
-                </xi:fallback>
-            </xi:include>
-            <xi:include xmlns:xi="http://www.w3.org/2001/XInclude" href="module_specs/Zend_Measure-Types.xml" parse="xml">
-                <xi:fallback>
-                    <xi:include href="../en/module_specs/Zend_Measure-Types.xml" parse="xml"/>
-                </xi:fallback>
-            </xi:include>
-        </chapter>
-
-        <chapter xml:id="zend.memory"><info><title>Zend_Memory</title></info>
-
-            <xi:include xmlns:xi="http://www.w3.org/2001/XInclude" href="module_specs/Zend_Memory-Overview.xml" parse="xml">
-                <xi:fallback>
-                    <xi:include href="../en/module_specs/Zend_Memory-Overview.xml" parse="xml"/>
-                </xi:fallback>
-            </xi:include>
-            <xi:include xmlns:xi="http://www.w3.org/2001/XInclude" href="module_specs/Zend_Memory-MemoryManager.xml" parse="xml">
-                <xi:fallback>
-                    <xi:include href="../en/module_specs/Zend_Memory-MemoryManager.xml" parse="xml"/>
-                </xi:fallback>
-            </xi:include>
-            <xi:include xmlns:xi="http://www.w3.org/2001/XInclude" href="module_specs/Zend_Memory-MemoryObjects.xml" parse="xml">
-                <xi:fallback>
-                    <xi:include href="../en/module_specs/Zend_Memory-MemoryObjects.xml" parse="xml"/>
-                </xi:fallback>
-            </xi:include>
-        </chapter>
-
-        <chapter xml:id="zend.mime"><info><title>Zend_Mime</title></info>
-
-            <xi:include xmlns:xi="http://www.w3.org/2001/XInclude" href="module_specs/Zend_Mime.xml" parse="xml">
-                <xi:fallback>
-                    <xi:include href="../en/module_specs/Zend_Mime.xml" parse="xml"/>
-                </xi:fallback>
-            </xi:include>
-            <xi:include xmlns:xi="http://www.w3.org/2001/XInclude" href="module_specs/Zend_Mime_Message.xml" parse="xml">
-                <xi:fallback>
-                    <xi:include href="../en/module_specs/Zend_Mime_Message.xml" parse="xml"/>
-                </xi:fallback>
-            </xi:include>
-            <xi:include xmlns:xi="http://www.w3.org/2001/XInclude" href="module_specs/Zend_Mime_Part.xml" parse="xml">
-                <xi:fallback>
-                    <xi:include href="../en/module_specs/Zend_Mime_Part.xml" parse="xml"/>
-                </xi:fallback>
-            </xi:include>
-        </chapter>
-
-        <chapter xml:id="zend.navigation"><info><title>Zend_Navigation</title></info>
-
-            <xi:include xmlns:xi="http://www.w3.org/2001/XInclude" href="module_specs/Zend_Navigation-Introduction.xml" parse="xml">
-                <xi:fallback>
-                    <xi:include href="../en/module_specs/Zend_Navigation-Introduction.xml" parse="xml"/>
-                </xi:fallback>
-            </xi:include>
-            <xi:include xmlns:xi="http://www.w3.org/2001/XInclude" href="module_specs/Zend_Navigation-Pages.xml" parse="xml">
-                <xi:fallback>
-                    <xi:include href="../en/module_specs/Zend_Navigation-Pages.xml" parse="xml"/>
-                </xi:fallback>
-            </xi:include>
-            <xi:include xmlns:xi="http://www.w3.org/2001/XInclude" href="module_specs/Zend_Navigation-Containers.xml" parse="xml">
-                <xi:fallback>
-                    <xi:include href="../en/module_specs/Zend_Navigation-Containers.xml" parse="xml"/>
-                </xi:fallback>
-            </xi:include>
-        </chapter>
-
-        <chapter xml:id="zend.oauth"><info><title>Zend_Oauth</title></info>
-
-            <xi:include xmlns:xi="http://www.w3.org/2001/XInclude" href="module_specs/Zend_Oauth-Introduction.xml" parse="xml">
-                <xi:fallback>
-                    <xi:include href="../en/module_specs/Zend_Oauth-Introduction.xml" parse="xml"/>
-                </xi:fallback>
-            </xi:include>
-        </chapter>
-
-        <chapter xml:id="zend.openid"><info><title>Zend_OpenId</title></info>
-
-            <xi:include xmlns:xi="http://www.w3.org/2001/XInclude" href="module_specs/Zend_OpenId-Introduction.xml" parse="xml">
-                <xi:fallback>
-                    <xi:include href="../en/module_specs/Zend_OpenId-Introduction.xml" parse="xml"/>
-                </xi:fallback>
-            </xi:include>
-            <xi:include xmlns:xi="http://www.w3.org/2001/XInclude" href="module_specs/Zend_OpenId-Consumer.xml" parse="xml">
-                <xi:fallback>
-                    <xi:include href="../en/module_specs/Zend_OpenId-Consumer.xml" parse="xml"/>
-                </xi:fallback>
-            </xi:include>
-            <xi:include xmlns:xi="http://www.w3.org/2001/XInclude" href="module_specs/Zend_OpenId-Provider.xml" parse="xml">
-                <xi:fallback>
-                    <xi:include href="../en/module_specs/Zend_OpenId-Provider.xml" parse="xml"/>
-                </xi:fallback>
-            </xi:include>
-        </chapter>
-
-        <chapter xml:id="zend.paginator"><info><title>Zend_Paginator</title></info>
-
-            <xi:include xmlns:xi="http://www.w3.org/2001/XInclude" href="module_specs/Zend_Paginator-Introduction.xml" parse="xml">
-                <xi:fallback>
-                    <xi:include href="../en/module_specs/Zend_Paginator-Introduction.xml" parse="xml"/>
-                </xi:fallback>
-            </xi:include>
-            <xi:include xmlns:xi="http://www.w3.org/2001/XInclude" href="module_specs/Zend_Paginator-Usage.xml" parse="xml">
-                <xi:fallback>
-                    <xi:include href="../en/module_specs/Zend_Paginator-Usage.xml" parse="xml"/>
-                </xi:fallback>
-            </xi:include>
-            <xi:include xmlns:xi="http://www.w3.org/2001/XInclude" href="module_specs/Zend_Paginator-Configuration.xml" parse="xml">
-                <xi:fallback>
-                    <xi:include href="../en/module_specs/Zend_Paginator-Configuration.xml" parse="xml"/>
-                </xi:fallback>
-            </xi:include>
-            <xi:include xmlns:xi="http://www.w3.org/2001/XInclude" href="module_specs/Zend_Paginator-Advanced.xml" parse="xml">
-                <xi:fallback>
-                    <xi:include href="../en/module_specs/Zend_Paginator-Advanced.xml" parse="xml"/>
-                </xi:fallback>
-            </xi:include>
-        </chapter>
-
-        <chapter xml:id="zend.pdf"><info><title>Zend_Pdf</title></info>
-
-            <xi:include xmlns:xi="http://www.w3.org/2001/XInclude" href="module_specs/Zend_Pdf-Introduction.xml" parse="xml">
-                <xi:fallback>
-                    <xi:include href="../en/module_specs/Zend_Pdf-Introduction.xml" parse="xml"/>
-                </xi:fallback>
-            </xi:include>
-            <xi:include xmlns:xi="http://www.w3.org/2001/XInclude" href="module_specs/Zend_Pdf-Create.xml" parse="xml">
-                <xi:fallback>
-                    <xi:include href="../en/module_specs/Zend_Pdf-Create.xml" parse="xml"/>
-                </xi:fallback>
-            </xi:include>
-            <xi:include xmlns:xi="http://www.w3.org/2001/XInclude" href="module_specs/Zend_Pdf-Save.xml" parse="xml">
-                <xi:fallback>
-                    <xi:include href="../en/module_specs/Zend_Pdf-Save.xml" parse="xml"/>
-                </xi:fallback>
-            </xi:include>
-            <xi:include xmlns:xi="http://www.w3.org/2001/XInclude" href="module_specs/Zend_Pdf-Pages.xml" parse="xml">
-                <xi:fallback>
-                    <xi:include href="../en/module_specs/Zend_Pdf-Pages.xml" parse="xml"/>
-                </xi:fallback>
-            </xi:include>
-            <xi:include xmlns:xi="http://www.w3.org/2001/XInclude" href="module_specs/Zend_Pdf-Drawing.xml" parse="xml">
-                <xi:fallback>
-                    <xi:include href="../en/module_specs/Zend_Pdf-Drawing.xml" parse="xml"/>
-                </xi:fallback>
-            </xi:include>
-            <xi:include xmlns:xi="http://www.w3.org/2001/XInclude" href="module_specs/Zend_Pdf-InteractiveFeatures.xml" parse="xml">
-                <xi:fallback>
-                    <xi:include href="../en/module_specs/Zend_Pdf-InteractiveFeatures.xml" parse="xml"/>
-                </xi:fallback>
-            </xi:include>
-            <xi:include xmlns:xi="http://www.w3.org/2001/XInclude" href="module_specs/Zend_Pdf-Properties.xml" parse="xml">
-                <xi:fallback>
-                    <xi:include href="../en/module_specs/Zend_Pdf-Properties.xml" parse="xml"/>
-                </xi:fallback>
-            </xi:include>
-            <xi:include xmlns:xi="http://www.w3.org/2001/XInclude" href="module_specs/Zend_Pdf-Usage.xml" parse="xml">
-                <xi:fallback>
-                    <xi:include href="../en/module_specs/Zend_Pdf-Usage.xml" parse="xml"/>
-                </xi:fallback>
-            </xi:include>
-        </chapter>
-
-        <chapter xml:id="zend.progressbar"><info><title>Zend_ProgressBar</title></info>
-
-            <xi:include xmlns:xi="http://www.w3.org/2001/XInclude" href="module_specs/Zend_ProgressBar.xml" parse="xml">
-                <xi:fallback>
-                    <xi:include href="../en/module_specs/Zend_ProgressBar.xml" parse="xml"/>
-                </xi:fallback>
-            </xi:include>
-        </chapter>
-
-        <chapter xml:id="zend.queue"><info><title>Zend_Queue</title></info>
-
-            <xi:include xmlns:xi="http://www.w3.org/2001/XInclude" href="module_specs/Zend_Queue-Introduction.xml" parse="xml">
-                <xi:fallback>
-                    <xi:include href="../en/module_specs/Zend_Queue-Introduction.xml" parse="xml"/>
-                </xi:fallback>
-            </xi:include>
-            <xi:include xmlns:xi="http://www.w3.org/2001/XInclude" href="module_specs/Zend_Queue-Example.xml" parse="xml">
-                <xi:fallback>
-                    <xi:include href="../en/module_specs/Zend_Queue-Example.xml" parse="xml"/>
-                </xi:fallback>
-            </xi:include>
-            <xi:include xmlns:xi="http://www.w3.org/2001/XInclude" href="module_specs/Zend_Queue-Framework.xml" parse="xml">
-                <xi:fallback>
-                    <xi:include href="../en/module_specs/Zend_Queue-Framework.xml" parse="xml"/>
-                </xi:fallback>
-            </xi:include>
-            <xi:include xmlns:xi="http://www.w3.org/2001/XInclude" href="module_specs/Zend_Queue-Adapters.xml" parse="xml">
-                <xi:fallback>
-                    <xi:include href="../en/module_specs/Zend_Queue-Adapters.xml" parse="xml"/>
-                </xi:fallback>
-            </xi:include>
-            <xi:include xmlns:xi="http://www.w3.org/2001/XInclude" href="module_specs/Zend_Queue-Custom.xml" parse="xml">
-                <xi:fallback>
-                    <xi:include href="../en/module_specs/Zend_Queue-Custom.xml" parse="xml"/>
-                </xi:fallback>
-            </xi:include>
-            <xi:include xmlns:xi="http://www.w3.org/2001/XInclude" href="module_specs/Zend_Queue-Stomp.xml" parse="xml">
-                <xi:fallback>
-                    <xi:include href="../en/module_specs/Zend_Queue-Stomp.xml" parse="xml"/>
-                </xi:fallback>
-            </xi:include>
-        </chapter>
-
-        <chapter xml:id="zend.reflection"><info><title>Zend_Reflection</title></info>
-
-            <xi:include xmlns:xi="http://www.w3.org/2001/XInclude" href="module_specs/Zend_Reflection-Introduction.xml" parse="xml">
-                <xi:fallback>
-                    <xi:include href="../en/module_specs/Zend_Reflection-Introduction.xml" parse="xml"/>
-                </xi:fallback>
-            </xi:include>
-            <xi:include xmlns:xi="http://www.w3.org/2001/XInclude" href="module_specs/Zend_Reflection-Examples.xml" parse="xml">
-                <xi:fallback>
-                    <xi:include href="../en/module_specs/Zend_Reflection-Examples.xml" parse="xml"/>
-                </xi:fallback>
-            </xi:include>
-            <xi:include xmlns:xi="http://www.w3.org/2001/XInclude" href="module_specs/Zend_Reflection-Reference.xml" parse="xml">
-                <xi:fallback>
-                    <xi:include href="../en/module_specs/Zend_Reflection-Reference.xml" parse="xml"/>
-                </xi:fallback>
-            </xi:include>
-        </chapter>
-
-        <chapter xml:id="zend.registry"><info><title>Zend_Registry</title></info>
-
-            <xi:include xmlns:xi="http://www.w3.org/2001/XInclude" href="module_specs/Zend_Registry.xml" parse="xml">
-                <xi:fallback>
-                    <xi:include href="../en/module_specs/Zend_Registry.xml" parse="xml"/>
-                </xi:fallback>
-            </xi:include>
-        </chapter>
-
-        <chapter xml:id="zend.rest"><info><title>Zend_Rest</title></info>
-
-            <xi:include xmlns:xi="http://www.w3.org/2001/XInclude" href="module_specs/Zend_Rest.xml" parse="xml">
-                <xi:fallback>
-                    <xi:include href="../en/module_specs/Zend_Rest.xml" parse="xml"/>
-                </xi:fallback>
-            </xi:include>
-            <xi:include xmlns:xi="http://www.w3.org/2001/XInclude" href="module_specs/Zend_Rest_Client.xml" parse="xml">
-                <xi:fallback>
-                    <xi:include href="../en/module_specs/Zend_Rest_Client.xml" parse="xml"/>
-                </xi:fallback>
-            </xi:include>
-            <xi:include xmlns:xi="http://www.w3.org/2001/XInclude" href="module_specs/Zend_Rest_Server.xml" parse="xml">
-                <xi:fallback>
-                    <xi:include href="../en/module_specs/Zend_Rest_Server.xml" parse="xml"/>
-                </xi:fallback>
-            </xi:include>
-        </chapter>
-
-        <chapter xml:id="zend.search.lucene"><info><title>Zend_Search_Lucene</title></info>
-
-            <xi:include xmlns:xi="http://www.w3.org/2001/XInclude" href="module_specs/Zend_Search_Lucene-Overview.xml" parse="xml">
-                <xi:fallback>
-                    <xi:include href="../en/module_specs/Zend_Search_Lucene-Overview.xml" parse="xml"/>
-                </xi:fallback>
-            </xi:include>
-            <xi:include xmlns:xi="http://www.w3.org/2001/XInclude" href="module_specs/Zend_Search_Lucene-IndexCreation.xml" parse="xml">
-                <xi:fallback>
-                    <xi:include href="../en/module_specs/Zend_Search_Lucene-IndexCreation.xml" parse="xml"/>
-                </xi:fallback>
-            </xi:include>
-            <xi:include xmlns:xi="http://www.w3.org/2001/XInclude" href="module_specs/Zend_Search_Lucene-Searching.xml" parse="xml">
-                <xi:fallback>
-                    <xi:include href="../en/module_specs/Zend_Search_Lucene-Searching.xml" parse="xml"/>
-                </xi:fallback>
-            </xi:include>
-            <xi:include xmlns:xi="http://www.w3.org/2001/XInclude" href="module_specs/Zend_Search_Lucene-QueryLanguage.xml" parse="xml">
-                <xi:fallback>
-                    <xi:include href="../en/module_specs/Zend_Search_Lucene-QueryLanguage.xml" parse="xml"/>
-                </xi:fallback>
-            </xi:include>
-            <xi:include xmlns:xi="http://www.w3.org/2001/XInclude" href="module_specs/Zend_Search_Lucene-Queries.xml" parse="xml">
-                <xi:fallback>
-                    <xi:include href="../en/module_specs/Zend_Search_Lucene-Queries.xml" parse="xml"/>
-                </xi:fallback>
-            </xi:include>
-            <xi:include xmlns:xi="http://www.w3.org/2001/XInclude" href="module_specs/Zend_Search_Lucene-Charset.xml" parse="xml">
-                <xi:fallback>
-                    <xi:include href="../en/module_specs/Zend_Search_Lucene-Charset.xml" parse="xml"/>
-                </xi:fallback>
-            </xi:include>
-            <xi:include xmlns:xi="http://www.w3.org/2001/XInclude" href="module_specs/Zend_Search_Lucene-Extending.xml" parse="xml">
-                <xi:fallback>
-                    <xi:include href="../en/module_specs/Zend_Search_Lucene-Extending.xml" parse="xml"/>
-                </xi:fallback>
-            </xi:include>
-            <xi:include xmlns:xi="http://www.w3.org/2001/XInclude" href="module_specs/Zend_Search_Lucene-JavaLucene.xml" parse="xml">
-                <xi:fallback>
-                    <xi:include href="../en/module_specs/Zend_Search_Lucene-JavaLucene.xml" parse="xml"/>
-                </xi:fallback>
-            </xi:include>
-            <xi:include xmlns:xi="http://www.w3.org/2001/XInclude" href="module_specs/Zend_Search_Lucene-Advanced.xml" parse="xml">
-                <xi:fallback>
-                    <xi:include href="../en/module_specs/Zend_Search_Lucene-Advanced.xml" parse="xml"/>
-                </xi:fallback>
-            </xi:include>
-            <xi:include xmlns:xi="http://www.w3.org/2001/XInclude" href="module_specs/Zend_Search_Lucene-BestPractice.xml" parse="xml">
-                <xi:fallback>
-                    <xi:include href="../en/module_specs/Zend_Search_Lucene-BestPractice.xml" parse="xml"/>
-                </xi:fallback>
-            </xi:include>
-        </chapter>
-
-        <chapter xml:id="zend.serializer"><info><title>Zend_Serializer</title></info>
-
-            <xi:include xmlns:xi="http://www.w3.org/2001/XInclude" href="module_specs/Zend_Serializer-Introduction.xml" parse="xml">
-                <xi:fallback>
-                    <xi:include href="../en/module_specs/Zend_Serializer-Introduction.xml" parse="xml"/>
-                </xi:fallback>
-            </xi:include>
-
-            <xi:include xmlns:xi="http://www.w3.org/2001/XInclude" href="module_specs/Zend_Serializer-Adapter.xml" parse="xml">
-                <xi:fallback>
-                    <xi:include href="../en/module_specs/Zend_Serializer-Adapter.xml" parse="xml"/>
-                </xi:fallback>
-            </xi:include>
-        </chapter>
-
-        <chapter xml:id="zend.server"><info><title>Zend_Server</title></info>
-
-            <xi:include xmlns:xi="http://www.w3.org/2001/XInclude" href="module_specs/Zend_Server.xml" parse="xml">
-                <xi:fallback>
-                    <xi:include href="../en/module_specs/Zend_Server.xml" parse="xml"/>
-                </xi:fallback>
-            </xi:include>
-            <xi:include xmlns:xi="http://www.w3.org/2001/XInclude" href="module_specs/Zend_Server_Reflection.xml" parse="xml">
-                <xi:fallback>
-                    <xi:include href="../en/module_specs/Zend_Server_Reflection.xml" parse="xml"/>
-                </xi:fallback>
-            </xi:include>
-        </chapter>
-
-        <chapter xml:id="zend.service"><info><title>Zend_Service</title></info>
-
-            <xi:include xmlns:xi="http://www.w3.org/2001/XInclude" href="module_specs/Zend_Service.xml" parse="xml">
-                <xi:fallback>
-                    <xi:include href="../en/module_specs/Zend_Service.xml" parse="xml"/>
-                </xi:fallback>
-            </xi:include>
-            <xi:include xmlns:xi="http://www.w3.org/2001/XInclude" href="module_specs/Zend_Service_Akismet.xml" parse="xml">
-                <xi:fallback>
-                    <xi:include href="../en/module_specs/Zend_Service_Akismet.xml" parse="xml"/>
-                </xi:fallback>
-            </xi:include>
-            <xi:include xmlns:xi="http://www.w3.org/2001/XInclude" href="module_specs/Zend_Service_Amazon.xml" parse="xml">
-                <xi:fallback>
-                    <xi:include href="../en/module_specs/Zend_Service_Amazon.xml" parse="xml"/>
-                </xi:fallback>
-            </xi:include>
-            <xi:include xmlns:xi="http://www.w3.org/2001/XInclude" href="module_specs/Zend_Service_Amazon_Ec2.xml" parse="xml">
-                <xi:fallback>
-                    <xi:include href="../en/module_specs/Zend_Service_Amazon_Ec2.xml" parse="xml"/>
-                </xi:fallback>
-            </xi:include>
-            <xi:include xmlns:xi="http://www.w3.org/2001/XInclude" href="module_specs/Zend_Service_Amazon_Ec2-Instance.xml" parse="xml">
-                <xi:fallback>
-                    <xi:include href="../en/module_specs/Zend_Service_Amazon_Ec2-Instance.xml" parse="xml"/>
-                </xi:fallback>
-            </xi:include>
-            <xi:include xmlns:xi="http://www.w3.org/2001/XInclude" href="module_specs/Zend_Service_Amazon_Ec2-WindowsInstance.xml" parse="xml">
-                <xi:fallback>
-                    <xi:include href="../en/module_specs/Zend_Service_Amazon_Ec2-WindowsInstance.xml" parse="xml"/>
-                </xi:fallback>
-            </xi:include>
-            <xi:include xmlns:xi="http://www.w3.org/2001/XInclude" href="module_specs/Zend_Service_Amazon_Ec2-ReservedInstance.xml" parse="xml">
-                <xi:fallback>
-                    <xi:include href="../en/module_specs/Zend_Service_Amazon_Ec2-ReservedInstance.xml" parse="xml"/>
-                </xi:fallback>
-            </xi:include>
-            <xi:include xmlns:xi="http://www.w3.org/2001/XInclude" href="module_specs/Zend_Service_Amazon_Ec2-CloudWatch.xml" parse="xml">
-                <xi:fallback>
-                    <xi:include href="../en/module_specs/Zend_Service_Amazon_Ec2-CloudWatch.xml" parse="xml"/>
-                </xi:fallback>
-            </xi:include>
-            <xi:include xmlns:xi="http://www.w3.org/2001/XInclude" href="module_specs/Zend_Service_Amazon_Ec2-Image.xml" parse="xml">
-                <xi:fallback>
-                    <xi:include href="../en/module_specs/Zend_Service_Amazon_Ec2-Image.xml" parse="xml"/>
-                </xi:fallback>
-            </xi:include>
-            <xi:include xmlns:xi="http://www.w3.org/2001/XInclude" href="module_specs/Zend_Service_Amazon_Ec2-Ebs.xml" parse="xml">
-                <xi:fallback>
-                    <xi:include href="../en/module_specs/Zend_Service_Amazon_Ec2-Ebs.xml" parse="xml"/>
-                </xi:fallback>
-            </xi:include>
-            <xi:include xmlns:xi="http://www.w3.org/2001/XInclude" href="module_specs/Zend_Service_Amazon_Ec2-Elasticip.xml" parse="xml">
-                <xi:fallback>
-                    <xi:include href="../en/module_specs/Zend_Service_Amazon_Ec2-Elasticip.xml" parse="xml"/>
-                </xi:fallback>
-            </xi:include>
-            <xi:include xmlns:xi="http://www.w3.org/2001/XInclude" href="module_specs/Zend_Service_Amazon_Ec2-Keypair.xml" parse="xml">
-                <xi:fallback>
-                    <xi:include href="../en/module_specs/Zend_Service_Amazon_Ec2-Keypair.xml" parse="xml"/>
-                </xi:fallback>
-            </xi:include>
-            <xi:include xmlns:xi="http://www.w3.org/2001/XInclude" href="module_specs/Zend_Service_Amazon_Ec2-RegionsAndAvalibilityZones.xml" parse="xml">
-                <xi:fallback>
-                    <xi:include href="../en/module_specs/Zend_Service_Amazon_Ec2-RegionsAndAvalibilityZones.xml" parse="xml"/>
-                </xi:fallback>
-            </xi:include>
-            <xi:include xmlns:xi="http://www.w3.org/2001/XInclude" href="module_specs/Zend_Service_Amazon_Ec2-Securitygroups.xml" parse="xml">
-                <xi:fallback>
-                    <xi:include href="../en/module_specs/Zend_Service_Amazon_Ec2-Securitygroups.xml" parse="xml"/>
-                </xi:fallback>
-            </xi:include>
-            <xi:include xmlns:xi="http://www.w3.org/2001/XInclude" href="module_specs/Zend_Service_Amazon_S3.xml" parse="xml">
-                <xi:fallback>
-                    <xi:include href="../en/module_specs/Zend_Service_Amazon_S3.xml" parse="xml"/>
-                </xi:fallback>
-            </xi:include>
-            <xi:include xmlns:xi="http://www.w3.org/2001/XInclude" href="module_specs/Zend_Service_Amazon_Sqs.xml" parse="xml">
-                <xi:fallback>
-                    <xi:include href="../en/module_specs/Zend_Service_Amazon_Sqs.xml" parse="xml"/>
-                </xi:fallback>
-            </xi:include>
-            <xi:include xmlns:xi="http://www.w3.org/2001/XInclude" href="module_specs/Zend_Service_Audioscrobbler.xml" parse="xml">
-                <xi:fallback>
-                    <xi:include href="../en/module_specs/Zend_Service_Audioscrobbler.xml" parse="xml"/>
-                </xi:fallback>
-            </xi:include>
-            <xi:include xmlns:xi="http://www.w3.org/2001/XInclude" href="module_specs/Zend_Service_Delicious.xml" parse="xml">
-                <xi:fallback>
-                    <xi:include href="../en/module_specs/Zend_Service_Delicious.xml" parse="xml"/>
-                </xi:fallback>
-            </xi:include>
-            <xi:include xmlns:xi="http://www.w3.org/2001/XInclude" href="module_specs/Zend_Service_DeveloperGarden.xml" parse="xml">
-                <xi:fallback>
-                    <xi:include href="../en/module_specs/Zend_Service_DeveloperGarden.xml" parse="xml"/>
-                </xi:fallback>
-            </xi:include>
-            <xi:include xmlns:xi="http://www.w3.org/2001/XInclude" href="module_specs/Zend_Service_Flickr.xml" parse="xml">
-                <xi:fallback>
-                    <xi:include href="../en/module_specs/Zend_Service_Flickr.xml" parse="xml"/>
-                </xi:fallback>
-            </xi:include>
-            <xi:include xmlns:xi="http://www.w3.org/2001/XInclude" href="module_specs/Zend_Service_LiveDocx.xml" parse="xml">
-                <xi:fallback>
-                    <xi:include href="../en/module_specs/Zend_Service_LiveDocx.xml" parse="xml"/>
-                </xi:fallback>
-            </xi:include>
-            <xi:include xmlns:xi="http://www.w3.org/2001/XInclude" href="module_specs/Zend_Service_Nirvanix.xml" parse="xml">
-                <xi:fallback>
-                    <xi:include href="../en/module_specs/Zend_Service_Nirvanix.xml" parse="xml"/>
-                </xi:fallback>
-            </xi:include>
-            <xi:include xmlns:xi="http://www.w3.org/2001/XInclude" href="module_specs/Zend_Service_Rackspace.xml">
-                <xi:fallback>
-                    <xi:include href="../en/module_specs/Zend_Service_Rackspace.xml" />
-                </xi:fallback>
-            </xi:include>
-            <xi:include xmlns:xi="http://www.w3.org/2001/XInclude" href="module_specs/Zend_Service_Rackspace_Files.xml">
-                <xi:fallback>
-                    <xi:include href="../en/module_specs/Zend_Service_Rackspace_Files.xml" />
-                </xi:fallback>
-            </xi:include>
-            <xi:include xmlns:xi="http://www.w3.org/2001/XInclude" href="module_specs/Zend_Service_Rackspace_Servers.xml">
-                <xi:fallback>
-                    <xi:include href="../en/module_specs/Zend_Service_Rackspace_Servers.xml" />
-                </xi:fallback>
-            </xi:include>
-            <xi:include xmlns:xi="http://www.w3.org/2001/XInclude" href="module_specs/Zend_Service-ReCaptcha.xml" parse="xml">
-                <xi:fallback>
-                    <xi:include href="../en/module_specs/Zend_Service-ReCaptcha.xml" parse="xml"/>
-                </xi:fallback>
-            </xi:include>
-            <xi:include xmlns:xi="http://www.w3.org/2001/XInclude" href="module_specs/Zend_Service_Simpy.xml" parse="xml">
-                <xi:fallback>
-                    <xi:include href="../en/module_specs/Zend_Service_Simpy.xml" parse="xml"/>
-                </xi:fallback>
-            </xi:include>
-            <xi:include xmlns:xi="http://www.w3.org/2001/XInclude" href="module_specs/Zend_Service_SlideShare.xml" parse="xml">
-                <xi:fallback>
-                    <xi:include href="../en/module_specs/Zend_Service_SlideShare.xml" parse="xml"/>
-                </xi:fallback>
-            </xi:include>
-            <xi:include xmlns:xi="http://www.w3.org/2001/XInclude" href="module_specs/Zend_Service_StrikeIron-Overview.xml" parse="xml">
-                <xi:fallback>
-                    <xi:include href="../en/module_specs/Zend_Service_StrikeIron-Overview.xml" parse="xml"/>
-                </xi:fallback>
-            </xi:include>
-            <xi:include xmlns:xi="http://www.w3.org/2001/XInclude" href="module_specs/Zend_Service_StrikeIron-BundledServices.xml" parse="xml">
-                <xi:fallback>
-                    <xi:include href="../en/module_specs/Zend_Service_StrikeIron-BundledServices.xml" parse="xml"/>
-                </xi:fallback>
-            </xi:include>
-            <xi:include xmlns:xi="http://www.w3.org/2001/XInclude" href="module_specs/Zend_Service_StrikeIron-AdvancedUses.xml" parse="xml">
-                <xi:fallback>
-                    <xi:include href="../en/module_specs/Zend_Service_StrikeIron-AdvancedUses.xml" parse="xml"/>
-                </xi:fallback>
-            </xi:include>
-            <xi:include xmlns:xi="http://www.w3.org/2001/XInclude" href="module_specs/Zend_Service_Technorati.xml" parse="xml">
-                <xi:fallback>
-                    <xi:include href="../en/module_specs/Zend_Service_Technorati.xml" parse="xml"/>
-                </xi:fallback>
-            </xi:include>
-            <xi:include xmlns:xi="http://www.w3.org/2001/XInclude" href="module_specs/Zend_Service_Twitter.xml" parse="xml">
-                <xi:fallback>
-                    <xi:include href="../en/module_specs/Zend_Service_Twitter.xml" parse="xml"/>
-                </xi:fallback>
-            </xi:include>
-            <xi:include xmlns:xi="http://www.w3.org/2001/XInclude" href="module_specs/Zend_Service_WindowsAzure.xml" parse="xml">
-                <xi:fallback>
-                    <xi:include href="../en/module_specs/Zend_Service_WindowsAzure.xml" parse="xml"/>
-                </xi:fallback>
-            </xi:include>
-            <xi:include xmlns:xi="http://www.w3.org/2001/XInclude" href="module_specs/Zend_Service_WindowsAzure_Blob.xml" parse="xml">
-                <xi:fallback>
-                    <xi:include href="../en/module_specs/Zend_Service_WindowsAzure_Blob.xml" parse="xml"/>
-                </xi:fallback>
-            </xi:include>
-            <!-- xi:include xmlns:xi="http://www.w3.org/2001/XInclude" href="module_specs/Zend_Service_WindowsAzure_Manager.xml" parse="xml">
-                <xi:fallback>
-                    <xi:include href="../en/module_specs/Zend_Service_WindowsAzure_Manager.xml" parse="xml"/>
-                </xi:fallback>
-            </xi:include -->
-            <xi:include xmlns:xi="http://www.w3.org/2001/XInclude" href="module_specs/Zend_Service_WindowsAzure_Queue.xml" parse="xml">
-                <xi:fallback>
-                    <xi:include href="../en/module_specs/Zend_Service_WindowsAzure_Queue.xml" parse="xml"/>
-                </xi:fallback>
-            </xi:include>
-            <xi:include xmlns:xi="http://www.w3.org/2001/XInclude" href="module_specs/Zend_Service_WindowsAzure_Table.xml" parse="xml">
-                <xi:fallback>
-                    <xi:include href="../en/module_specs/Zend_Service_WindowsAzure_Table.xml" parse="xml"/>
-                </xi:fallback>
-            </xi:include>
-            <xi:include xmlns:xi="http://www.w3.org/2001/XInclude" href="module_specs/Zend_Service_Yahoo.xml" parse="xml">
-                <xi:fallback>
-                    <xi:include href="../en/module_specs/Zend_Service_Yahoo.xml" parse="xml"/>
-                </xi:fallback>
-            </xi:include>
-        </chapter>
-
-        <chapter xml:id="zend.session"><info><title>Zend_Session</title></info>
-
-            <xi:include xmlns:xi="http://www.w3.org/2001/XInclude" href="module_specs/Zend_Session-Introduction.xml" parse="xml">
-                <xi:fallback>
-                    <xi:include href="../en/module_specs/Zend_Session-Introduction.xml" parse="xml"/>
-                </xi:fallback>
-            </xi:include>
-            <xi:include xmlns:xi="http://www.w3.org/2001/XInclude" href="module_specs/Zend_Session-BasicUsage.xml" parse="xml">
-                <xi:fallback>
-                    <xi:include href="../en/module_specs/Zend_Session-BasicUsage.xml" parse="xml"/>
-                </xi:fallback>
-            </xi:include>
-            <xi:include xmlns:xi="http://www.w3.org/2001/XInclude" href="module_specs/Zend_Session-AdvancedUsage.xml" parse="xml">
-                <xi:fallback>
-                    <xi:include href="../en/module_specs/Zend_Session-AdvancedUsage.xml" parse="xml"/>
-                </xi:fallback>
-            </xi:include>
-            <xi:include xmlns:xi="http://www.w3.org/2001/XInclude" href="module_specs/Zend_Session-GlobalSessionManagement.xml" parse="xml">
-                <xi:fallback>
-                    <xi:include href="../en/module_specs/Zend_Session-GlobalSessionManagement.xml" parse="xml"/>
-                </xi:fallback>
-            </xi:include>
-            <xi:include xmlns:xi="http://www.w3.org/2001/XInclude" href="module_specs/Zend_Session-SaveHandler-DbTable.xml" parse="xml">
-                <xi:fallback>
-                    <xi:include href="../en/module_specs/Zend_Session-SaveHandler-DbTable.xml" parse="xml"/>
-                </xi:fallback>
-            </xi:include>
-        </chapter>
-
-        <chapter xml:id="zend.soap"><info><title>Zend_Soap</title></info>
-
-            <xi:include xmlns:xi="http://www.w3.org/2001/XInclude" href="module_specs/Zend_Soap_Server.xml" parse="xml">
-                <xi:fallback>
-                    <xi:include href="../en/module_specs/Zend_Soap_Server.xml" parse="xml"/>
-                </xi:fallback>
-            </xi:include>
-            <xi:include xmlns:xi="http://www.w3.org/2001/XInclude" href="module_specs/Zend_Soap_Client.xml" parse="xml">
-                <xi:fallback>
-                    <xi:include href="../en/module_specs/Zend_Soap_Client.xml" parse="xml"/>
-                </xi:fallback>
-            </xi:include>
-            <xi:include xmlns:xi="http://www.w3.org/2001/XInclude" href="module_specs/Zend_Soap_Wsdl.xml" parse="xml">
-                <xi:fallback>
-                    <xi:include href="../en/module_specs/Zend_Soap_Wsdl.xml" parse="xml"/>
-                </xi:fallback>
-            </xi:include>
-            <xi:include xmlns:xi="http://www.w3.org/2001/XInclude" href="module_specs/Zend_Soap_AutoDiscovery.xml" parse="xml">
-                <xi:fallback>
-                    <xi:include href="../en/module_specs/Zend_Soap_AutoDiscovery.xml" parse="xml"/>
-                </xi:fallback>
-            </xi:include>
-        </chapter>
-
-        <chapter xml:id="zend.tag"><info><title>Zend_Tag</title></info>
-
-            <xi:include xmlns:xi="http://www.w3.org/2001/XInclude" href="module_specs/Zend_Tag-Introduction.xml" parse="xml">
-                <xi:fallback>
-                    <xi:include href="../en/module_specs/Zend_Tag-Introduction.xml" parse="xml"/>
-                </xi:fallback>
-            </xi:include>
-            <xi:include xmlns:xi="http://www.w3.org/2001/XInclude" href="module_specs/Zend_Tag_Cloud.xml" parse="xml">
-                <xi:fallback>
-                    <xi:include href="../en/module_specs/Zend_Tag_Cloud.xml" parse="xml"/>
-                </xi:fallback>
-            </xi:include>
-        </chapter>
-
-        <chapter xml:id="zend.test"><info><title>Zend_Test</title></info>
-
-            <xi:include xmlns:xi="http://www.w3.org/2001/XInclude" href="module_specs/Zend_Test.xml" parse="xml">
-                <xi:fallback>
-                    <xi:include href="../en/module_specs/Zend_Test.xml" parse="xml"/>
-                </xi:fallback>
-            </xi:include>
-            <xi:include xmlns:xi="http://www.w3.org/2001/XInclude" href="module_specs/Zend_Test-PHPUnit.xml" parse="xml">
-                <xi:fallback>
-                    <xi:include href="../en/module_specs/Zend_Test-PHPUnit.xml" parse="xml"/>
-                </xi:fallback>
-            </xi:include>
-            <xi:include xmlns:xi="http://www.w3.org/2001/XInclude" href="module_specs/Zend_Test-PHPUnit-Db.xml" parse="xml">
-                <xi:fallback>
-                    <xi:include href="../en/module_specs/Zend_Test-PHPUnit-Db.xml" parse="xml"/>
-                </xi:fallback>
-            </xi:include>
-        </chapter>
-
-        <chapter xml:id="zend.text"><info><title>Zend_Text</title></info>
-
-            <xi:include xmlns:xi="http://www.w3.org/2001/XInclude" href="module_specs/Zend_Text_Figlet.xml" parse="xml">
-                <xi:fallback>
-                    <xi:include href="../en/module_specs/Zend_Text_Figlet.xml" parse="xml"/>
-                </xi:fallback>
-            </xi:include>
-            <xi:include xmlns:xi="http://www.w3.org/2001/XInclude" href="module_specs/Zend_Text_Table.xml" parse="xml">
-                <xi:fallback>
-                    <xi:include href="../en/module_specs/Zend_Text_Table.xml" parse="xml"/>
-                </xi:fallback>
-            </xi:include>
-        </chapter>
-
-        <chapter xml:id="zend.timesync"><info><title>Zend_TimeSync</title></info>
-
-            <xi:include xmlns:xi="http://www.w3.org/2001/XInclude" href="module_specs/Zend_TimeSync.xml" parse="xml">
-                <xi:fallback>
-                    <xi:include href="../en/module_specs/Zend_TimeSync.xml" parse="xml"/>
-                </xi:fallback>
-            </xi:include>
-            <xi:include xmlns:xi="http://www.w3.org/2001/XInclude" href="module_specs/Zend_TimeSync-Working.xml" parse="xml">
-                <xi:fallback>
-                    <xi:include href="../en/module_specs/Zend_TimeSync-Working.xml" parse="xml"/>
-                </xi:fallback>
-            </xi:include>
-        </chapter>
-
-        <chapter xml:id="zend.tool"><info><title>Zend_Tool</title></info>
-
-            <xi:include xmlns:xi="http://www.w3.org/2001/XInclude" href="module_specs/Zend_Tool-Usage-CLI.xml" parse="xml">
-                <xi:fallback>
-                    <xi:include href="../en/module_specs/Zend_Tool-Usage-CLI.xml" parse="xml"/>
-                </xi:fallback>
-            </xi:include>
-            <xi:include xmlns:xi="http://www.w3.org/2001/XInclude" href="module_specs/Zend_Tool-Extending.xml" parse="xml">
-                <xi:fallback>
-                    <xi:include href="../en/module_specs/Zend_Tool-Extending.xml" parse="xml"/>
-                </xi:fallback>
-            </xi:include>
-        </chapter>
-
-        <chapter xml:id="zend.tool.framework"><info><title>Zend_Tool_Framework</title></info>
-
-            <xi:include xmlns:xi="http://www.w3.org/2001/XInclude" href="module_specs/Zend_Tool_Framework-Introduction.xml" parse="xml">
-                <xi:fallback>
-                    <xi:include href="../en/module_specs/Zend_Tool_Framework-Introduction.xml" parse="xml"/>
-                </xi:fallback>
-            </xi:include>
-            <xi:include xmlns:xi="http://www.w3.org/2001/XInclude" href="module_specs/Zend_Tool_Framework-CliTool.xml" parse="xml">
-                <xi:fallback>
-                    <xi:include href="../en/module_specs/Zend_Tool_Framework-CliTool.xml" parse="xml"/>
-                </xi:fallback>
-            </xi:include>
-            <xi:include xmlns:xi="http://www.w3.org/2001/XInclude" href="module_specs/Zend_Tool_Framework-Architecture.xml" parse="xml">
-                <xi:fallback>
-                    <xi:include href="../en/module_specs/Zend_Tool_Framework-Architecture.xml" parse="xml"/>
-                </xi:fallback>
-            </xi:include>
-            <xi:include xmlns:xi="http://www.w3.org/2001/XInclude" href="module_specs/Zend_Tool_Framework-WritingProviders.xml" parse="xml">
-                <xi:fallback>
-                    <xi:include href="../en/module_specs/Zend_Tool_Framework-WritingProviders.xml" parse="xml"/>
-                </xi:fallback>
-            </xi:include>
-            <xi:include xmlns:xi="http://www.w3.org/2001/XInclude" href="module_specs/Zend_Tool_Framework-SystemProviders.xml" parse="xml">
-                <xi:fallback>
-                    <xi:include href="../en/module_specs/Zend_Tool_Framework-SystemProviders.xml" parse="xml"/>
-                </xi:fallback>
-            </xi:include>
-            <xi:include xmlns:xi="http://www.w3.org/2001/XInclude" href="module_specs/Zend_Tool_Framework-Extending.xml" parse="xml">
-                <xi:fallback>
-                    <xi:include href="../en/module_specs/Zend_Tool_Framework-Extending.xml" parse="xml"/>
-                </xi:fallback>
-            </xi:include>
-        </chapter>
-
-        <chapter xml:id="zend.tool.project"><info><title>Zend_Tool_Project</title></info>
-
-            <xi:include xmlns:xi="http://www.w3.org/2001/XInclude" href="module_specs/Zend_Tool_Project.xml" parse="xml">
-                <xi:fallback>
-                    <xi:include href="../en/module_specs/Zend_Tool_Project.xml" parse="xml"/>
-                </xi:fallback>
-            </xi:include>
-            <xi:include xmlns:xi="http://www.w3.org/2001/XInclude" href="module_specs/Zend_Tool_Project-CreateProject.xml" parse="xml">
-                <xi:fallback>
-                    <xi:include href="../en/module_specs/Zend_Tool_Project-CreateProject.xml" parse="xml"/>
-                </xi:fallback>
-            </xi:include>
-            <xi:include xmlns:xi="http://www.w3.org/2001/XInclude" href="module_specs/Zend_Tool_Project-Providers.xml" parse="xml">
-                <xi:fallback>
-                    <xi:include href="../en/module_specs/Zend_Tool_Project-Providers.xml" parse="xml"/>
-                </xi:fallback>
-            </xi:include>
-            <xi:include xmlns:xi="http://www.w3.org/2001/XInclude" href="module_specs/Zend_Tool_Project-Internals.xml" parse="xml">
-                <xi:fallback>
-                    <xi:include href="../en/module_specs/Zend_Tool_Project-Internals.xml" parse="xml"/>
-                </xi:fallback>
-            </xi:include>
-        </chapter>
-
-        <chapter xml:id="zend.translator"><info><title>Zend_Translator</title></info>
-
-            <xi:include xmlns:xi="http://www.w3.org/2001/XInclude" href="module_specs/Zend_Translator-Introduction.xml" parse="xml">
-                <xi:fallback>
-                    <xi:include href="../en/module_specs/Zend_Translator-Introduction.xml" parse="xml"/>
-                </xi:fallback>
-            </xi:include>
-            <xi:include xmlns:xi="http://www.w3.org/2001/XInclude" href="module_specs/Zend_Translator-Adapters.xml" parse="xml">
-                <xi:fallback>
-                    <xi:include href="../en/module_specs/Zend_Translator-Adapters.xml" parse="xml"/>
-                </xi:fallback>
-            </xi:include>
-            <xi:include xmlns:xi="http://www.w3.org/2001/XInclude" href="module_specs/Zend_Translator-Using.xml" parse="xml">
-                <xi:fallback>
-                    <xi:include href="../en/module_specs/Zend_Translator-Using.xml" parse="xml"/>
-                </xi:fallback>
-            </xi:include>
-            <xi:include xmlns:xi="http://www.w3.org/2001/XInclude" href="module_specs/Zend_Translator-SourceCreation.xml" parse="xml">
-                <xi:fallback>
-                    <xi:include href="../en/module_specs/Zend_Translator-SourceCreation.xml" parse="xml"/>
-                </xi:fallback>
-            </xi:include>
-            <xi:include xmlns:xi="http://www.w3.org/2001/XInclude" href="module_specs/Zend_Translator-Additional.xml" parse="xml">
-                <xi:fallback>
-                    <xi:include href="../en/module_specs/Zend_Translator-Additional.xml" parse="xml"/>
-                </xi:fallback>
-            </xi:include>
-            <xi:include xmlns:xi="http://www.w3.org/2001/XInclude" href="module_specs/Zend_Translator-Plurals.xml" parse="xml">
-                <xi:fallback>
-                    <xi:include href="../en/module_specs/Zend_Translator-Plurals.xml" parse="xml"/>
-                </xi:fallback>
-            </xi:include>
-        </chapter>
-
-        <chapter xml:id="zend.uri"><info><title>Zend_Uri</title></info>
-
-            <xi:include xmlns:xi="http://www.w3.org/2001/XInclude" href="module_specs/Zend_Uri.xml" parse="xml">
-                <xi:fallback>
-                    <xi:include href="../en/module_specs/Zend_Uri.xml" parse="xml"/>
-                </xi:fallback>
-            </xi:include>
-        </chapter>
-
-        <chapter xml:id="zend.validate"><info><title>Zend_Validate</title></info>
-
-            <xi:include xmlns:xi="http://www.w3.org/2001/XInclude" href="module_specs/Zend_Validate.xml" parse="xml">
-                <xi:fallback>
-                    <xi:include href="../en/module_specs/Zend_Validate.xml" parse="xml"/>
-                </xi:fallback>
-            </xi:include>
-            <xi:include xmlns:xi="http://www.w3.org/2001/XInclude" href="module_specs/Zend_Validate-Set.xml" parse="xml">
-                <xi:fallback>
-                    <xi:include href="../en/module_specs/Zend_Validate-Set.xml" parse="xml"/>
-                </xi:fallback>
-            </xi:include>
-            <xi:include xmlns:xi="http://www.w3.org/2001/XInclude" href="module_specs/Zend_Validate-ValidatorChains.xml" parse="xml">
-                <xi:fallback>
-                    <xi:include href="../en/module_specs/Zend_Validate-ValidatorChains.xml" parse="xml"/>
-                </xi:fallback>
-            </xi:include>
-            <xi:include xmlns:xi="http://www.w3.org/2001/XInclude" href="module_specs/Zend_Validate-WritingValidators.xml" parse="xml">
-                <xi:fallback>
-                    <xi:include href="../en/module_specs/Zend_Validate-WritingValidators.xml" parse="xml"/>
-                </xi:fallback>
-            </xi:include>
-            <xi:include xmlns:xi="http://www.w3.org/2001/XInclude" href="module_specs/Zend_Validate-Messages.xml" parse="xml">
-                <xi:fallback>
-                    <xi:include href="../en/module_specs/Zend_Validate-Messages.xml" parse="xml"/>
-                </xi:fallback>
-            </xi:include>
-        </chapter>
-
-        <chapter xml:id="zend.version"><info><title>Zend_Version</title></info>
-
-            <xi:include xmlns:xi="http://www.w3.org/2001/XInclude" href="module_specs/Zend_Version.xml" parse="xml">
-                <xi:fallback>
-                    <xi:include href="../en/module_specs/Zend_Version.xml" parse="xml"/>
-                </xi:fallback>
-            </xi:include>
-        </chapter>
-
-        <chapter xml:id="zend.view"><info><title>Zend_View</title></info>
-
-            <xi:include xmlns:xi="http://www.w3.org/2001/XInclude" href="module_specs/Zend_View-Introduction.xml" parse="xml">
-                <xi:fallback>
-                    <xi:include href="../en/module_specs/Zend_View-Introduction.xml" parse="xml"/>
-                </xi:fallback>
-            </xi:include>
-            <xi:include xmlns:xi="http://www.w3.org/2001/XInclude" href="module_specs/Zend_View-Controllers.xml" parse="xml">
-                <xi:fallback>
-                    <xi:include href="../en/module_specs/Zend_View-Controllers.xml" parse="xml"/>
-                </xi:fallback>
-            </xi:include>
-            <xi:include xmlns:xi="http://www.w3.org/2001/XInclude" href="module_specs/Zend_View-Scripts.xml" parse="xml">
-                <xi:fallback>
-                    <xi:include href="../en/module_specs/Zend_View-Scripts.xml" parse="xml"/>
-                </xi:fallback>
-            </xi:include>
-            <xi:include xmlns:xi="http://www.w3.org/2001/XInclude" href="module_specs/Zend_View-Helpers.xml" parse="xml">
-                <xi:fallback>
-                    <xi:include href="../en/module_specs/Zend_View-Helpers.xml" parse="xml"/>
-                </xi:fallback>
-            </xi:include>
-            <xi:include xmlns:xi="http://www.w3.org/2001/XInclude" href="module_specs/Zend_View-Abstract.xml" parse="xml">
-                <xi:fallback>
-                    <xi:include href="../en/module_specs/Zend_View-Abstract.xml" parse="xml"/>
-                </xi:fallback>
-            </xi:include>
-        </chapter>
-
-        <chapter xml:id="zend.wildfire"><info><title>Zend_Wildfire</title></info>
-
-            <xi:include xmlns:xi="http://www.w3.org/2001/XInclude" href="module_specs/Zend_Wildfire.xml" parse="xml">
-                <xi:fallback>
-                    <xi:include href="../en/module_specs/Zend_Wildfire.xml" parse="xml"/>
-                </xi:fallback>
-            </xi:include>
-        </chapter>
-
-        <chapter xml:id="zend.xmlrpc"><info><title>Zend_XmlRpc</title></info>
-
-            <xi:include xmlns:xi="http://www.w3.org/2001/XInclude" href="module_specs/Zend_XmlRpc.xml" parse="xml">
-                <xi:fallback>
-                    <xi:include href="../en/module_specs/Zend_XmlRpc.xml" parse="xml"/>
-                </xi:fallback>
-            </xi:include>
-            <xi:include xmlns:xi="http://www.w3.org/2001/XInclude" href="module_specs/Zend_XmlRpc_Client.xml" parse="xml">
-                <xi:fallback>
-                    <xi:include href="../en/module_specs/Zend_XmlRpc_Client.xml" parse="xml"/>
-                </xi:fallback>
-            </xi:include>
-            <xi:include xmlns:xi="http://www.w3.org/2001/XInclude" href="module_specs/Zend_XmlRpc_Server.xml" parse="xml">
-                <xi:fallback>
-                    <xi:include href="../en/module_specs/Zend_XmlRpc_Server.xml" parse="xml"/>
-                </xi:fallback>
-            </xi:include>
-        </chapter>
-    </part>
-
-    <xi:include xmlns:xi="http://www.w3.org/2001/XInclude" href="ref/requirements.xml" parse="xml">
-        <xi:fallback>
-                <xi:include href="../en/ref/requirements.xml" parse="xml"/>
-            </xi:fallback>
-    </xi:include>
-
-    <appendix xml:id="migration">
-        <info><title>&appendix.migration.title;</title></info>
-
-        <xi:include xmlns:xi="http://www.w3.org/2001/XInclude" href="ref/migration-110.xml" parse="xml">
-            <xi:fallback>
-                <xi:include href="../en/ref/migration-110.xml" parse="xml"/>
-            </xi:fallback>
-        </xi:include>
-        <xi:include xmlns:xi="http://www.w3.org/2001/XInclude" href="ref/migration-19.xml" parse="xml">
-            <xi:fallback>
-                <xi:include href="../en/ref/migration-19.xml" parse="xml"/>
-            </xi:fallback>
-        </xi:include>
-        <xi:include xmlns:xi="http://www.w3.org/2001/XInclude" href="ref/migration-18.xml" parse="xml">
-            <xi:fallback>
-                <xi:include href="../en/ref/migration-18.xml" parse="xml"/>
-            </xi:fallback>
-        </xi:include>
-        <xi:include xmlns:xi="http://www.w3.org/2001/XInclude" href="ref/migration-17.xml" parse="xml">
-            <xi:fallback>
-                <xi:include href="../en/ref/migration-17.xml" parse="xml"/>
-            </xi:fallback>
-        </xi:include>
-        <xi:include xmlns:xi="http://www.w3.org/2001/XInclude" href="ref/migration-16.xml" parse="xml">
-            <xi:fallback>
-                <xi:include href="../en/ref/migration-16.xml" parse="xml"/>
-            </xi:fallback>
-        </xi:include>
-        <xi:include xmlns:xi="http://www.w3.org/2001/XInclude" href="ref/migration-15.xml" parse="xml">
-            <xi:fallback>
-                <xi:include href="../en/ref/migration-15.xml" parse="xml"/>
-            </xi:fallback>
-        </xi:include>
-        <xi:include xmlns:xi="http://www.w3.org/2001/XInclude" href="ref/migration-10.xml" parse="xml">
-            <xi:fallback>
-                <xi:include href="../en/ref/migration-10.xml" parse="xml"/>
-            </xi:fallback>
-        </xi:include>
-        <xi:include xmlns:xi="http://www.w3.org/2001/XInclude" href="ref/migration-09.xml" parse="xml">
-            <xi:fallback>
-                <xi:include href="../en/ref/migration-09.xml" parse="xml"/>
-            </xi:fallback>
-        </xi:include>
-        <xi:include xmlns:xi="http://www.w3.org/2001/XInclude" href="ref/migration-08.xml" parse="xml">
-            <xi:fallback>
-                <xi:include href="../en/ref/migration-08.xml" parse="xml"/>
-            </xi:fallback>
-        </xi:include>
-        <xi:include xmlns:xi="http://www.w3.org/2001/XInclude" href="ref/migration-06.xml" parse="xml">
-            <xi:fallback>
-                <xi:include href="../en/ref/migration-06.xml" parse="xml"/>
-            </xi:fallback>
-        </xi:include>
-    </appendix>
-
-    <xi:include xmlns:xi="http://www.w3.org/2001/XInclude" href="ref/coding_standard.xml" parse="xml">
-        <xi:fallback>
-            <xi:include href="../en/ref/coding_standard.xml" parse="xml"/>
-        </xi:fallback>
-    </xi:include>
-
-    <xi:include xmlns:xi="http://www.w3.org/2001/XInclude" href="ref/documentation-standard.xml" parse="xml">
-        <xi:fallback>
-            <xi:include href="../en/ref/documentation-standard.xml" parse="xml"/>
-        </xi:fallback>
-    </xi:include>
-
-    <xi:include xmlns:xi="http://www.w3.org/2001/XInclude" href="ref/project-structure.xml" parse="xml">
-        <xi:fallback>
-            <xi:include href="../en/ref/project-structure.xml" parse="xml"/>
-        </xi:fallback>
-    </xi:include>
-
-    <appendix xml:id="performance">
-        <info><title>&appendix.performance.title;</title></info>
-
-        <xi:include xmlns:xi="http://www.w3.org/2001/XInclude" href="ref/performance-introduction.xml" parse="xml">
-            <xi:fallback>
-                <xi:include href="../en/ref/performance-introduction.xml" parse="xml"/>
-            </xi:fallback>
-        </xi:include>
-        <xi:include xmlns:xi="http://www.w3.org/2001/XInclude" href="ref/performance-classloading.xml" parse="xml">
-            <xi:fallback>
-                <xi:include href="../en/ref/performance-classloading.xml" parse="xml"/>
-            </xi:fallback>
-        </xi:include>
-        <xi:include xmlns:xi="http://www.w3.org/2001/XInclude" href="ref/performance-database.xml" parse="xml">
-            <xi:fallback>
-                <xi:include href="../en/ref/performance-database.xml" parse="xml"/>
-            </xi:fallback>
-        </xi:include>
-        <xi:include xmlns:xi="http://www.w3.org/2001/XInclude" href="ref/performance-localization.xml" parse="xml">
-            <xi:fallback>
-                <xi:include href="../en/ref/performance-localization.xml" parse="xml"/>
-            </xi:fallback>
-        </xi:include>
-        <xi:include xmlns:xi="http://www.w3.org/2001/XInclude" href="ref/performance-view.xml" parse="xml">
-            <xi:fallback>
-                <xi:include href="../en/ref/performance-view.xml" parse="xml"/>
-            </xi:fallback>
-        </xi:include>
-    </appendix>
->>>>>>> 4d8b5a5f
 
     <xi:include xmlns:xi="http://www.w3.org/2001/XInclude" href="ref/copyrights.xml" parse="xml">
         <xi:fallback>
