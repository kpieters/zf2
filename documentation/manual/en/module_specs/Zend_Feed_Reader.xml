<?xml version="1.0" encoding="UTF-8"?>
<!-- Reviewed: no -->
<sect1 id="zend.feed.reader">
    <title>Zend_Feed_Reader</title>

    <sect2 id="zend.feed.reader.introduction">
        <title>Introduction</title>

        <para>
            <classname>Zend_Feed_Reader</classname> is a component used to
            consume <acronym>RSS</acronym> and Atom feeds of any version, including
            <acronym>RDF</acronym>/<acronym>RSS</acronym> 1.0,
            <acronym>RSS</acronym> 2.0, Atom 0.3 and Atom 1.0. The <acronym>API</acronym> for
            retrieving feed data is
            deliberately simple since <classname>Zend_Feed_Reader</classname> is
            capable of searching any feed of any type for the information
            requested through the <acronym>API</acronym>. If the typical elements containing this
            information are not present, it will adapt and fall back on a
            variety of alternative elements instead. This ability to choose from
            alternatives removes the need for users to create their own
            abstraction layer on top of the component to make it useful or have
            any in-depth knowledge of the underlying standards, current
            alternatives, and namespaced extensions.
        </para>

        <para>
            Internally, <classname>Zend_Feed_Reader</classname> works almost
            entirely on the basis of making XPath queries against the feed <acronym>XML</acronym>'s
            Document Object Model. The <acronym>DOM</acronym> is not exposed though a chained
            property <acronym>API</acronym> like <classname>Zend_Feed</classname> though the
            underlying DOMDocument, DOMElement and DOMXPath objects are exposed for external
            manipulation. This singular approach to parsing is consistent and
            the component offers a plugin system to add to the Feed and Entry
            level <acronym>API</acronym> by writing Extensions on a similar basis.
        </para>

        <para>
            Performance is assisted in three ways. First of all,
            <classname>Zend_Feed_Reader</classname> supports caching using
            <classname>Zend_Cache</classname> to maintain a copy of the original
            feed <acronym>XML</acronym>. This allows you to skip network requests for a feed
            <acronym>URI</acronym> if
            the cache is valid. Second, the Feed and Entry level <acronym>API</acronym> is backed
            by an internal cache (non-persistant) so repeat <acronym>API</acronym> calls for the
            same feed will avoid additional <acronym>DOM</acronym> or XPath use. Thirdly, importing
            feeds from a <acronym>URI</acronym> can take advantage of
            <acronym>HTTP</acronym> Conditional <acronym>GET</acronym> requests
            which allow servers to issue an empty 304 response when the
            requested feed has not changed since the last time you requested it.
            In the final case, an instance of <classname>Zend_Cache</classname>
            will hold the last received feed along with the ETag and
            Last-Modified header values sent in the <acronym>HTTP</acronym> response.
        </para>

        <para>
            In relation to <classname>Zend_Feed</classname>,
            <classname>Zend_Feed_Reader</classname> was formulated as a free
            standing replacement for <classname>Zend_Feed</classname> but it is
            not backwards compatible with <classname>Zend_Feed</classname>.
            Rather it is an alternative following a different ideology focused
            on being simple to use, flexible, consistent and extendable through
            the plugin system. <classname>Zend_Feed_Reader</classname> is also
            not capable of constructing feeds and delegates this responsibility
            to <classname>Zend_Feed_Writer</classname>, its sibling in arms.
        </para>
    </sect2>

    <sect2 id="zend.feed.reader.import">
        <title>Importing Feeds</title>

        <para>
            Importing a feed with <classname>Zend_Feed_Reader</classname> is not
            that much different to <classname>Zend_Feed</classname>. Feeds can
            be imported from a string, file, <acronym>URI</acronym> or an instance of type
            <classname>Zend_Feed_Abstract</classname>. Importing from a <acronym>URI</acronym> can
            additionally utilise a <acronym>HTTP</acronym> Conditional <acronym>GET</acronym>
            request. If importing fails, an exception will be raised. The end result will be an
            object of type <classname>Zend_Feed_Reader_FeedInterface</classname>, the
            core implementations of which are
            <classname>Zend_Feed_Reader_Feed_Rss</classname> and
            <classname>Zend_Feed_Reader_Feed_Atom</classname>
            (<classname>Zend_Feed</classname> took all the short names!). Both
            objects support multiple (all existing) versions of these broad feed
            types.
        </para>

        <para>
            In the following example, we import an <acronym>RDF</acronym>/<acronym>RSS</acronym> 1.0
            feed and extract some basic information that can be saved to a database or
            elsewhere.
        </para>

        <programlisting language="php"><![CDATA[
$feed = Zend_Feed_Reader::import('http://www.planet-php.net/rdf/');
$data = array(
    'title'        => $feed->getTitle(),
    'link'         => $feed->getLink(),
    'dateModified' => $feed->getDateModified(),
    'description'  => $feed->getDescription(),
    'language'     => $feed->getLanguage(),
    'entries'      => array(),
);

foreach ($feed as $entry) {
    $edata = array(
        'title'        => $entry->getTitle(),
        'description'  => $entry->getDescription(),
        'dateModified' => $entry->getDateModified(),
        'authors'       => $entry->getAuthors(),
        'link'         => $entry->getLink(),
        'content'      => $entry->getContent()
    );
    $data['entries'][] = $edata;
}
]]></programlisting>

        <para>
            The example above demonstrates
            <classname>Zend_Feed_Reader</classname>'s <acronym>API</acronym>, and it also
            demonstrates some of its internal operation. In reality, the <acronym>RDF</acronym>
            feed selected does not have any native date or author elements,
            however it does utilise the Dublin Core 1.1 module which offers
            namespaced creator and date elements.
            <classname>Zend_Feed_Reader</classname> falls back on these and
            similar options if no relevant native elements exist. If it
            absolutely cannot find an alternative it will return <constant>NULL</constant>,
            indicating the information could not be found in the feed. You
            should note that classes implementing
            <classname>Zend_Feed_Reader_FeedInterface</classname> also implement
            the <acronym>SPL</acronym> <classname>Iterator</classname> and
            <classname>Countable</classname> interfaces.
        </para>

        <para>
            Feeds can also be imported from strings, files, and even objects of
            type <classname>Zend_Feed_Abstract</classname>.
        </para>

        <programlisting language="php"><![CDATA[
// from a URI
$feed = Zend_Feed_Reader::import('http://www.planet-php.net/rdf/');

// from a String
$feed = Zend_Feed_Reader::importString($feedXmlString);

// from a file
$feed = Zend_Feed_Reader::importFile('./feed.xml');

// from a Zend_Feed_Abstract object
$zfeed = Zend_Feed::import('http://www.planet-php.net/atom/');
$feed  = Zend_Feed_Reader::importFeed($zfeed);
]]></programlisting>
    </sect2>

    <sect2 id="zend.feed.reader.sources">
        <title>Retrieving Underlying Feed and Entry Sources</title>

        <para>
            <classname>Zend_Feed_Reader</classname> does its best not to stick
            you in a narrow confine. If you need to work on a feed outside of
            <classname>Zend_Feed_Reader</classname>, you can extract the base
            DOMDocument or DOMElement objects from any class, or even an <acronym>XML</acronym>
            string containing these. Also provided are methods to extract the current DOMXPath
            object (with all core and Extension namespaces registered) and the correct prefix used
            in all XPath queries for the current Feed or Entry. The basic methods
            to use (on any object) are <methodname>saveXml()</methodname>,
            <methodname>getDomDocument()</methodname>,
            <methodname>getElement()</methodname>,
            <methodname>getXpath()</methodname> and
            <methodname>getXpathPrefix()</methodname>. These will let you break
            free of <classname>Zend_Feed_Reader</classname> and do whatever else
            you want.
        </para>

        <itemizedlist>
            <listitem>
                <para>
                    <methodname>saveXml()</methodname> returns an <acronym>XML</acronym> string
                    containing only the element representing the current object.
                </para>
            </listitem>

            <listitem>
                <para>
                    <methodname>getDomDocument()</methodname> returns the DOMDocument object
                    representing the entire feed (even if called from an Entry object).
                </para>
            </listitem>

            <listitem>
                <para>
                    <methodname>getElement()</methodname> returns the
                    DOMElement of the current object (i.e. the Feed or current Entry).
                </para>
            </listitem>

            <listitem>
                <para>
                    <methodname>getXpath()</methodname> returns the DOMXPath object for the current
                    feed (even if called from an Entry object) with the namespaces of
                    the current feed type and all loaded Extensions
                    pre-registered.
                </para>
            </listitem>

            <listitem>
                <para>
                    <methodname>getXpathPrefix()</methodname> returns the query
                    prefix for the current object (i.e. the Feed or current
                    Entry) which includes the correct XPath query path for that
                    specific Feed or Entry.
                </para>
            </listitem>
        </itemizedlist>

        <para>
            Here's an example where a feed might include an <acronym>RSS</acronym> Extension not
            supported by <classname>Zend_Feed_Reader</classname> out of the box.
            Notably, you could write and register an Extension (covered later)
            to do this, but that's not always warranted for a quick check. You must register any
            new namespaces on the DOMXPath object before use unless they are
            registered by <classname>Zend_Feed_Reader</classname> or an
            Extension beforehand.
        </para>

        <programlisting language="php"><![CDATA[
$feed        = Zend_Feed_Reader::import('http://www.planet-php.net/rdf/');
$xpathPrefix = $feed->getXpathPrefix();
$xpath       = $feed->getXpath();
$xpath->registerNamespace('admin', 'http://webns.net/mvcb/');
$reportErrorsTo = $xpath->evaluate('string('
                                 . $xpathPrefix
                                 . '/admin:errorReportsTo)');
]]></programlisting>

        <warning>
            <para>
                If you register an already registered namespace with a different
                prefix name to that used internally by
                <classname>Zend_Feed_Reader</classname>, it will break the
                internal operation of this component.
            </para>
        </warning>
    </sect2>

    <sect2 id="zend.feed.reader.cache-request">
        <title>Cache Support and Intelligent Requests</title>

        <sect3 id="zend.feed.reader.cache-request.cache">
            <title>Adding Cache Support to Zend_Feed_Reader</title>

            <para>
                <classname>Zend_Feed_Reader</classname> supports using an
                instance of <classname>Zend_Cache</classname> to cache feeds (as
                <acronym>XML</acronym>) to avoid unnecessary network requests. Adding a cache is as
                simple here as it is for other Zend Framework components, create
                and configure your cache and then tell
                <classname>Zend_Feed_Reader</classname> to use it! The cache key
                used is "<classname>Zend_Feed_Reader_</classname>" followed by the
                <acronym>MD5</acronym> hash of the feed's <acronym>URI</acronym>.
            </para>

            <programlisting language="php"><![CDATA[
$frontendOptions = array(
   'lifetime' => 7200,
   'automatic_serialization' => true
);
$backendOptions = array('cache_dir' => './tmp/');
$cache = Zend_Cache::factory(
    'Core', 'File', $frontendOptions, $backendOptions
);

Zend_Feed_Reader::setCache($cache);
]]></programlisting>

            <note>
                <para>
                    While it's a little off track, you should also consider
                    adding a cache to
                    <classname>Zend_Loader_PluginLoader</classname> which is
                    used by <classname>Zend_Feed_Reader</classname> to load
                    Extensions.
                </para>
            </note>
        </sect3>

        <sect3 id="zend.feed.reader.cache-request.http-conditional-get">
            <title>HTTP Conditional GET Support</title>

            <para>
                The big question often asked when importing a feed frequently, is
                if it has even changed. With a cache enabled, you can add <acronym>HTTP</acronym>
                Conditional <acronym>GET</acronym> support to your arsenal to answer that question.
            </para>

            <para>
                Using this method, you can request feeds from <acronym>URI</acronym>s and include
                their last known ETag and Last-Modified response header values
                with the request (using the If-None-Match and If-Modified-Since
                headers). If the feed on the server remains unchanged, you
                should receive a 304 response which tells
                <classname>Zend_Feed_Reader</classname> to use the cached
                version. If a full feed is sent in a response with a status code
                of 200, this means the feed has changed and
                <classname>Zend_Feed_Reader</classname> will parse the new
                version and save it to the cache. It will also cache the new
                ETag and Last-Modified header values for future use.
            </para>

            <para>
                These "conditional" requests are not guaranteed to be supported
                by the server you request a <acronym>URI</acronym> of, but can be attempted
                regardless. Most common feed sources like blogs should however
                have this supported. To enable conditional requests, you will
                need to provide a cache to <classname>Zend_Feed_Reader</classname>.
            </para>

            <programlisting language="php"><![CDATA[
$frontendOptions = array(
   'lifetime' => 86400,
   'automatic_serialization' => true
);
$backendOptions = array('cache_dir' => './tmp/');
$cache = Zend_Cache::factory(
    'Core', 'File', $frontendOptions, $backendOptions
);

Zend_Feed_Reader::setCache($cache);
Zend_Feed_Reader::useHttpConditionalGet();

$feed = Zend_Feed_Reader::import('http://www.planet-php.net/rdf/');
]]></programlisting>

            <para>
                In the example above, with <acronym>HTTP</acronym> Conditional
                <acronym>GET</acronym> requests enabled, the response header values for ETag and
                Last-Modified will be cached along with the feed. For the next 24hrs (the cache
                lifetime), feeds will only be updated on the cache if a non-304 response is received
                containing a valid <acronym>RSS</acronym> or Atom <acronym>XML</acronym> document.
            </para>

            <para>
                If you intend on managing request headers from outside
                <classname>Zend_Feed_Reader</classname>, you can set the
                relevant If-None-Matches and If-Modified-Since request headers
                via the <acronym>URI</acronym> import method.
            </para>

            <programlisting language="php"><![CDATA[
$lastEtagReceived = '5e6cefe7df5a7e95c8b1ba1a2ccaff3d';
$lastModifiedDateReceived = 'Wed, 08 Jul 2009 13:37:22 GMT';
$feed = Zend_Feed_Reader::import(
    $uri, $lastEtagReceived, $lastModifiedDateReceived
);
]]></programlisting>
        </sect3>
    </sect2>

    <sect2 id="zend.feed.reader.locate">
        <title>Locating Feed URIs from Websites</title>

        <para>
            These days, many websites are aware that the location of their <acronym>XML</acronym>
            feeds is not always obvious. A small <acronym>RDF</acronym>, <acronym>RSS</acronym> or
            Atom graphic helps when the user is reading the page, but what about when a machine
            visits trying to identify where your feeds are located? To assist in
            this, websites may point to their feeds using &lt;link&gt; tags in
            the &lt;head&gt; section of their <acronym>HTML</acronym>. To take advantage of this,
            you can use <classname>Zend_Feed_Reader</classname> to locate these
            feeds using the static <methodname>findFeedLinks()</methodname>
            method.
        </para>

        <para>
            This method calls any <acronym>URI</acronym> and searches for the location of
            <acronym>RSS</acronym>, <acronym>RDF</acronym>
            and Atom feeds assuming the website's <acronym>HTML</acronym> contains the relevant
            links. It then returns a value object where you can check for the existence of a
            <acronym>RSS</acronym>, <acronym>RDF</acronym> or Atom feed <acronym>URI</acronym>.
        </para>

        <para>
            The returned object is an <classname>ArrayObject</classname> subclass
            called <classname>Zend_Feed_Reader_Collection_FeedLink</classname> so you can cast
            it to an array, or iterate over it, to access all the detected links.
            However, as a simple shortcut, you can just grab the first <acronym>RSS</acronym>,
            <acronym>RDF</acronym> or Atom link using its public properties as in the example below.
            Otherwise, each element of the <classname>ArrayObject</classname> is a simple array
            with the keys "type" and "uri" where the type is one of "rdf", "rss" or
            "atom".
        </para>

        <programlisting language="php"><![CDATA[
$links = Zend_Feed_Reader::findFeedLinks('http://www.planet-php.net');

if(isset($links->rdf)) {
    echo $links->rdf, "\n"; // http://www.planet-php.org/rdf/
}
if(isset($links->rss)) {
    echo $links->rss, "\n"; // http://www.planet-php.org/rss/
}
if(isset($links->atom)) {
    echo $links->atom, "\n"; // http://www.planet-php.org/atom/
}
]]></programlisting>

        <para>
            Based on these links, you can then import from whichever source you
            wish in the usual manner.
        </para>

        <para>
            This quick method only gives you one link for each feed type, but
            websites may indicate many links of any type. Perhaps it's a news
            site with a <acronym>RSS</acronym> feed for each news category. You can iterate over
            all links using the ArrayObject's iterator.
        </para>

        <programlisting language="php"><![CDATA[
$links = Zend_Feed_Reader::findFeedLinks('http://www.planet-php.net');

foreach ($links as $link) {
    echo $link['uri'], "\n";
}
]]></programlisting>
  </sect2>

  <sect2 id="zend.feed.reader.attribute-collections">
        <title>Attribute Collections</title>

        <para>
            In an attempt to simplify return types, with Zend Framework 1.10 return
            types from the various feed and entry level methods may include an object
            of type <classname>Zend_Feed_Reader_Collection_CollectionAbstract</classname>.
            Despite the special class name which I'll explain below, this is just a simple
            subclass of <acronym>SPL</acronym>'s <classname>ArrayObject</classname>.
        </para>

        <para>
            The main purpose here is to allow the presentation of as much data as possible
            from the requested elements, while still allowing access to the most relevant
            data as a simple array. This also enforces a standard approach to returning
            such data which previously may have wandered between arrays and objects.
        </para>

        <para>
            The new class type acts identically to <classname>ArrayObject</classname>
            with the sole addition being a new method <methodname>getValues()</methodname>
            which returns a simple flat array containing the most relevant information.
        </para>

        <para>
            A simple example of this is
            <methodname>Zend_Feed_Reader_FeedInterface::getCategories()</methodname>. When used with
            any <acronym>RSS</acronym> or Atom feed, this method will return category data as a
            container object called <classname>Zend_Feed_Reader_Collection_Category</classname>. The
            container object will contain, per category, three fields of data: term, scheme and
            label. The "term" is the basic category name, often machine readable (i.e. plays nice
            with <acronym>URI</acronym>s). The scheme represents a categorisation scheme (usually a
            <acronym>URI</acronym> identifier) also known as a "domain" in <acronym>RSS</acronym>
            2.0. The "label" is a human readable category name which supports
            <acronym>HTML</acronym> entities. In <acronym>RSS</acronym> 2.0, there is no label
            attribute so it is always set to the same value as the term for convenience.
        </para>

        <para>
            To access category labels by themselves in a simple value array,
            you might commit to something like:
        </para>

        <programlisting language="php"><![CDATA[
$feed = Zend_Feed_Reader::import('http://www.example.com/atom.xml');
$categories = $feed->getCategories();
$labels = array();
foreach ($categories as $cat) {
    $labels[] = $cat['label']
}
]]></programlisting>

        <para>
            It's a contrived example, but the point is that the labels are tied up with
            other information.
        </para>

        <para>
            However, the container class allows you to access the "most relevant" data
            as a simple array using the <methodname>getValues()</methodname> method. The concept
            of "most relevant" is obviously a judgement call. For categories it means the category
            labels (not the terms or schemes) while for authors it would be the authors' names
            (not their email addresses or <acronym>URI</acronym>s). The simple array is flat (just
            values) and passed through <methodname>array_unique()</methodname> to remove
            duplication.
        </para>

        <programlisting language="php"><![CDATA[
$feed = Zend_Feed_Reader::import('http://www.example.com/atom.xml');
$categories = $feed->getCategories();
$labels = $categories->getValues();
]]></programlisting>

        <para>
            The above example shows how to extract only labels and nothing else thus
            giving simple access to the category labels without any additional work to extract
            that data by itself.
        </para>
  </sect2>

  <sect2 id="zend.feed.reader.retrieve-info">
        <title>Retrieving Feed Information</title>

        <para>
            Retrieving information from a feed (we'll cover entries and items in the
            next section though they follow identical principals) uses a clearly
            defined <acronym>API</acronym> which is exactly the same regardless of whether the feed
            in question is <acronym>RSS</acronym>, <acronym>RDF</acronym> or Atom. The same goes for
            sub-versions of these standards and we've tested every single
            <acronym>RSS</acronym> and Atom version. While
            the underlying feed <acronym>XML</acronym> can differ substantially in terms of the
            tags and elements they present, they nonetheless are all trying to
            convey similar information and to reflect this all the differences
            and wrangling over alternative tags are handled internally by
            <classname>Zend_Feed_Reader</classname> presenting you with an
            identical interface for each. Ideally, you should not have to care
            whether a feed is <acronym>RSS</acronym> or Atom so long as you can extract the
            information you want.
        </para>

        <note>
            <para>
                While determining common ground between feed types is itself complex, it
                should be noted that <acronym>RSS</acronym> in particular is a constantly disputed
                "specification". This has its roots in the original <acronym>RSS</acronym> 2.0
                document which contains ambiguities and does not detail the correct treatment of all
                elements. As a result, this component rigorously applies the <acronym>RSS</acronym>
                2.0.11 Specification published by the <acronym>RSS</acronym> Advisory Board and its
                accompanying <acronym>RSS</acronym> Best Practices Profile. No other interpretation
                of <acronym>RSS</acronym> 2.0 will be supported though exceptions may be allowed
                where it does not directly prevent the application of the two documents mentioned
                above.
            </para>
        </note>

        <para>
            Of course, we don't live in an ideal world so there may be times the
            <acronym>API</acronym> just does not cover what you're looking for. To assist you,
            <classname>Zend_Feed_Reader</classname> offers a plugin system which
            allows you to write Extensions to expand the core <acronym>API</acronym> and cover any
            additional data you are trying to extract from feeds. If writing
            another Extension is too much trouble, you can simply grab the
            underlying <acronym>DOM</acronym> or XPath objects and do it by hand in your
            application. Of course, we really do encourage writing an Extension
            simply to make it more portable and reusable, and useful Extensions may be proposed
            to the Framework for formal addition.
        </para>

        <para>
            Here's a summary of the Core <acronym>API</acronym> for Feeds. You should note it
            comprises not only the basic <acronym>RSS</acronym> and Atom standards, but also
            accounts for a number of included Extensions bundled with
            <classname>Zend_Feed_Reader</classname>. The naming of these
            Extension sourced methods remain fairly generic - all Extension
            methods operate at the same level as the Core <acronym>API</acronym> though we do allow
            you to retrieve any specific Extension object separately if required.
        </para>

        <table>
            <title>Feed Level API Methods</title>

            <tgroup cols="2">
                <tbody>
                    <row>
                        <entry><methodname>getId()</methodname></entry>
                        <entry>Returns a unique ID associated with this feed</entry>
                    </row>

                    <row>
                        <entry><methodname>getTitle()</methodname></entry>
                        <entry>Returns the title of the feed</entry>
                    </row>

                    <row>
                        <entry><methodname>getDescription()</methodname></entry>
                        <entry>Returns the text description of the feed.</entry>
                    </row>

                    <row>
                        <entry><methodname>getLink()</methodname></entry>

                        <entry>
                            Returns a <acronym>URI</acronym> to the <acronym>HTML</acronym> website
                            containing the same or
                            similar information as this feed (i.e. if the feed is from a blog,
                            it should provide the blog's <acronym>URI</acronym> where the
                            <acronym>HTML</acronym> version of the entries can be read).
                        </entry>
                    </row>

                    <row>
                        <entry><methodname>getFeedLink()</methodname></entry>

                        <entry>
                            Returns the <acronym>URI</acronym> of this feed, which may be the
                            same as the <acronym>URI</acronym> used to import the feed. There
                            are important cases where the feed link may differ because the source
                            <acronym>URI</acronym> is being updated and is intended to be removed in
                            the future.
                        </entry>
                    </row>

                    <row>
                        <entry><methodname>getAuthors()</methodname></entry>

                        <entry>
                            Returns an object of type
                            <classname>Zend_Feed_Reader_Collection_Author</classname> which is an
                            <classname>ArrayObject</classname> whose elements are each simple arrays
                            containing any combination of the keys "name", "email" and "uri". Where
                            irrelevant to the source data, some of these keys may be omitted.
                        </entry>
                    </row>

                    <row>
                        <entry><methodname>getAuthor(integer $index = 0)</methodname></entry>

                        <entry>
                            Returns either the first author known, or with the
                            optional <varname>$index</varname> parameter any specific
                            index on the array of Authors as described above (returning
                            <constant>NULL</constant> if an invalid index).
                        </entry>
                    </row>

                    <row>
                        <entry><methodname>getDateCreated()</methodname></entry>

                        <entry>
                            Returns the date on which this feed was created. Generally
                            only applicable to Atom where it represents the date the resource
                            described by an Atom 1.0 document was created. The returned date
                            will be a <classname>Zend_Date</classname> object.
                        </entry>
                    </row>

                    <row>
                        <entry><methodname>getDateModified()</methodname></entry>

                        <entry>
                            Returns the date on which this feed was last modified. The returned date
                            will be a <classname>Zend_Date</classname> object.
                        </entry>
                    </row>

                    <row>
                        <entry><methodname>getLastBuildDate()</methodname></entry>

                        <entry>
                            Returns the date on which this feed was last built. The returned date
                            will be a <classname>Zend_Date</classname> object. This is only
                            supported by <acronym>RSS</acronym> - Atom feeds will always return
                            <constant>NULL</constant>.
                        </entry>
                    </row>

                    <row>
                        <entry><methodname>getLanguage()</methodname></entry>

                        <entry>
                            Returns the language of the feed (if defined) or simply the
                            language noted in the <acronym>XML</acronym> document.
                        </entry>
                    </row>

                    <row>
                        <entry><methodname>getGenerator()</methodname></entry>

                        <entry>
                            Returns the generator of the feed, e.g. the software which
                            generated it. This may differ between <acronym>RSS</acronym> and Atom
                            since Atom defines a different notation.
                        </entry>
                    </row>

                    <row>
                        <entry><methodname>getCopyright()</methodname></entry>
                        <entry>Returns any copyright notice associated with the feed.</entry>
                    </row>

                    <row>
                        <entry><methodname>getHubs()</methodname></entry>

                        <entry>
                            Returns an array of all Hub Server <acronym>URI</acronym> endpoints
                            which are advertised by the feed for use with the Pubsubhubbub
                            Protocol, allowing subscriptions to the feed for real-time updates.
                        </entry>
                    </row>

                    <row>
                        <entry><methodname>getCategories()</methodname></entry>

                        <entry>
                            Returns a <classname>Zend_Feed_Reader_Collection_Category</classname>
                            object containing the details of any categories associated with the
                            overall feed. The supported fields include "term" (the machine readable
                            category name), "scheme" (the categorisation scheme and domain for this
                            category), and "label" (a <acronym>HTML</acronym> decoded human readable
                            category name). Where any of the three fields are absent from the field,
                            they are either set to the closest available alternative or, in the case
                            of "scheme", set to <constant>NULL</constant>.
                        </entry>
                    </row>

                    <row>
                        <entry><methodname>getImage()</methodname></entry>

                        <entry>
                            Returns an array containing data relating to any feed image or logo,
                            or <constant>NULL</constant> if no image found. The resulting array may
                            contain the following keys: <property>uri</property>,
                            <property>link</property>, <property>title</property>,
                            <property>description</property>, <property>height</property>, and
                            <property>width</property>. Atom logos only contain a
                            <acronym>URI</acronym> so the remaining metadata is drawn from
                            <acronym>RSS</acronym> feeds only.
                        </entry>
                    </row>
                </tbody>
            </tgroup>
        </table>

        <para>
            Given the variety of feeds in the wild, some of these methods will
            undoubtedly return <constant>NULL</constant> indicating the relevant information
            couldn't be located. Where possible, <classname>Zend_Feed_Reader</classname>
            will fall back on alternative elements during its search. For
            example, searching an <acronym>RSS</acronym> feed for a modification date is more
            complicated than it looks. <acronym>RSS</acronym> 2.0 feeds should include a
            <command>&lt;lastBuildDate&gt;</command> tag and (or) a
            <command>&lt;pubDate&gt;</command> element. But what if it doesn't, maybe
            this is an <acronym>RSS</acronym> 1.0 feed? Perhaps it instead has an
            <command>&lt;atom:updated&gt;</command> element with identical information
            (Atom may be used to supplement <acronym>RSS</acronym>'s syntax)? Failing that, we
            could simply look at the entries, pick the most recent, and use its
            <command>&lt;pubDate&gt;</command> element. Assuming it exists... Many
<<<<<<< HEAD
            feeds also use Dublin Core 1.0/1.1 <command>&lt;dc:date&gt;</command>
=======
            feeds also use Dublin Core 1.0 or 1.1 <command>&lt;dc:date&gt;</command>
>>>>>>> 85a932b0
            elements for feeds and entries. Or we could find Atom lurking again.
        </para>

        <para>
            The point is, <classname>Zend_Feed_Reader</classname> was designed
            to know this. When you ask for the modification date (or anything
            else), it will run off and search for all these alternatives until
            it either gives up and returns <constant>NULL</constant>, or finds an
            alternative that should have the right answer.
        </para>

        <para>
            In addition to the above methods, all Feed objects implement methods
            for retrieving the <acronym>DOM</acronym> and XPath objects for the current feeds as
            described earlier. Feed objects also implement the <acronym>SPL</acronym> Iterator and
            Countable interfaces. The extended <acronym>API</acronym> is summarised below.
        </para>

        <table>
            <title>Extended Feed Level API Methods</title>

            <tgroup cols="2">
                <tbody>
                    <row>
                        <entry><methodname>getDomDocument()</methodname></entry>

                        <entry>
                            Returns the parent DOMDocument object for the
                            entire source <acronym>XML</acronym> document
                        </entry>
                    </row>

                    <row>
                        <entry><methodname>getElement()</methodname></entry>

                        <entry>
                            Returns the current feed level DOMElement object
                        </entry>
                    </row>

                    <row>
                        <entry><methodname>saveXml()</methodname></entry>

                        <entry>
                            Returns a string containing an <acronym>XML</acronym> document of the
                            entire feed element (this is not the original
                            document but a rebuilt version)
                        </entry>
                    </row>

                    <row>
                        <entry><methodname>getXpath()</methodname></entry>

                        <entry>
                            Returns the DOMXPath object used internally to run queries on the
                            DOMDocument object (this includes core and Extension namespaces
                            pre-registered)
                        </entry>
                    </row>

                    <row>
                        <entry><methodname>getXpathPrefix()</methodname></entry>

                        <entry>
                            Returns the valid <acronym>DOM</acronym> path prefix prepended
                            to all XPath queries matching the feed being queried
                        </entry>
                    </row>

                    <row>
                        <entry><methodname>getEncoding()</methodname></entry>

                        <entry>
                            Returns the encoding of the source <acronym>XML</acronym> document
                            (note: this cannot account for errors such as the
                            server sending documents in a different encoding). Where not
                            defined, the default <acronym>UTF-8</acronym> encoding of Unicode is
                            applied.
                        </entry>
                    </row>

                    <row>
                        <entry><methodname>count()</methodname></entry>

                        <entry>
                            Returns a count of the entries or items this feed contains
                            (implements <acronym>SPL</acronym> <classname>Countable</classname>
                            interface)
                        </entry>
                    </row>

                    <row>
                        <entry><methodname>current()</methodname></entry>

                        <entry>
                            Returns either the current entry (using the current index
                            from <methodname>key()</methodname>)
                        </entry>
                    </row>

                    <row>
                        <entry><methodname>key()</methodname></entry>
                        <entry>Returns the current entry index</entry>
                    </row>

                    <row>
                        <entry><methodname>next()</methodname></entry>
                        <entry>Increments the entry index value by one</entry>
                    </row>

                    <row>
                        <entry><methodname>rewind()</methodname></entry>
                        <entry>Resets the entry index to 0</entry>
                    </row>

                    <row>
                        <entry><methodname>valid()</methodname></entry>

                        <entry>
                            Checks that the current entry index is valid, i.e.
                            it does fall below 0 and does not exceed the number
                            of entries existing.
                        </entry>
                    </row>

                    <row>
                        <entry><methodname>getExtensions()</methodname></entry>

                        <entry>
                            Returns an array of all Extension objects loaded for
                            the current feed (note: both feed-level and entry-level Extensions
                            exist, and only feed-level Extensions are returned here).
                            The array keys are of the form {ExtensionName}_Feed.
                        </entry>
                    </row>

                    <row>
                        <entry><methodname>getExtension(string $name)</methodname></entry>

                        <entry>
                            Returns an Extension object for the feed registered under the
                            provided name. This allows more fine-grained access to
                            Extensions which may otherwise be hidden within the implementation
                            of the standard <acronym>API</acronym> methods.
                        </entry>
                    </row>

                    <row>
                        <entry><methodname>getType()</methodname></entry>

                        <entry>
                            Returns a static class constant (e.g.
                            <constant>Zend_Feed_Reader::TYPE_ATOM_03</constant>,
                            i.e. Atom 0.3) indicating exactly what kind of feed
                            is being consumed.
                        </entry>
                    </row>
                </tbody>
            </tgroup>
        </table>
    </sect2>

    <sect2 id="zend.feed.reader.entry">
        <title>Retrieving Entry/Item Information</title>

        <para>
            Retrieving information for specific entries or items (depending on
            whether you speak Atom or <acronym>RSS</acronym>) is identical to feed level data.
            Accessing entries is simply a matter of iterating over a Feed object
            or using the <acronym>SPL</acronym> <classname>Iterator</classname> interface Feed
            objects implement and calling the appropriate method on each.
        </para>

        <table>
            <title>Entry Level API Methods</title>

            <tgroup cols="2">
                <tbody>
                    <row>
                        <entry><methodname>getId()</methodname></entry>
                        <entry>Returns a unique ID for the current entry.</entry>
                    </row>

                    <row>
                        <entry><methodname>getTitle()</methodname></entry>
                        <entry>Returns the title of the current entry.</entry>
                    </row>

                    <row>
                        <entry><methodname>getDescription()</methodname></entry>
                        <entry>Returns a description of the current entry.</entry>
                    </row>

                    <row>
                        <entry><methodname>getLink()</methodname></entry>

                        <entry>
                            Returns a <acronym>URI</acronym> to the <acronym>HTML</acronym> version
                            of the current entry.
                        </entry>
                    </row>

                    <row>
                        <entry><methodname>getPermaLink()</methodname></entry>

                        <entry>
                            Returns the permanent link to the current entry. In most cases,
                            this is the same as using <methodname>getLink()</methodname>.
                        </entry>
                    </row>

                    <row>
                        <entry><methodname>getAuthors()</methodname></entry>

                        <entry>
                            Returns an object of type
                            <classname>Zend_Feed_Reader_Collection_Author</classname> which is an
                            <classname>ArrayObject</classname> whose elements are each simple arrays
                            containing any combination of the keys "name", "email" and "uri". Where
                            irrelevant to the source data, some of these keys may be omitted.
                        </entry>
                    </row>

                    <row>
                        <entry><methodname>getAuthor(integer $index = 0)</methodname></entry>

                        <entry>
                            Returns either the first author known, or with the
                            optional <varname>$index</varname> parameter any specific
                            index on the array of Authors as described above (returning
                            <constant>NULL</constant> if an invalid index).
                        </entry>
                    </row>

                    <row>
                        <entry><methodname>getDateCreated()</methodname></entry>

                        <entry>
                            Returns the date on which the current entry was
                            created. Generally only applicable to Atom where it
                            represents the date the resource described by an
                            Atom 1.0 document was created.
                        </entry>
                    </row>

                    <row>
                        <entry><methodname>getDateModified()</methodname></entry>

                        <entry>
                            Returns the date on which the current entry was last
                            modified
                        </entry>
                    </row>

                    <row>
                        <entry><methodname>getContent()</methodname></entry>

                        <entry>
                            Returns the content of the current entry (this has any
                            entities reversed if possible assuming the content type is
                            <acronym>HTML</acronym>). The description is returned if a
                            separate content element does not exist.
                        </entry>
                    </row>

                    <row>
                        <entry><methodname>getEnclosure()</methodname></entry>

                        <entry>
                            Returns an array containing the value of all
                            attributes from a multi-media &lt;enclosure&gt; element including
                            as array keys: <emphasis>url</emphasis>,
                            <emphasis>length</emphasis>, <emphasis>type</emphasis>.
                            In accordance with the <acronym>RSS</acronym> Best Practices Profile of
                            the <acronym>RSS</acronym> Advisory Board, no support is offers for
                            multiple enclosures since such support forms no part of the
                            <acronym>RSS</acronym> specification.
                        </entry>
                    </row>

                    <row>
                        <entry><methodname>getCommentCount()</methodname></entry>

                        <entry>
                            Returns the number of comments made on this entry at the
                            time the feed was last generated
                        </entry>
                    </row>

                    <row>
                        <entry><methodname>getCommentLink()</methodname></entry>

                        <entry>
                            Returns a <acronym>URI</acronym> pointing to the <acronym>HTML</acronym>
                            page where comments can be made on this entry
                        </entry>
                    </row>

                    <row>
                        <entry>
                            <methodname>getCommentFeedLink([string $type =
                                'atom'|'rss'])</methodname>
                        </entry>

                        <entry>
                            Returns a <acronym>URI</acronym> pointing to a feed of the provided type
                            containing all comments for this entry (type defaults to
                            Atom/<acronym>RSS</acronym> depending on current feed type).
                        </entry>
                    </row>

                    <row>
                        <entry><methodname>getCategories()</methodname></entry>

                        <entry>
                            Returns a <classname>Zend_Feed_Reader_Collection_Category</classname>
                            object containing the details of any categories associated with the
                            entry. The supported fields include "term" (the machine readable
                            category name), "scheme" (the categorisation scheme and domain for this
                            category), and "label" (a <acronym>HTML</acronym> decoded human readable
                            category name). Where any of the three fields are absent from the field,
                            they are either set to the closest available alternative or, in the case
                            of "scheme", set to <constant>NULL</constant>.
                        </entry>
                    </row>
                </tbody>
            </tgroup>
        </table>

        <para>
            The extended <acronym>API</acronym> for entries is identical to that for feeds with the
            exception of the Iterator methods which are not needed here.
        </para>

        <caution>
            <para>
                There is often confusion over the concepts of modified and
                created dates. In Atom, these are two clearly defined concepts
                (so knock yourself out) but in <acronym>RSS</acronym> they are vague.
                <acronym>RSS</acronym> 2.0
                defines a single <emphasis>&lt;pubDate&gt;</emphasis> element
                which typically refers to the date this entry was published,
                i.e. a creation date of sorts. This is not always the case, and
                it may change with updates or not. As a result, if you really
                want to check whether an entry has changed, don't rely on the
                results of <methodname>getDateModified()</methodname>. Instead,
                consider tracking the <acronym>MD5</acronym> hash of three other elements
                concatenated, e.g. using <methodname>getTitle()</methodname>,
                <methodname>getDescription()</methodname> and
                <methodname>getContent()</methodname>. If the entry was truly
                updated, this hash computation will give a different result than
                previously saved hashes for the same entry. This is obviously
                content oriented, and will not assist in detecting changes to other
                relevant elements. Atom feeds should not require such steps.
            </para>

            <para>
                Further muddying the
                waters, dates in feeds may follow different standards. Atom and
                Dublin Core dates should follow <acronym>ISO</acronym> 8601,
                and <acronym>RSS</acronym> dates should
                follow <acronym>RFC</acronym> 822 or <acronym>RFC</acronym> 2822
                which is also common. Date methods
                will throw an exception if <classname>Zend_Date</classname>
                cannot load the date string using one of the above standards, or the
                <acronym>PHP</acronym> recognised possibilities for <acronym>RSS</acronym> dates.
            </para>
        </caution>

        <warning>
            <para>
                The values returned from these methods are not validated. This
                means users must perform validation on all retrieved data
                including the filtering of any <acronym>HTML</acronym> such as from
                <methodname>getContent()</methodname> before it is output from
                your application. Remember that most feeds come from external
                sources, and therefore the default assumption should be that
                they cannot be trusted.
            </para>
        </warning>

        <table>
            <title>Extended Entry Level API Methods</title>

            <tgroup cols="2">
                <tbody>
                    <row>
                        <entry><methodname>getDomDocument()</methodname></entry>

                        <entry>
                            Returns the parent DOMDocument object for the
                            entire feed (not just the current entry)
                        </entry>
                    </row>

                    <row>
                        <entry><methodname>getElement()</methodname></entry>

                        <entry>
                            Returns the current entry level DOMElement object
                        </entry>
                    </row>

                    <row>
                        <entry><methodname>getXpath()</methodname></entry>

                        <entry>
                            Returns the DOMXPath object used internally to run queries on the
                            DOMDocument object (this includes core and Extension namespaces
                            pre-registered)
                        </entry>
                    </row>

                    <row>
                        <entry><methodname>getXpathPrefix()</methodname></entry>

                        <entry>
                            Returns the valid <acronym>DOM</acronym> path prefix prepended
                            to all XPath queries matching the entry being queried
                        </entry>
                    </row>

                    <row>
                        <entry><methodname>getEncoding()</methodname></entry>

                        <entry>
                            Returns the encoding of the source <acronym>XML</acronym> document
                            (note: this cannot account for errors such as the server sending
                            documents in a different encoding). The default encoding applied
                            in the absence of any other is the <acronym>UTF-8</acronym> encoding of
                            Unicode.
                        </entry>
                    </row>

                    <row>
                        <entry><methodname>getExtensions()</methodname></entry>

                        <entry>
                            Returns an array of all Extension objects loaded for
                            the current entry (note: both feed-level and entry-level
                            Extensions exist, and only entry-level Extensions are returned
                            here). The array keys are in the form {ExtensionName}_Entry.
                        </entry>
                    </row>

                    <row>
                        <entry><methodname>getExtension(string $name)</methodname></entry>

                        <entry>
                            Returns an Extension object for the entry registered under the
                            provided name. This allows more fine-grained access to
                            Extensions which may otherwise be hidden within the implementation
                            of the standard <acronym>API</acronym> methods.
                        </entry>
                    </row>

                    <row>
                        <entry><methodname>getType()</methodname></entry>

                        <entry>
                            Returns a static class constant (e.g.
                            <constant>Zend_Feed_Reader::TYPE_ATOM_03</constant>,
                            i.e. Atom 0.3) indicating exactly what kind
                            of feed is being consumed.
                        </entry>
                    </row>
                </tbody>
            </tgroup>
        </table>
    </sect2>

    <sect2 id="zend.feed.reader.extending">
        <title>Extending Feed and Entry APIs</title>

        <para>
            Extending <classname>Zend_Feed_Reader</classname> allows you to add
            methods at both the feed and entry level which cover the retrieval
            of information not already supported by
            <classname>Zend_Feed_Reader</classname>. Given the number of
            <acronym>RSS</acronym> and
            Atom extensions that exist, this is a good thing since
            <classname>Zend_Feed_Reader</classname> couldn't possibly add
            everything.
        </para>

        <para>
            There are two types of Extensions possible, those which retrieve
            information from elements which are immediate children of the root
            element (e.g. <command>&lt;channel&gt;</command> for <acronym>RSS</acronym> or
            <command>&lt;feed&gt;</command> for Atom) and those who retrieve
            information from child elements of an entry (e.g.
            <command>&lt;item&gt;</command> for <acronym>RSS</acronym> or
            <command>&lt;entry&gt;</command> for Atom). On the filesystem these are grouped as
            classes within a namespace based on the extension standard's name. For example,
            internally we have <classname>Zend_Feed_Reader_Extension_DublinCore_Feed</classname>
            and <classname>Zend_Feed_Reader_Extension_DublinCore_Entry</classname>
            classes which are two Extensions implementing Dublin Core
            1.0 and 1.1 support.
        </para>

        <para>
            Extensions are loaded into <classname>Zend_Feed_Reader</classname>
            using <classname>Zend_Loader_PluginLoader</classname>, so their operation
            will be familiar from other Zend Framework components.
            <classname>Zend_Feed_Reader</classname> already bundles a number of
            these Extensions, however those which are not used internally and
            registered by default (so called Core Extensions) must be registered
            to <classname>Zend_Feed_Reader</classname> before they are used. The
            bundled Extensions include:
        </para>

        <table>
            <title>Core Extensions (pre-registered)</title>

            <tgroup cols="2">
                <tbody>
                    <row>
                        <entry>DublinCore (Feed and Entry)</entry>

                        <entry>
                            Implements support for Dublin Core Metadata Element Set 1.0 and 1.1
                        </entry>
                    </row>

                    <row>
                        <entry>Content (Entry only)</entry>
                        <entry>Implements support for Content 1.0</entry>
                    </row>

                    <row>
                        <entry>Atom (Feed and Entry)</entry>
                        <entry>Implements support for Atom 0.3 and Atom 1.0</entry>
                    </row>

                    <row>
                        <entry>Slash</entry>

                        <entry>
                            Implements support for the Slash <acronym>RSS</acronym> 1.0 module
                        </entry>
                    </row>

                    <row>
                        <entry>WellFormedWeb</entry>
                        <entry>Implements support for the Well Formed Web CommentAPI 1.0</entry>
                    </row>

                    <row>
                        <entry>Thread</entry>

                        <entry>
                            Implements support for Atom Threading Extensions as described
                            in <acronym>RFC</acronym> 4685
                        </entry>
                    </row>

                    <row>
                        <entry>Podcast</entry>

                        <entry>
                            Implements support for the Podcast 1.0 <constant>DTD</constant> from
                            Apple
                        </entry>
                    </row>
                </tbody>
            </tgroup>
        </table>

        <para>
            The Core Extensions are somewhat special since they are extremely
            common and multi-faceted. For example, we have a Core Extension for Atom.
            Atom is implemented as an Extension (not just a base class) because it
            doubles as a valid <acronym>RSS</acronym> module - you can insert
            Atom elements into <acronym>RSS</acronym> feeds. I've even seen
            <acronym>RDF</acronym> feeds which use a lot of Atom in place of more
            common Extensions like Dublin Core.
        </para>

        <table>
            <title>Non-Core Extensions (must register manually)</title>

            <tgroup cols="2">
                <tbody>
                    <row>
                        <entry>Syndication</entry>

                        <entry>
                            Implements Syndication 1.0 support for <acronym>RSS</acronym> feeds
                        </entry>
                    </row>

                    <row>
                        <entry>CreativeCommons</entry>

                        <entry>
                            A <acronym>RSS</acronym> module that adds an element at the
                            &lt;channel&gt; or &lt;item&gt; level that specifies which Creative
                            Commons license applies.
                        </entry>
                    </row>
                </tbody>
            </tgroup>
        </table>

        <para>
            The additional non-Core Extensions are offered but not registered to
            <classname>Zend_Feed_Reader</classname> by default. If you want to
            use them, you'll need to tell
            <classname>Zend_Feed_Reader</classname> to load them in advance of
            importing a feed. Additional non-Core Extensions will be included
            in future iterations of the component.
        </para>

        <para>
            Registering an Extension with
            <classname>Zend_Feed_Reader</classname>, so it is loaded and its <acronym>API</acronym>
            is available to Feed and Entry objects, is a simple affair using the
            <classname>Zend_Loader_PluginLoader</classname>. Here we register
            the optional Slash Extension, and discover that it can be directly
            called from the Entry level <acronym>API</acronym> without any effort. Note that
            Extension names are case sensitive and use camel casing for multiple
            terms.
        </para>

        <programlisting language="php"><![CDATA[
Zend_Feed_Reader::registerExtension('Syndication');
$feed = Zend_Feed_Reader::import('http://rss.slashdot.org/Slashdot/slashdot');
$updatePeriod = $feed->current()->getUpdatePeriod();
]]></programlisting>

        <para>
            In the simple example above, we checked how frequently a feed is being updated
            using the <methodname>getUpdatePeriod()</methodname>
            method. Since it's not part of
            <classname>Zend_Feed_Reader</classname>'s core <acronym>API</acronym>, it could only be
            a method supported by the newly registered Syndication Extension.
        </para>

        <para>
            As you can also notice, the new methods from Extensions are accessible from the main
            <acronym>API</acronym> using <acronym>PHP</acronym>'s magic methods. As an alternative,
            you can also directly access any Extension object for a similar result as seen below.
        </para>

        <programlisting language="php"><![CDATA[
Zend_Feed_Reader::registerExtension('Syndication');
$feed = Zend_Feed_Reader::import('http://rss.slashdot.org/Slashdot/slashdot');
$syndication = $feed->getExtension('Syndication');
$updatePeriod = $syndication->getUpdatePeriod();
]]></programlisting>

        <sect3 id="zend.feed.reader.extending.feed">
            <title>Writing Zend_Feed_Reader Extensions</title>

            <para>
                Inevitably, there will be times when the
                <classname>Zend_Feed_Reader</classname> <acronym>API</acronym> is just not capable
                of getting something you need from a feed or entry. You can use
                the underlying source objects, like DOMDocument, to get these by hand however
                there is a more reusable method available by writing Extensions
                supporting these new queries.
            </para>

            <para>
                As an example, let's take the case of a purely fictitious
                corporation named Jungle Books. Jungle Books have been
                publishing a lot of reviews on books they sell (from external
                sources and customers), which are distributed as an <acronym>RSS</acronym> 2.0
                feed. Their marketing department realises that web applications
                using this feed cannot currently figure out exactly what book is
                being reviewed. To make life easier for everyone, they determine
                that the geek department needs to extend <acronym>RSS</acronym> 2.0 to include a
                new element per entry supplying the <acronym>ISBN</acronym>-10 or
                <acronym>ISBN</acronym>-13 number of
                the publication the entry concerns. They define the new
                <command>&lt;isbn&gt;</command> element quite simply with a standard
                name and namespace <acronym>URI</acronym>:
            </para>

            <programlisting language="php"><![CDATA[
JungleBooks 1.0:
http://example.com/junglebooks/rss/module/1.0/
]]></programlisting>

            <para>
                A snippet of <acronym>RSS</acronym> containing this extension in practice could be
                something similar to:
            </para>

            <programlisting language="php"><![CDATA[
<?xml version="1.0" encoding="utf-8" ?>
<rss version="2.0"
   xmlns:content="http://purl.org/rss/1.0/modules/content/"
   xmlns:jungle="http://example.com/junglebooks/rss/module/1.0/">
<channel>
    <title>Jungle Books Customer Reviews</title>
    <link>http://example.com/junglebooks</link>
    <description>Many book reviews!</description>
    <pubDate>Fri, 26 Jun 2009 19:15:10 GMT</pubDate>
    <jungle:dayPopular>
        http://example.com/junglebooks/book/938
    </jungle:dayPopular>
    <item>
        <title>Review Of Flatland: A Romance of Many Dimensions</title>
        <link>http://example.com/junglebooks/review/987</link>
        <author>Confused Physics Student</author>
        <content:encoded>
        A romantic square?!
        </content:encoded>
        <pubDate>Thu, 25 Jun 2009 20:03:28 -0700</pubDate>
        <jungle:isbn>048627263X</jungle:isbn>
    </item>
</channel>
</rss>
]]></programlisting>

            <para>
                Implementing this new <acronym>ISBN</acronym> element as a simple entry level
                extension would require the following class (using your own class
                namespace outside of Zend).
            </para>

            <programlisting language="php"><![CDATA[
class My_FeedReader_Extension_JungleBooks_Entry
    extends Zend_Feed_Reader_Extension_EntryAbstract
{
    public function getIsbn()
    {
        if (isset($this->_data['isbn'])) {
            return $this->_data['isbn'];
        }
        $isbn = $this->_xpath->evaluate(
            'string(' . $this->getXpathPrefix() . '/jungle:isbn)'
        );
        if (!$isbn) {
            $isbn = null;
        }
        $this->_data['isbn'] = $isbn;
        return $this->_data['isbn'];
    }

    protected function _registerNamespaces()
    {
        $this->_xpath->registerNamespace(
            'jungle', 'http://example.com/junglebooks/rss/module/1.0/'
        );
    }
}
]]></programlisting>

            <para>
                This extension is easy enough to follow. It creates a new method
                <methodname>getIsbn()</methodname> which runs an XPath query on
                the current entry to extract the <acronym>ISBN</acronym> number enclosed by the
                <command>&lt;jungle:isbn&gt;</command> element. It can optionally
                store this to the internal non-persistent cache (no need to keep
                querying the <acronym>DOM</acronym> if it's called again on the same entry). The
                value is returned to the caller. At the end we have a protected
                method (it's abstract so it must exist) which registers the
                Jungle Books namespace for their custom <acronym>RSS</acronym> module. While we
                call this an <acronym>RSS</acronym> module, there's nothing to prevent the same
                element being used in Atom feeds - and all Extensions which use
                the prefix provided by <methodname>getXpathPrefix()</methodname>
                are actually neutral and work on <acronym>RSS</acronym> or Atom feeds with no
                extra code.
            </para>

            <para>
                Since this Extension is stored outside of Zend Framework, you'll
                need to register the path prefix for your Extensions so
                <classname>Zend_Loader_PluginLoader</classname> can find them.
                After that, it's merely a matter of registering the Extension,
                if it's not already loaded, and using it in practice.
            </para>

            <programlisting language="php"><![CDATA[
if(!Zend_Feed_Reader::isRegistered('JungleBooks')) {
    Zend_Feed_Reader::addPrefixPath(
        '/path/to/My/FeedReader/Extension', 'My_FeedReader_Extension'
    );
    Zend_Feed_Reader::registerExtension('JungleBooks');
}
$feed = Zend_Feed_Reader::import('http://example.com/junglebooks/rss');

// ISBN for whatever book the first entry in the feed was concerned with
$firstIsbn = $feed->current()->getIsbn();
]]></programlisting>

            <para>
                Writing a feed level Extension is not much different. The
                example feed from earlier included an unmentioned
                <command>&lt;jungle:dayPopular&gt;</command> element which Jungle
                Books have added to their standard to include a link to the
                day's most popular book (in terms of visitor traffic). Here's
                an Extension which adds a
                <methodname>getDaysPopularBookLink()</methodname> method to the
                feel level <acronym>API</acronym>.
            </para>

            <programlisting language="php"><![CDATA[
class My_FeedReader_Extension_JungleBooks_Feed
    extends Zend_Feed_Reader_Extension_FeedAbstract
{
    public function getDaysPopularBookLink()
    {
        if (isset($this->_data['dayPopular'])) {
            return $this->_data['dayPopular'];
        }
        $dayPopular = $this->_xpath->evaluate(
            'string(' . $this->getXpathPrefix() . '/jungle:dayPopular)'
        );
        if (!$dayPopular) {
            $dayPopular = null;
        }
        $this->_data['dayPopular'] = $dayPopular;
        return $this->_data['dayPopular'];
    }

    protected function _registerNamespaces()
    {
        $this->_xpath->registerNamespace(
            'jungle', 'http://example.com/junglebooks/rss/module/1.0/'
        );
    }
}
]]></programlisting>

            <para>
                Let's repeat the last example using a custom Extension to show the
                method being used.
            </para>

            <programlisting language="php"><![CDATA[
if(!Zend_Feed_Reader::isRegistered('JungleBooks')) {
    Zend_Feed_Reader::addPrefixPath(
        '/path/to/My/FeedReader/Extension', 'My_FeedReader_Extension'
    );
    Zend_Feed_Reader::registerExtension('JungleBooks');
}
$feed = Zend_Feed_Reader::import('http://example.com/junglebooks/rss');

// URI to the information page of the day's most popular book with visitors
$daysPopularBookLink = $feed->getDaysPopularBookLink();

// ISBN for whatever book the first entry in the feed was concerned with
$firstIsbn = $feed->current()->getIsbn();
]]></programlisting>

            <para>
                Going through these examples, you'll note that we don't register
                feed and entry Extensions separately. Extensions within the same
                standard may or may not include both a feed and entry class, so
                <classname>Zend_Feed_Reader</classname> only requires you to
                register the overall parent name, e.g. JungleBooks, DublinCore,
                Slash. Internally, it can check at what level Extensions exist
                and load them up if found. In our case, we have a full set of
                Extensions now: <classname>JungleBooks_Feed</classname> and
                <classname>JungleBooks_Entry</classname>.
            </para>
        </sect3>
    </sect2>
</sect1><|MERGE_RESOLUTION|>--- conflicted
+++ resolved
@@ -742,11 +742,7 @@
             (Atom may be used to supplement <acronym>RSS</acronym>'s syntax)? Failing that, we
             could simply look at the entries, pick the most recent, and use its
             <command>&lt;pubDate&gt;</command> element. Assuming it exists... Many
-<<<<<<< HEAD
-            feeds also use Dublin Core 1.0/1.1 <command>&lt;dc:date&gt;</command>
-=======
             feeds also use Dublin Core 1.0 or 1.1 <command>&lt;dc:date&gt;</command>
->>>>>>> 85a932b0
             elements for feeds and entries. Or we could find Atom lurking again.
         </para>
 
