--- conflicted
+++ resolved
@@ -469,11 +469,7 @@
             <listitem>
                 <para>
                     <property>filterPrefixPath</property> specifies one or more filter
-<<<<<<< HEAD
-                    prefix/path pairs for use with the inflector.
-=======
                     prefix and path pairs for use with the inflector.
->>>>>>> 85a932b0
                 </para>
             </listitem>
 
