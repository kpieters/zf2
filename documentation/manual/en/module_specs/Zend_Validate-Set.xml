--- conflicted
+++ resolved
@@ -31,23 +31,7 @@
     <xi:include href="Zend_Validate-Db.xml" />
     <xi:include href="Zend_Validate-Digits.xml" />
     <xi:include href="Zend_Validate-EmailAddress.xml" />
-<<<<<<< HEAD
-
-    <sect2 id="zend.validate.set.float">
-        <title>Float</title>
-
-        <para>
-            Returns <constant>TRUE</constant> if and only if <varname>$value</varname> is a
-            floating-point value. Since Zend Framework 1.8 this validator takes into account the
-            actual locale from browser, environment or application wide set locale. You can of
-            course use the get/setLocale accessors to change the used locale or give it while
-            creating a instance of this validator.
-        </para>
-    </sect2>
-
-=======
     <xi:include href="Zend_Validate-Float.xml" />
->>>>>>> 85a932b0
     <xi:include href="Zend_Validate-GreaterThan.xml" />
     <xi:include href="Zend_Validate-Hex.xml" />
     <xi:include href="Zend_Validate-Hostname.xml" />
