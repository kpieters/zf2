--- conflicted
+++ resolved
@@ -35,11 +35,7 @@
             appropriate depends on the situation. A filter that removes the
             <acronym>HTML</acronym> entities operates within the scope of the first definition of
             filter - an operator that produces a subset of the input. A filter
-<<<<<<< HEAD
-            that escapes the HTML entities, however, transforms the input
-=======
             that escapes the <acronym>HTML</acronym> entities, however, transforms the input
->>>>>>> 85a932b0
             (e.g., "&amp;" is transformed to
             "&amp;amp;"). Supporting such use cases for web
             developers is important, and "to filter," in the context of using
@@ -62,10 +58,7 @@
             Following is a basic example of using a filter upon two input data,
             the ampersand (<emphasis>&amp;</emphasis>) and double quote
             (<emphasis>&quot;</emphasis>) characters:
-<<<<<<< HEAD
-=======
         </para>
->>>>>>> 85a932b0
 
         <programlisting language="php"><![CDATA[
 $htmlEntities = new Zend_Filter_HtmlEntities();
