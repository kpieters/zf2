<?xml version="1.0" encoding="utf-8"?>


<section xmlns="http://docbook.org/ns/docbook" version="5.0" xml:id="zend.barcode.objects.details"><info><title>Description of shipped barcodes</title></info>
    

    <para>
        You will find below detailed information about all barcode types shipped by default with
        Zend Framework.
    </para>

    <section xml:id="zend.barcode.objects.details.error"><info><title>Zend_Barcode_Object_Error</title></info>
        

        <para>
            <inlinemediaobject><imageobject><imagedata width="400" align="center" valign="middle" fileref="figures/zend.barcode.objects.details.error.png" format="PNG"/></imageobject></inlinemediaobject>
        </para>

        <para>
            This barcode is a special case. It is internally used to automatically render
            an exception caught by the <classname>Zend_Barcode</classname> component.
        </para>
    </section>

<<<<<<< HEAD

    <section xml:id="zend.barcode.objects.details.code128"><info><title>Zend_Barcode_Object_Code128</title></info>

        <para>
            <inlinemediaobject><imageobject><imagedata width="152" align="center" valign="middle" fileref="figures/zend.barcode.objects.details.code128.png" format="PNG"/></imageobject></inlinemediaobject>
=======
    <section xml:id="zend.barcode.objects.details.codabar"><info><title>Zend_Barcode_Object_Code25</title></info>
        

        <para>
            <inlinemediaobject><imageobject><imagedata width="152" align="center" valign="middle" fileref="figures/zend.barcode.objects.details.codabar.png" format="PNG"/></imageobject></inlinemediaobject>
>>>>>>> 510da848
        </para>

        <itemizedlist>
            <listitem>
                <para>
<<<<<<< HEAD
                    <emphasis>Name:</emphasis> Code 128
=======
                    <emphasis>Name:</emphasis> Codabar (or Code 2 of 7)
>>>>>>> 510da848
                </para>
            </listitem>

            <listitem>
                <para>
<<<<<<< HEAD
                    <emphasis>Allowed characters:</emphasis> the complete ASCII-character set
=======
                    <emphasis>Allowed characters:</emphasis> '0123456789-$:/.+' with 'ABCD' as start and stop characters
>>>>>>> 510da848
                </para>
            </listitem>

            <listitem>
                <para>
<<<<<<< HEAD
                    <emphasis>Checksum:</emphasis> optional (modulo 103)
=======
                    <emphasis>Checksum:</emphasis> none
>>>>>>> 510da848
                </para>
            </listitem>

            <listitem>
                <para>
                    <emphasis>Length:</emphasis> variable
                </para>
            </listitem>
        </itemizedlist>

        <para>
            There are no particular options for this barcode.
        </para>
    </section>

    <section xml:id="zend.barcode.objects.details.code25"><info><title>Zend_Barcode_Object_Code25</title></info>
        

        <para>
            <inlinemediaobject><imageobject><imagedata width="152" align="center" valign="middle" fileref="figures/zend.barcode.objects.details.code25.png" format="PNG"/></imageobject></inlinemediaobject>
        </para>

        <itemizedlist>
            <listitem>
                <para>
                    <emphasis>Name:</emphasis> Code 25 (or Code 2 of 5 or Code 25 Industrial)
                </para>
            </listitem>

            <listitem>
                <para>
                    <emphasis>Allowed characters:</emphasis> '0123456789'
                </para>
            </listitem>

            <listitem>
                <para>
                    <emphasis>Checksum:</emphasis> optional (modulo 10)
                </para>
            </listitem>

            <listitem>
                <para>
                    <emphasis>Length:</emphasis> variable
                </para>
            </listitem>
        </itemizedlist>

        <para>
            There are no particular options for this barcode.
        </para>
    </section>

    <section xml:id="zend.barcode.objects.details.code25interleaved"><info><title>Zend_Barcode_Object_Code25interleaved</title></info>
        

        <para>
            <inlinemediaobject><imageobject><imagedata width="101" align="center" valign="middle" fileref="figures/zend.barcode.objects.details.int25.png" format="PNG"/></imageobject></inlinemediaobject>
        </para>

        <para>
            This barcode extends <classname>Zend_Barcode_Object_Code25</classname>
            (Code 2 of 5), and has the same particulars and options, and adds the following:
        </para>

        <itemizedlist>
            <listitem>
                <para>
                    <emphasis>Name:</emphasis> Code 2 of 5 Interleaved
                </para>
            </listitem>

            <listitem>
                <para>
                    <emphasis>Allowed characters:</emphasis> '0123456789'
                </para>
            </listitem>

            <listitem>
                <para>
                    <emphasis>Checksum:</emphasis> optional (modulo 10)
                </para>
            </listitem>

            <listitem>
                <para>
                    <emphasis>Length:</emphasis> variable (always even number of characters)
                </para>
            </listitem>
        </itemizedlist>

        <para>
            Available options include:
        </para>

        <table xml:id="zend.barcode.objects.details.code25interleaved.table"><info><title>Zend_Barcode_Object_Code25interleaved Options</title></info>
            

            <tgroup cols="4">
                <thead>
                    <row>
                        <entry>Option</entry>
                        <entry>Data Type</entry>
                        <entry>Default Value</entry>
                        <entry>Description</entry>
                    </row>
                </thead>

                <tbody>
                    <row>
                        <entry><emphasis>withBearerBars</emphasis></entry>
                        <entry><type>Boolean</type></entry>
                        <entry><constant>FALSE</constant></entry>
                        <entry>Draw a thick bar at the top and the bottom of the barcode.</entry>
                    </row>
                </tbody>
            </tgroup>
        </table>

        <note>
            <para>
                If the number of characters is not even,
                <classname>Zend_Barcode_Object_Code25interleaved</classname> will automatically
                prepend the missing zero to the barcode text.
            </para>
        </note>
    </section>

    <section xml:id="zend.barcode.objects.details.ean2"><info><title>Zend_Barcode_Object_Ean2</title></info>
        

        <para>
            <inlinemediaobject><imageobject><imagedata width="41" align="center" valign="middle" fileref="figures/zend.barcode.objects.details.ean2.png" format="PNG"/></imageobject></inlinemediaobject>
        </para>

        <para>
            This barcode extends <classname>Zend_Barcode_Object_Ean5</classname>
            (<acronym>EAN</acronym> 5), and has the same particulars and options, and adds the
            following:
        </para>

        <itemizedlist>
            <listitem>
                <para>
                    <emphasis>Name:</emphasis> <acronym>EAN</acronym>-2
                </para>
            </listitem>

            <listitem>
                <para>
                    <emphasis>Allowed characters:</emphasis> '0123456789'
                </para>
            </listitem>

            <listitem>
                <para>
                    <emphasis>Checksum:</emphasis> only use internally but not displayed
                </para>
            </listitem>

            <listitem>
                <para>
                    <emphasis>Length:</emphasis> 2 characters
                </para>
            </listitem>
        </itemizedlist>

        <para>
            There are no particular options for this barcode.
        </para>

        <note>
            <para>
                If the number of characters is lower than 2,
                <classname>Zend_Barcode_Object_Ean2</classname> will automatically
                prepend the missing zero to the barcode text.
            </para>
        </note>
    </section>

    <section xml:id="zend.barcode.objects.details.ean5"><info><title>Zend_Barcode_Object_Ean5</title></info>
        

        <para>
            <inlinemediaobject><imageobject><imagedata width="68" align="center" valign="middle" fileref="figures/zend.barcode.objects.details.ean5.png" format="PNG"/></imageobject></inlinemediaobject>
        </para>

        <para>
            This barcode extends <classname>Zend_Barcode_Object_Ean13</classname>
            (<acronym>EAN</acronym> 13), and has the same particulars and options, and adds the
            following:
        </para>

        <itemizedlist>
            <listitem>
                <para>
                    <emphasis>Name:</emphasis> <acronym>EAN</acronym>-5
                </para>
            </listitem>

            <listitem>
                <para>
                    <emphasis>Allowed characters:</emphasis> '0123456789'
                </para>
            </listitem>

            <listitem>
                <para>
                    <emphasis>Checksum:</emphasis> only use internally but not displayed
                </para>
            </listitem>

            <listitem>
                <para>
                    <emphasis>Length:</emphasis> 5 characters
                </para>
            </listitem>
        </itemizedlist>

        <para>
            There are no particular options for this barcode.
        </para>

        <note>
            <para>
                If the number of characters is lower than 5,
                <classname>Zend_Barcode_Object_Ean5</classname> will automatically
                prepend the missing zero to the barcode text.
            </para>
        </note>
    </section>

    <section xml:id="zend.barcode.objects.details.ean8"><info><title>Zend_Barcode_Object_Ean8</title></info>
        

        <para>
            <inlinemediaobject><imageobject><imagedata width="82" align="center" valign="middle" fileref="figures/zend.barcode.objects.details.ean8.png" format="PNG"/></imageobject></inlinemediaobject>
        </para>

        <para>
            This barcode extends <classname>Zend_Barcode_Object_Ean13</classname>
            (<acronym>EAN</acronym> 13), and has the same particulars and options, and adds the
            following:
        </para>

        <itemizedlist>
            <listitem>
                <para>
                    <emphasis>Name:</emphasis> <acronym>EAN</acronym>-8
                </para>
            </listitem>

            <listitem>
                <para>
                    <emphasis>Allowed characters:</emphasis> '0123456789'
                </para>
            </listitem>

            <listitem>
                <para>
                    <emphasis>Checksum:</emphasis> mandatory (modulo 10)
                </para>
            </listitem>

            <listitem>
                <para>
                    <emphasis>Length:</emphasis> 8 characters (including checksum)
                </para>
            </listitem>
        </itemizedlist>

        <para>
            There are no particular options for this barcode.
        </para>

        <note>
            <para>
                If the number of characters is lower than 8,
                <classname>Zend_Barcode_Object_Ean8</classname> will automatically
                prepend the missing zero to the barcode text.
            </para>
        </note>
    </section>

    <section xml:id="zend.barcode.objects.details.ean13"><info><title>Zend_Barcode_Object_Ean13</title></info>
        

        <para>
            <inlinemediaobject><imageobject><imagedata width="113" align="center" valign="middle" fileref="figures/zend.barcode.objects.details.ean13.png" format="PNG"/></imageobject></inlinemediaobject>
        </para>

        <itemizedlist>
            <listitem>
                <para>
                    <emphasis>Name:</emphasis> <acronym>EAN</acronym>-13
                </para>
            </listitem>

            <listitem>
                <para>
                    <emphasis>Allowed characters:</emphasis> '0123456789'
                </para>
            </listitem>

            <listitem>
                <para>
                    <emphasis>Checksum:</emphasis> mandatory (modulo 10)
                </para>
            </listitem>

            <listitem>
                <para>
                    <emphasis>Length:</emphasis> 13 characters (including checksum)
                </para>
            </listitem>
        </itemizedlist>

        <para>
            There are no particular options for this barcode.
        </para>

        <note>
            <para>
                If the number of characters is lower than 13,
                <classname>Zend_Barcode_Object_Ean13</classname> will automatically
                prepend the missing zero to the barcode text.
            </para>

            <para>
                The option <property>withQuietZones</property> has no effect with this barcode.
            </para>
        </note>
    </section>

    <section xml:id="zend.barcode.objects.details.code39"><info><title>Zend_Barcode_Object_Code39</title></info>
        

        <para>
            <inlinemediaobject><imageobject><imagedata width="275" align="center" valign="middle" fileref="figures/zend.barcode.introduction.example-1.png" format="PNG"/></imageobject></inlinemediaobject>
        </para>

        <itemizedlist>
            <listitem>
                <para>
                    <emphasis>Name:</emphasis> Code 39
                </para>
            </listitem>

            <listitem>
                <para>
                    <emphasis>Allowed characters:</emphasis>
                    '0123456789ABCDEFGHIJKLMNOPQRSTUVWXYZ -.$/+%'
                </para>
            </listitem>

            <listitem>
                <para>
                    <emphasis>Checksum:</emphasis> optional (modulo 43)
                </para>
            </listitem>

            <listitem>
                <para>
                    <emphasis>Length:</emphasis> variable
                </para>
            </listitem>
        </itemizedlist>

        <note>
            <para>
                <classname>Zend_Barcode_Object_Code39</classname> will automatically add
                the start and stop characters ('*') for you.
            </para>
        </note>

        <para>
            There are no particular options for this barcode.
        </para>
    </section>

    <section xml:id="zend.barcode.objects.details.identcode"><info><title>Zend_Barcode_Object_Identcode</title></info>
        

        <para>
            <inlinemediaobject><imageobject><imagedata width="137" align="center" valign="middle" fileref="figures/zend.barcode.objects.details.identcode.png" format="PNG"/></imageobject></inlinemediaobject>
        </para>

        <para>
            This barcode extends <classname>Zend_Barcode_Object_Code25interleaved</classname>
            (Code 2 of 5 Interleaved), and inherits some of its capabilities; it also has a few
            particulars of its own.
        </para>

        <itemizedlist>
            <listitem>
                <para>
                    <emphasis>Name:</emphasis> Identcode (Deutsche Post Identcode)
                </para>
            </listitem>

            <listitem>
                <para>
                    <emphasis>Allowed characters:</emphasis> '0123456789'
                </para>
            </listitem>

            <listitem>
                <para>
                    <emphasis>Checksum:</emphasis> mandatory (modulo 10 different from Code25)
                </para>
            </listitem>

            <listitem>
                <para>
                    <emphasis>Length:</emphasis> 12 characters (including checksum)
                </para>
            </listitem>
        </itemizedlist>

        <para>
            There are no particular options for this barcode.
        </para>

        <note>
            <para>
                If the number of characters is lower than 12,
                <classname>Zend_Barcode_Object_Identcode</classname> will automatically prepend
                missing zeros to the barcode text.
            </para>
        </note>
    </section>

    <section xml:id="zend.barcode.objects.details.itf14"><info><title>Zend_Barcode_Object_Itf14</title></info>
        

        <para>
            <inlinemediaobject><imageobject><imagedata width="155" align="center" valign="middle" fileref="figures/zend.barcode.objects.details.itf14.png" format="PNG"/></imageobject></inlinemediaobject>
        </para>

        <para>
            This barcode extends <classname>Zend_Barcode_Object_Code25interleaved</classname>
            (Code 2 of 5 Interleaved), and inherits some of its capabilities; it also has a few
            particulars of its own.
        </para>

        <itemizedlist>
            <listitem>
                <para>
                    <emphasis>Name:</emphasis> <acronym>ITF</acronym>-14
                </para>
            </listitem>

            <listitem>
                <para>
                    <emphasis>Allowed characters:</emphasis> '0123456789'
                </para>
            </listitem>

            <listitem>
                <para>
                    <emphasis>Checksum:</emphasis> mandatory (modulo 10)
                </para>
            </listitem>

            <listitem>
                <para>
                    <emphasis>Length:</emphasis> 14 characters (including checksum)
                </para>
            </listitem>
        </itemizedlist>

        <para>
            There are no particular options for this barcode.
        </para>

        <note>
            <para>
                If the number of characters is lower than 14,
                <classname>Zend_Barcode_Object_Itf14</classname> will automatically prepend
                missing zeros to the barcode text.
            </para>
        </note>
    </section>

    <section xml:id="zend.barcode.objects.details.leitcode"><info><title>Zend_Barcode_Object_Leitcode</title></info>
        

        <para>
            <inlinemediaobject><imageobject><imagedata width="155" align="center" valign="middle" fileref="figures/zend.barcode.objects.details.leitcode.png" format="PNG"/></imageobject></inlinemediaobject>
        </para>

        <para>
            This barcode extends <classname>Zend_Barcode_Object_Identcode</classname>
            (Deutsche Post Identcode), and inherits some of its capabilities; it also has a few
            particulars of its own.
        </para>

        <itemizedlist>
            <listitem>
                <para>
                    <emphasis>Name:</emphasis> Leitcode (Deutsche Post Leitcode)
                </para>
            </listitem>

            <listitem>
                <para>
                    <emphasis>Allowed characters:</emphasis> '0123456789'
                </para>
            </listitem>

            <listitem>
                <para>
                    <emphasis>Checksum:</emphasis> mandatory (modulo 10 different from Code25)
                </para>
            </listitem>

            <listitem>
                <para>
                    <emphasis>Length:</emphasis> 14 characters (including checksum)
                </para>
            </listitem>
        </itemizedlist>

        <para>
            There are no particular options for this barcode.
        </para>

        <note>
            <para>
                If the number of characters is lower than 14,
                <classname>Zend_Barcode_Object_Leitcode</classname> will automatically
                prepend missing zeros to the barcode text.
            </para>
        </note>
    </section>

    <section xml:id="zend.barcode.objects.details.planet"><info><title>Zend_Barcode_Object_Planet</title></info>
        

        <para>
            <inlinemediaobject><imageobject><imagedata width="286" align="center" valign="middle" fileref="figures/zend.barcode.objects.details.planet.png" format="PNG"/></imageobject></inlinemediaobject>
        </para>

        <itemizedlist>
            <listitem>
                <para>
                    <emphasis>Name:</emphasis> Planet (PostaL Alpha Numeric Encoding Technique)
                </para>
            </listitem>

            <listitem>
                <para>
                    <emphasis>Allowed characters:</emphasis> '0123456789'
                </para>
            </listitem>

            <listitem>
                <para>
                    <emphasis>Checksum:</emphasis> mandatory (modulo 10)
                </para>
            </listitem>

            <listitem>
                <para>
                    <emphasis>Length:</emphasis> 12 or 14 characters (including checksum)
                </para>
            </listitem>
        </itemizedlist>

        <para>
            There are no particular options for this barcode.
        </para>
    </section>

    <section xml:id="zend.barcode.objects.details.postnet"><info><title>Zend_Barcode_Object_Postnet</title></info>
        

        <para>
            <inlinemediaobject><imageobject><imagedata width="286" align="center" valign="middle" fileref="figures/zend.barcode.objects.details.postnet.png" format="PNG"/></imageobject></inlinemediaobject>
        </para>

        <itemizedlist>
            <listitem>
                <para>
                    <emphasis>Name:</emphasis> Postnet (POSTal Numeric Encoding Technique)
                </para>
            </listitem>

            <listitem>
                <para>
                    <emphasis>Allowed characters:</emphasis> '0123456789'
                </para>
            </listitem>

            <listitem>
                <para>
                    <emphasis>Checksum:</emphasis> mandatory (modulo 10)
                </para>
            </listitem>

            <listitem>
                <para>
                    <emphasis>Length:</emphasis> 6, 7, 10 or 12 characters (including checksum)
                </para>
            </listitem>
        </itemizedlist>

        <para>
            There are no particular options for this barcode.
        </para>
    </section>

    <section xml:id="zend.barcode.objects.details.royalmail"><info><title>Zend_Barcode_Object_Royalmail</title></info>
        

        <para>
            <inlinemediaobject><imageobject><imagedata width="158" align="center" valign="middle" fileref="figures/zend.barcode.objects.details.royalmail.png" format="PNG"/></imageobject></inlinemediaobject>
        </para>

        <itemizedlist>
            <listitem>
                <para>
                    <emphasis>Name:</emphasis> Royal Mail or <acronym>RM4SCC</acronym> (Royal Mail
                    4-State Customer Code)
                </para>
            </listitem>

            <listitem>
                <para>
                    <emphasis>Allowed characters:</emphasis> '0123456789ABCDEFGHIJKLMNOPQRSTUVWXYZ'
                </para>
            </listitem>

            <listitem>
                <para>
                    <emphasis>Checksum:</emphasis> mandatory
                </para>
            </listitem>

            <listitem>
                <para>
                    <emphasis>Length:</emphasis> variable
                </para>
            </listitem>
        </itemizedlist>

        <para>
            There are no particular options for this barcode.
        </para>
    </section>

    <section xml:id="zend.barcode.objects.details.upca"><info><title>Zend_Barcode_Object_Upca</title></info>
        

        <para>
            <inlinemediaobject><imageobject><imagedata width="115" align="center" valign="middle" fileref="figures/zend.barcode.objects.details.upca.png" format="PNG"/></imageobject></inlinemediaobject>
        </para>

        <para>
            This barcode extends <classname>Zend_Barcode_Object_Ean13</classname>
            (<acronym>EAN</acronym>-13), and inherits some of its capabilities; it also has a few
            particulars of its own.
        </para>

        <itemizedlist>
            <listitem>
                <para>
                    <emphasis>Name:</emphasis> <acronym>UPC</acronym>-A (Universal Product Code)
                </para>
            </listitem>

            <listitem>
                <para>
                    <emphasis>Allowed characters:</emphasis> '0123456789'
                </para>
            </listitem>

            <listitem>
                <para>
                    <emphasis>Checksum:</emphasis> mandatory (modulo 10)
                </para>
            </listitem>

            <listitem>
                <para>
                    <emphasis>Length:</emphasis> 12 characters (including checksum)
                </para>
            </listitem>
        </itemizedlist>

        <para>
            There are no particular options for this barcode.
        </para>

        <note>
            <para>
                If the number of characters is lower than 12,
                <classname>Zend_Barcode_Object_Upca</classname> will automatically
                prepend missing zeros to the barcode text.
            </para>

            <para>
                The option <property>withQuietZones</property> has no effect with this barcode.
            </para>
        </note>
    </section>

    <section xml:id="zend.barcode.objects.details.upce"><info><title>Zend_Barcode_Object_Upce</title></info>
        

        <para>
            <inlinemediaobject><imageobject><imagedata width="71" align="center" valign="middle" fileref="figures/zend.barcode.objects.details.upce.png" format="PNG"/></imageobject></inlinemediaobject>
        </para>

        <para>
            This barcode extends <classname>Zend_Barcode_Object_Upca</classname>
            (<acronym>UPC</acronym>-A), and inherits some of its capabilities; it also has a few
            particulars of its own. The first character of the text to encode
            is the system (0 or 1).
        </para>

        <itemizedlist>
            <listitem>
                <para>
                    <emphasis>Name:</emphasis> <acronym>UPC</acronym>-E (Universal Product Code)
                </para>
            </listitem>

            <listitem>
                <para>
                    <emphasis>Allowed characters:</emphasis> '0123456789'
                </para>
            </listitem>

            <listitem>
                <para>
                    <emphasis>Checksum:</emphasis> mandatory (modulo 10)
                </para>
            </listitem>

            <listitem>
                <para>
                    <emphasis>Length:</emphasis> 8 characters (including checksum)
                </para>
            </listitem>
        </itemizedlist>

        <para>
            There are no particular options for this barcode.
        </para>

        <note>
            <para>
                If the number of characters is lower than 8,
                <classname>Zend_Barcode_Object_Upce</classname> will automatically
                prepend missing zeros to the barcode text.
            </para>
        </note>

        <note>
            <para>
                If the first character of the text to encode is not 0 or 1,
                <classname>Zend_Barcode_Object_Upce</classname> will automatically
                replace it by 0.
            </para>

            <para>
                The option <property>withQuietZones</property> has no effect with this barcode.
            </para>
        </note>
    </section>
</section><|MERGE_RESOLUTION|>--- conflicted
+++ resolved
@@ -22,49 +22,63 @@
         </para>
     </section>
 
-<<<<<<< HEAD
-
     <section xml:id="zend.barcode.objects.details.code128"><info><title>Zend_Barcode_Object_Code128</title></info>
-
         <para>
             <inlinemediaobject><imageobject><imagedata width="152" align="center" valign="middle" fileref="figures/zend.barcode.objects.details.code128.png" format="PNG"/></imageobject></inlinemediaobject>
-=======
+        </para>
+
+        <itemizedlist>
+            <listitem>
+                <para>
+                    <emphasis>Name:</emphasis> Code 128
+                </para>
+            </listitem>
+
+            <listitem>
+                <para>
+                    <emphasis>Allowed characters:</emphasis> the complete ASCII-character set
+                </para>
+            </listitem>
+
+            <listitem>
+                <para>
+                    <emphasis>Checksum:</emphasis> optional (modulo 103)
+                </para>
+            </listitem>
+
+            <listitem>
+                <para>
+                    <emphasis>Length:</emphasis> variable
+                </para>
+            </listitem>
+        </itemizedlist>
+
+        <para>
+            There are no particular options for this barcode.
+        </para>
+    </section>
+
     <section xml:id="zend.barcode.objects.details.codabar"><info><title>Zend_Barcode_Object_Code25</title></info>
-        
-
         <para>
             <inlinemediaobject><imageobject><imagedata width="152" align="center" valign="middle" fileref="figures/zend.barcode.objects.details.codabar.png" format="PNG"/></imageobject></inlinemediaobject>
->>>>>>> 510da848
-        </para>
-
-        <itemizedlist>
-            <listitem>
-                <para>
-<<<<<<< HEAD
-                    <emphasis>Name:</emphasis> Code 128
-=======
+        </para>
+
+        <itemizedlist>
+            <listitem>
+                <para>
                     <emphasis>Name:</emphasis> Codabar (or Code 2 of 7)
->>>>>>> 510da848
-                </para>
-            </listitem>
-
-            <listitem>
-                <para>
-<<<<<<< HEAD
-                    <emphasis>Allowed characters:</emphasis> the complete ASCII-character set
-=======
+                </para>
+            </listitem>
+
+            <listitem>
+                <para>
                     <emphasis>Allowed characters:</emphasis> '0123456789-$:/.+' with 'ABCD' as start and stop characters
->>>>>>> 510da848
-                </para>
-            </listitem>
-
-            <listitem>
-                <para>
-<<<<<<< HEAD
-                    <emphasis>Checksum:</emphasis> optional (modulo 103)
-=======
+                </para>
+            </listitem>
+
+            <listitem>
+                <para>
                     <emphasis>Checksum:</emphasis> none
->>>>>>> 510da848
                 </para>
             </listitem>
 
