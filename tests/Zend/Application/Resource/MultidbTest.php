--- conflicted
+++ resolved
@@ -26,7 +26,8 @@
     Zend\Application\Resource\Multidb as MultidbResource,
     Zend\Application,
     Zend\Controller\Front as FrontController,
-    Zend\DB\Table\Table as DBTable;
+    Zend\DB\Table\Table as DBTable,
+    Zend\Cache\Cache;
 
 /**
  * @category   Zend
@@ -73,14 +74,8 @@
 
     public function tearDown()
     {
-<<<<<<< HEAD
         DBTable::setDefaultAdapter(null);
-        
-=======
-        Zend_Db_Table::setDefaultAdapter(null);
-        Zend_Db_Table::setDefaultMetadataCache();
-
->>>>>>> 0d40494b
+        DBTable::setDefaultMetadataCache();
         // Restore original autoloaders
         $loaders = spl_autoload_functions();
         foreach ($loaders as $loader) {
@@ -193,24 +188,22 @@
         $res = $resource->init();
         $this->assertEquals($expected, $res->getDb('db2')->getConfig());
     }
-<<<<<<< HEAD
-=======
 
     /**
      * @group ZF-10049
      */
     public function testSetDefaultMetadataCache()
     {
-        $cache = Zend_Cache::factory('Core', 'Black Hole', array(
+        $cache = Cache::factory('Core', 'BlackHole', array(
             'lifetime' => 120,
             'automatic_serialization' => true
         ));
 
         $options = $this->_dbOptions;
         $options['defaultMetadataCache'] = $cache;
-        $resource = new Zend_Application_Resource_Multidb($options);
+        $resource = new MultidbResource($options);
         $resource->init();
-        $this->assertType('Zend_Cache_Core', Zend_Db_Table::getDefaultMetadataCache());
+        $this->assertType('Zend\Cache\Frontend\Core', DBTable::getDefaultMetadataCache());
     }
 
     /**
@@ -236,14 +229,9 @@
 
         $options = $this->_dbOptions;
         $options['defaultMetadataCache'] = 'database';
-        $resource = new Zend_Application_Resource_Multidb($options);
+        $resource = new MultidbResource($options);
         $resource->setBootstrap($this->bootstrap);
         $resource->init();
-        $this->assertType('Zend_Cache_Core', Zend_Db_Table::getDefaultMetadataCache());
-    }
-}
-
-if (PHPUnit_MAIN_METHOD == 'Zend_Application_Resource_LogTest::main') {
-    Zend_Application_Resource_LogTest::main();
->>>>>>> 0d40494b
+        $this->assertType('Zend\Cache\Frontend\Core', DBTable::getDefaultMetadataCache());
+    }
 }