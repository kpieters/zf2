--- conflicted
+++ resolved
@@ -38,7 +38,6 @@
  */
 class MultidbResourceTest extends \PHPUnit_Framework_TestCase
 {
-<<<<<<< HEAD
     protected $_dbOptions = array(
         'db1' => array(
             'adapter'  => 'PDOMySQL',
@@ -54,17 +53,6 @@
         )
     );
     
-=======
-    protected $_dbOptions = array('db1' => array('adapter' => 'pdo_mysql','dbname' => 'db1','password' => 'XXXX','username' => 'webuser'),
-                                'db2' => array('adapter' => 'pdo_pgsql', 'dbname' => 'db2', 'password' => 'notthatpublic', 'username' => 'dba'));
-
-    public static function main()
-    {
-        $suite  = new PHPUnit_Framework_TestSuite(__CLASS__);
-        $result = PHPUnit_TextUI_TestRunner::run($suite);
-    }
-
->>>>>>> 85a932b0
     public function setUp()
     {
         // Store original autoloaders
@@ -85,13 +73,8 @@
 
     public function tearDown()
     {
-<<<<<<< HEAD
         DBTable::setDefaultAdapter(null);
         
-=======
-        Zend_Db_Table::setDefaultAdapter(null);
-
->>>>>>> 85a932b0
         // Restore original autoloaders
         $loaders = spl_autoload_functions();
         foreach ($loaders as $loader) {
@@ -129,13 +112,8 @@
     {
         $options = $this->_dbOptions;
         $options['db2']['default'] = true;
-<<<<<<< HEAD
         
         $resource = new MultidbResource(array());
-=======
-
-        $resource = new Zend_Application_Resource_Multidb(array());
->>>>>>> 85a932b0
         $resource->setBootstrap($this->bootstrap);
         $resource->setOptions($options);
         $res = $resource->init();
@@ -145,26 +123,15 @@
 
         $options = $this->_dbOptions;
         $options['db2']['isDefaultTableAdapter'] = true;
-<<<<<<< HEAD
         
         $resource = new MultidbResource(array());
-=======
-
-        $resource = new Zend_Application_Resource_Multidb(array());
->>>>>>> 85a932b0
         $resource->setBootstrap($this->bootstrap);
         $resource->setOptions($options);
         $res = $resource->init();
         $this->assertTrue($res->getDb() instanceof \Zend\DB\Adapter\PDO\SQLite);
         $this->assertTrue($res->isDefault($res->getDb('db2')));
         $this->assertTrue($res->isDefault('db2'));
-<<<<<<< HEAD
         $this->assertTrue(DBTable::getDefaultAdapter() instanceof \Zend\DB\Adapter\PDO\SQLite);
-        
-=======
-        $this->assertTrue(Zend_Db_Table::getDefaultAdapter() instanceof Zend_Db_Adapter_Pdo_Pgsql);
-
->>>>>>> 85a932b0
     }
 
     public function testGetDefaultRandomWhenNoDefaultWasSetObject()
@@ -220,13 +187,4 @@
         $res = $resource->init();
         $this->assertEquals($expected, $res->getDb('db2')->getConfig());
     }
-<<<<<<< HEAD
-=======
-
-
-}
-
-if (PHPUnit_MAIN_METHOD == 'Zend_Application_Resource_LogTest::main') {
-    Zend_Application_Resource_LogTest::main();
->>>>>>> 85a932b0
 }