<?php
/**
 * Zend Framework
 *
 * LICENSE
 *
 * This source file is subject to the new BSD license that is bundled
 * with this package in the file LICENSE.txt.
 * It is also available through the world-wide-web at this URL:
 * http://framework.zend.com/license/new-bsd
 * If you did not receive a copy of the license and are unable to
 * obtain it through the world-wide-web, please send an email
 * to license@zend.com so we can send you a copy immediately.
 *
 * @category   Zend
 * @package    Zend_Code_Generator
 * @subpackage UnitTests
 * @copyright  Copyright (c) 2005-2012 Zend Technologies USA Inc. (http://www.zend.com)
 * @license    http://framework.zend.com/license/new-bsd     New BSD License
 */

namespace ZendTest\Code\Generator;
<<<<<<< HEAD

use Zend\Code\Generator\ClassGenerator;
use Zend\Code\Generator\FileGenerator;
use Zend\Code\Reflection\FileReflection;
=======
use Zend\Code\Generator\ClassGenerator,
    Zend\Code\Generator\FileGenerator,
    Zend\Code\Reflection\FileReflection;
>>>>>>> 64cac8e0

/**
 * @category   Zend
 * @package    Zend_Code_Generator
 * @subpackage UnitTests
 * @copyright  Copyright (c) 2005-2012 Zend Technologies USA Inc. (http://www.zend.com)
 * @license    http://framework.zend.com/license/new-bsd     New BSD License
 *
 * @group Zend_Code_Generator
 * @group Zend_Code_Generator_Php
 * @group Zend_Code_Generator_Php_File
 */
class FileGeneratorTest extends \PHPUnit_Framework_TestCase
{

    public function testConstruction()
    {
        $file = new FileGenerator();
        $this->assertEquals('Zend\Code\Generator\FileGenerator', get_class($file));
    }

    public function testSourceContentGetterAndSetter()
    {
        $file = new FileGenerator();
        $file->setSourceContent('Foo');
        $this->assertEquals('Foo', $file->getSourceContent());
    }

    public function testIndentationGetterAndSetter()
    {
        $file = new FileGenerator();
        $file->setIndentation('        ');
        $this->assertEquals('        ', $file->getIndentation());
    }

    public function testToString()
    {
        $codeGenFile = FileGenerator::fromArray(array(
            'requiredFiles' => array('SampleClass.php'),
            'class' => array(
                'flags' => ClassGenerator::FLAG_ABSTRACT,
                'name' => 'SampleClass',
                'extendedClass' => 'ExtendedClassName',
                'implementedInterfaces' => array('Iterator', 'Traversable')
                )
            ));


        $expectedOutput = <<<EOS
<?php

require_once 'SampleClass.php';

abstract class SampleClass extends ExtendedClassName implements Iterator, Traversable
{


}


EOS;

        $output = $codeGenFile->generate();
        $this->assertEquals($expectedOutput, $output, $output);
    }

    public function testFromReflection()
    {
        $tempFile = tempnam(sys_get_temp_dir(), 'UnitFile');

<<<<<<< HEAD
        $codeGenFile = new FileGenerator(array(
            'class' => 'SampleClass',
        ));
=======
        $codeGenFile = FileGenerator::fromArray(array(
            'class' => array(
                'name' => 'SampleClass'
                )
            ));
>>>>>>> 64cac8e0

        file_put_contents($tempFile, $codeGenFile->generate());

        require_once $tempFile;

        $fileGenerator = FileGenerator::fromReflection(new FileReflection($tempFile));

        unlink($tempFile);

        $this->assertEquals('Zend\Code\Generator\FileGenerator', get_class($fileGenerator));
        $this->assertEquals(1, count($fileGenerator->getClasses()));

    }

    public function testFromFileReflection()
    {
        $this->markTestIncomplete('Some scanning capabilities are incomplete, including file docblock comment retrieval and method scanning');

        $file = __DIR__ . '/TestAsset/TestSampleSingleClass.php';
        require_once $file;

        $codeGenFileFromDisk = FileGenerator::fromReflection($fileRefl = new FileReflection($file));

<<<<<<< HEAD
        $codeGenFileFromDisk->getClass()->setMethod('foobar');
=======
        $codeGenFileFromDisk->getClass()->addMethod('foobar');
>>>>>>> 64cac8e0

        $expectedOutput = <<<EOS
<?php
/**
 * File header here
 *
 * @author Ralph Schindler <ralph.schindler@zend.com>
 */

 

/* Zend_CodeGenerator_Php_File-ClassMarker: {ZendTest\Code\Generator\TestAsset\TestSampleSingleClass} */


namespace ZendTest\Code\Generator\TestAsset;

/**
 * class docblock
 * 
 * @package Zend_Reflection_TestSampleSingleClass
 * 
 */
class TestSampleSingleClass
{

    /**
     * Enter description here...
     * 
     * @return bool
     * 
     */
    public function someMethod()
    {
        /* test test */
    }

    public function foobar()
    {
    }


}


EOS;
        //echo $codeGenFileFromDisk->generate();die;
        $this->assertEquals($expectedOutput, $codeGenFileFromDisk->generate());
    }

    public function testFileLineEndingsAreAlwaysLineFeed()
    {
        //$codeGenFile = new FileGenerator(array(
        $codeGenFile = FileGenerator::fromArray(array(
            'requiredFiles' => array('SampleClass.php'),
            'class' => array(
                'abstract' => true,
                'name' => 'SampleClass',
                'extendedClass' => 'ExtendedClassName',
                'implementedInterfaces' => array('Iterator', 'Traversable')
                )
            ));

        // explode by newline, this would leave CF in place if it were generated
        $lines = explode("\n", $codeGenFile->generate());

        $targetLength = strlen('require_once \'SampleClass.php\';');
        $this->assertEquals($targetLength, strlen($lines[2]));
        $this->assertEquals(';', $lines[2]{$targetLength-1});
    }

    /**
     * @group ZF-11218
     */
    public function testGeneratesUseStatements()
    {
        $file = new FileGenerator();
        $file->setUse('My\Baz')
             ->setUses(array(
                 array('Your\Bar', 'bar'),
             ));
        $generated = $file->generate();
        $this->assertContains('use My\\Baz;', $generated);
        $this->assertContains('use Your\\Bar as bar;', $generated);
    }

    public function testGeneratesNamespaceStatements()
    {
        $file = new FileGenerator();
        $file->setNamespace('Foo\Bar');
        $generated = $file->generate();
        $this->assertContains('namespace Foo\\Bar', $generated, $generated);
    }
}<|MERGE_RESOLUTION|>--- conflicted
+++ resolved
@@ -20,16 +20,10 @@
  */
 
 namespace ZendTest\Code\Generator;
-<<<<<<< HEAD
 
 use Zend\Code\Generator\ClassGenerator;
 use Zend\Code\Generator\FileGenerator;
 use Zend\Code\Reflection\FileReflection;
-=======
-use Zend\Code\Generator\ClassGenerator,
-    Zend\Code\Generator\FileGenerator,
-    Zend\Code\Reflection\FileReflection;
->>>>>>> 64cac8e0
 
 /**
  * @category   Zend
@@ -100,17 +94,11 @@
     {
         $tempFile = tempnam(sys_get_temp_dir(), 'UnitFile');
 
-<<<<<<< HEAD
-        $codeGenFile = new FileGenerator(array(
-            'class' => 'SampleClass',
-        ));
-=======
         $codeGenFile = FileGenerator::fromArray(array(
             'class' => array(
                 'name' => 'SampleClass'
-                )
-            ));
->>>>>>> 64cac8e0
+            )
+        ));
 
         file_put_contents($tempFile, $codeGenFile->generate());
 
@@ -134,11 +122,7 @@
 
         $codeGenFileFromDisk = FileGenerator::fromReflection($fileRefl = new FileReflection($file));
 
-<<<<<<< HEAD
-        $codeGenFileFromDisk->getClass()->setMethod('foobar');
-=======
         $codeGenFileFromDisk->getClass()->addMethod('foobar');
->>>>>>> 64cac8e0
 
         $expectedOutput = <<<EOS
 <?php
@@ -148,27 +132,27 @@
  * @author Ralph Schindler <ralph.schindler@zend.com>
  */
 
- 
-
-/* Zend_CodeGenerator_Php_File-ClassMarker: {ZendTest\Code\Generator\TestAsset\TestSampleSingleClass} */
+
+
+/* Zend_Code_Generator_FileGenerator-ClassMarker: {ZendTest\Code\Generator\TestAsset\TestSampleSingleClass} */
 
 
 namespace ZendTest\Code\Generator\TestAsset;
 
 /**
  * class docblock
- * 
+ *
  * @package Zend_Reflection_TestSampleSingleClass
- * 
+ *
  */
 class TestSampleSingleClass
 {
 
     /**
      * Enter description here...
-     * 
+     *
      * @return bool
-     * 
+     *
      */
     public function someMethod()
     {
@@ -184,13 +168,11 @@
 
 
 EOS;
-        //echo $codeGenFileFromDisk->generate();die;
         $this->assertEquals($expectedOutput, $codeGenFileFromDisk->generate());
     }
 
     public function testFileLineEndingsAreAlwaysLineFeed()
     {
-        //$codeGenFile = new FileGenerator(array(
         $codeGenFile = FileGenerator::fromArray(array(
             'requiredFiles' => array('SampleClass.php'),
             'class' => array(
