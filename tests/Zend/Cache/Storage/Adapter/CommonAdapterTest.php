<?php
/**
 * Zend Framework (http://framework.zend.com/)
 *
 * @link      http://github.com/zendframework/zf2 for the canonical source repository
 * @copyright Copyright (c) 2005-2012 Zend Technologies USA Inc. (http://www.zend.com)
 * @license   http://framework.zend.com/license/new-bsd New BSD License
 * @package   Zend_Cache
 */

namespace ZendTest\Cache\Storage\Adapter;

<<<<<<< HEAD
use Zend\Cache\Storage\IterableInterface,
    Zend\Cache\Storage\IteratorInterface,
    Zend\Cache\Storage\StorageInterface,
    Zend\Cache\Storage\ClearExpiredInterface,
    Zend\Cache\Storage\ClearByNamespaceInterface,
    Zend\Cache\Storage\ClearByPrefixInterface,
    Zend\Cache\Storage\FlushableInterface,
    Zend\Cache\Storage\OptimizableInterface,
    Zend\Cache\Storage\TagableInterface,
    Zend\Cache,
    Zend\Stdlib\ErrorHandler;
=======
use Zend\Cache\Storage\IterableInterface;
use Zend\Cache\Storage\IteratorInterface;
use Zend\Cache\Storage\StorageInterface;
use Zend\Cache\Storage\ClearExpiredInterface;
use Zend\Cache\Storage\ClearByNamespaceInterface;
use Zend\Cache\Storage\ClearByPrefixInterface;
use Zend\Cache\Storage\FlushableInterface;
use Zend\Cache\Storage\OptimizableInterface;
use Zend\Cache\Storage\TaggableInterface;
use Zend\Http\Header\Expires;
use Zend\Stdlib\ErrorHandler;
>>>>>>> 0e2a8b1d

/**
 * PHPUnit test case
 */

/**
 * @category   Zend
 * @package    Zend_Cache
 * @subpackage UnitTests
 * @group      Zend_Cache
 */
abstract class CommonAdapterTest extends \PHPUnit_Framework_TestCase
{

    /**
     * The storage adapter
     *
     * @var StorageInterface
     */
    protected $_storage;

    /**
     * All datatypes of PHP
     *
     * @var string[]
     */
    protected $_phpDatatypes = array(
        'NULL', 'boolean', 'integer', 'double',
        'string', 'array', 'object', 'resource'
    );

    public function setUp()
    {
        $this->assertInstanceOf(
            'Zend\Cache\Storage\StorageInterface',
            $this->_storage,
            'Storage adapter instance is needed for tests'
        );
        $this->assertInstanceOf(
            'Zend\Cache\Storage\Adapter\AdapterOptions',
            $this->_options,
            'Options instance is needed for tests'
        );
    }

    public function tearDown()
    {
        // be sure the error handler has been stopped
        if (ErrorHandler::started()) {
            ErrorHandler::stop();
            $this->fail('ErrorHandler not stopped');
        }
    }

    public function testOptionNamesValid()
    {
        $options = $this->_storage->getOptions()->toArray();
        foreach ($options as $name => $value) {
            $this->assertRegExp(
                '/^[a-z]+[a-z0-9_]*[a-z0-9]+$/',
                $name,
                "Invalid option name '{$name}'"
            );
        }
    }

    public function testGettersAndSettersOfOptionsExists()
    {
        $options = $this->_storage->getOptions();
        foreach ($options->toArray() as $option => $value) {
            if ($option == 'adapter') {
                // Skip this, as it's a "special" value
                continue;
            }
            $method = ucwords(str_replace('_', ' ', $option));
            $method = str_replace(' ', '', $method);

            $this->assertTrue(
                method_exists($options, 'set' . $method),
                "Missing method 'set'{$method}"
            );

            $this->assertTrue(
                method_exists($options, 'get' . $method),
                "Missing method 'get'{$method}"
            );
        }
    }

    public function testOptionsGetAndSetDefault()
    {
        $options = $this->_storage->getOptions();
        $this->_storage->setOptions($options);
        $this->assertSame($options, $this->_storage->getOptions());
    }

    public function testOptionsFluentInterface()
    {
        $options = $this->_storage->getOptions();
        foreach ($options->toArray() as $option => $value) {
            $method = ucwords(str_replace('_', ' ', $option));
            $method = 'set' . str_replace(' ', '', $method);
            $this->assertSame(
                $options,
                $options->{$method}($value),
                "Method '{$method}' doesn't implement the fluent interface"
            );
        }

        $this->assertSame(
            $this->_storage,
            $this->_storage->setOptions($options),
            "Method 'setOptions' doesn't implement the fluent interface"
        );
    }

    public function testGetCapabilities()
    {
        $capabilities = $this->_storage->getCapabilities();
        $this->assertInstanceOf('Zend\Cache\Storage\Capabilities', $capabilities);
    }

    public function testDatatypesCapability()
    {
        $capabilities = $this->_storage->getCapabilities();
        $datatypes = $capabilities->getSupportedDatatypes();
        $this->assertInternalType('array', $datatypes);

        foreach ($datatypes as $sourceType => $targetType) {
            $this->assertContains(
                $sourceType, $this->_phpDatatypes,
                "Unknown source type '{$sourceType}'"
            );
            if (is_string($targetType)) {
                $this->assertContains(
                    $targetType, $this->_phpDatatypes,
                    "Unknown target type '{$targetType}'"
                );
            } else {
                $this->assertInternalType(
                    'bool', $targetType,
                    "Target type must be a string or boolean"
                );
            }
        }
    }

    public function testSupportedMetadataCapability()
    {
        $capabilities = $this->_storage->getCapabilities();
        $metadata = $capabilities->getSupportedMetadata();
        $this->assertInternalType('array', $metadata);

        foreach ($metadata as $property) {
            $this->assertInternalType('string', $property);
        }
    }

    public function testTtlCapabilities()
    {
        $capabilities = $this->_storage->getCapabilities();

        $this->assertInternalType('integer', $capabilities->getMaxTtl());
        $this->assertGreaterThanOrEqual(0, $capabilities->getMaxTtl());

        $this->assertInternalType('bool', $capabilities->getStaticTtl());

        $this->assertInternalType('numeric', $capabilities->getTtlPrecision());
        $this->assertGreaterThan(0, $capabilities->getTtlPrecision());

        $this->assertInternalType('bool', $capabilities->getExpiredRead());
    }

    public function testKeyCapabilities()
    {
        $capabilities = $this->_storage->getCapabilities();

        $this->assertInternalType('integer', $capabilities->getMaxKeyLength());
        $this->assertGreaterThanOrEqual(-1, $capabilities->getMaxKeyLength());

        $this->assertInternalType('bool', $capabilities->getNamespaceIsPrefix());

        $this->assertInternalType('string', $capabilities->getNamespaceSeparator());
    }

    public function testHasItemReturnsTrueOnValidItem()
    {
        $this->assertTrue($this->_storage->setItem('key', 'value'));
        $this->assertTrue($this->_storage->hasItem('key'));
    }

    public function testHasItemReturnsFalseOnMissingItem()
    {
        $this->assertFalse($this->_storage->hasItem('key'));
    }

    public function testHasItemReturnsFalseOnExpiredItem()
    {
        $capabilities = $this->_storage->getCapabilities();

        if ($capabilities->getMinTtl() === 0) {
            $this->markTestSkipped("Adapter doesn't support item expiration");
        }

        $ttl = $capabilities->getTtlPrecision();
        $this->_options->setTtl($ttl);

        $this->assertTrue($this->_storage->setItem('key', 'value'));

        // wait until the item expired
        $wait = $ttl + $capabilities->getTtlPrecision();
        usleep($wait * 2000000);

        $this->assertFalse($this->_storage->hasItem('key'));
    }

    public function testHasItemNonReadable()
    {
        $this->assertTrue($this->_storage->setItem('key', 'value'));

        $this->_options->setReadable(false);
        $this->assertFalse($this->_storage->hasItem('key'));
    }

    public function testHasItemsReturnsKeysOfFoundItems()
    {
        $this->assertTrue($this->_storage->setItem('key1', 'value1'));
        $this->assertTrue($this->_storage->setItem('key2', 'value2'));

        $result = $this->_storage->hasItems(array('missing', 'key1', 'key2'));
        sort($result);

        $exprectedResult = array('key1', 'key2');
        $this->assertEquals($exprectedResult, $result);
    }

    public function testHasItemsReturnsEmptyArrayIfNonReadable()
    {
        $this->assertTrue($this->_storage->setItem('key', 'value'));

        $this->_options->setReadable(false);
        $this->assertEquals(array(), $this->_storage->hasItems(array('key')));
    }

    public function testGetItemReturnsNullOnMissingItem()
    {
        $this->assertNull($this->_storage->getItem('unknwon'));
    }

    public function testGetItemSetsSuccessFlag()
    {
        $success = null;

        // $success = false on get missing item
        $this->_storage->getItem('unknown', $success);
        $this->assertFalse($success);

        // $success = true on get valid item
        $this->_storage->setItem('test', 'test');
        $this->_storage->getItem('test', $success);
        $this->assertTrue($success);
    }

    public function testGetItemReturnsNullOnExpiredItem()
    {
        $capabilities = $this->_storage->getCapabilities();

        if ($capabilities->getMinTtl() === 0) {
            $this->markTestSkipped("Adapter doesn't support item expiration");
        }

        if ($capabilities->getUseRequestTime()) {
            $this->markTestSkipped("Can't test get expired item if request time will be used");
        }

        $ttl = $capabilities->getTtlPrecision();
        $this->_options->setTtl($ttl);

        $this->_storage->setItem('key', 'value');

        // wait until expired
        $wait = $ttl + $capabilities->getTtlPrecision();
        usleep($wait * 2000000);

        $this->assertNull($this->_storage->getItem('key'));
    }

    public function testGetItemReturnsNullIfNonReadable()
    {
        $this->_options->setReadable(false);

        $this->assertTrue($this->_storage->setItem('key', 'value'));
        $this->assertNull($this->_storage->getItem('key'));
    }

    public function testGetItemsReturnsKeyValuePairsOfFoundItems()
    {
        $this->assertTrue($this->_storage->setItem('key1', 'value1'));
        $this->assertTrue($this->_storage->setItem('key2', 'value2'));

        $result = $this->_storage->getItems(array('missing', 'key1', 'key2'));
        ksort($result);

        $exprectedResult = array(
            'key1' => 'value1',
            'key2' => 'value2',
        );
        $this->assertEquals($exprectedResult, $result);
    }

    public function testGetItemsReturnsEmptyArrayIfNonReadable()
    {
        $this->_options->setReadable(false);

        $this->assertTrue($this->_storage->setItem('key', 'value'));
        $this->assertEquals(array(), $this->_storage->getItems(array('key')));
    }

    public function testGetMetadata()
    {
        $capabilities = $this->_storage->getCapabilities();
        $supportedMetadatas = $capabilities->getSupportedMetadata();

        $this->assertTrue($this->_storage->setItem('key', 'value'));
        $metadata = $this->_storage->getMetadata('key');

        $this->assertInternalType('array', $metadata);
        foreach ($supportedMetadatas as $supportedMetadata) {
            $this->assertArrayHasKey($supportedMetadata, $metadata);
        }
    }

    public function testGetMetadataReturnsFalseOnMissingItem()
    {
        $this->assertFalse($this->_storage->getMetadata('unknown'));
    }

    public function testGetMetadataReturnsFalseIfNonReadable()
    {
        $this->_options->setReadable(false);

        $this->assertTrue($this->_storage->setItem('key', 'value'));
        $this->assertFalse($this->_storage->getMetadata('key'));
    }

    public function testGetMetadatas()
    {
        $capabilities = $this->_storage->getCapabilities();
        $supportedMetadatas = $capabilities->getSupportedMetadata();

        $items = array(
            'key1' => 'value1',
            'key2' => 'value2'
        );
        $this->assertSame(array(), $this->_storage->setItems($items));

        $metadatas = $this->_storage->getMetadatas(array_keys($items));
        $this->assertInternalType('array', $metadatas);
        $this->assertSame(count($items), count($metadatas));
        foreach ($metadatas as $k => $metadata) {
            $this->assertInternalType('array', $metadata);
            foreach ($supportedMetadatas as $supportedMetadata) {
                $this->assertArrayHasKey($supportedMetadata, $metadata);
            }
        }
    }

    public function testGetMetadatasReturnsEmptyArrayIfNonReadable()
    {
        $this->_options->setReadable(false);

        $this->assertTrue($this->_storage->setItem('key', 'value'));
        $this->assertEquals(array(), $this->_storage->getMetadatas(array('key')));
    }

    public function testSetGetHasAndRemoveItem()
    {
        $this->assertTrue($this->_storage->setItem('key', 'value'));
        $this->assertEquals('value', $this->_storage->getItem('key'));
        $this->assertTrue($this->_storage->hasItem('key'));

        $this->assertTrue($this->_storage->removeItem('key'));
        $this->assertFalse($this->_storage->hasItem('key'));
        $this->assertNull($this->_storage->getItem('key'));
    }

    public function testSetGetHasAndRemoveItems()
    {
        $items = array(
            'key1' => 'value1',
            'key2' => 'value2',
            'key3' => 'value3',
        );

        $this->assertSame(array(), $this->_storage->setItems($items));

        $rs = $this->_storage->getItems(array_keys($items));
        $this->assertInternalType('array', $rs);
        foreach ($items as $key => $value) {
            $this->assertArrayHasKey($key, $rs);
            $this->assertEquals($value, $rs[$key]);
        }

        $rs = $this->_storage->hasItems(array_keys($items));
        $this->assertInternalType('array', $rs);
        $this->assertEquals(count($items), count($rs));
        foreach ($items as $key => $value) {
            $this->assertContains($key, $rs);
        }

        $this->assertSame(array('missing'), $this->_storage->removeItems(array('missing', 'key1', 'key3')));
        unset($items['key1'], $items['key3']);

        $rs = $this->_storage->getItems(array_keys($items));
        $this->assertInternalType('array', $rs);
        foreach ($items as $key => $value) {
            $this->assertArrayHasKey($key, $rs);
            $this->assertEquals($value, $rs[$key]);
        }

        $rs = $this->_storage->hasItems(array_keys($items));
        $this->assertInternalType('array', $rs);
        $this->assertEquals(count($items), count($rs));
        foreach ($items as $key => $value) {
            $this->assertContains($key, $rs);
        }
    }

    public function testSetGetHasAndRemoveItemWithNamespace()
    {
        // write "key" to default namespace
        $this->_options->setNamespace('defaultns1');
        $this->assertTrue( $this->_storage->setItem('key', 'defaultns1') );

        // write "key" to an other default namespace
        $this->_options->setNamespace('defaultns2');
        $this->assertTrue( $this->_storage->setItem('key', 'defaultns2') );

        // test value of defaultns2
        $this->assertTrue($this->_storage->hasItem('key'));
        $this->assertEquals('defaultns2', $this->_storage->getItem('key') );

        // test value of defaultns1
        $this->_options->setNamespace('defaultns1');
        $this->assertTrue($this->_storage->hasItem('key'));
        $this->assertEquals('defaultns1', $this->_storage->getItem('key') );

        // remove item of defaultns1
        $this->_options->setNamespace('defaultns1');
        $this->assertTrue($this->_storage->removeItem('key'));
        $this->assertFalse($this->_storage->hasItem('key'));

        // remove item of defaultns2
        $this->_options->setNamespace('defaultns2');
        $this->assertTrue($this->_storage->removeItem('key'));
        $this->assertFalse($this->_storage->hasItem('key'));
    }

    public function testSetGetHasAndRemoveItemsWithNamespace()
    {
        $items = array(
            'key1' => 'value1',
            'key2' => 'value2',
            'key3' => 'value3',
        );

        $this->_options->setNamespace('defaultns1');
        $this->assertSame(array(), $this->_storage->setItems($items));

        $this->_options->setNamespace('defaultns2');
        $this->assertSame(array(),  $this->_storage->hasItems(array_keys($items)));

        $this->_options->setNamespace('defaultns1');
        $rs = $this->_storage->getItems(array_keys($items));
        $this->assertInternalType('array', $rs);
        foreach ($items as $key => $value) {
            $this->assertArrayHasKey($key, $rs);
            $this->assertEquals($value, $rs[$key]);
        }

        $rs = $this->_storage->hasItems(array_keys($items));
        $this->assertInternalType('array', $rs);
        $this->assertEquals(count($items), count($rs));
        foreach ($items as $key => $value) {
            $this->assertContains($key, $rs);
        }

        // remove the first and the last item
        $this->assertSame(array('missing'), $this->_storage->removeItems(array('missing', 'key1', 'key3')));
        unset($items['key1'], $items['key3']);

        $rs = $this->_storage->getItems(array_keys($items));
        $this->assertInternalType('array', $rs);
        foreach ($items as $key => $value) {
            $this->assertArrayHasKey($key, $rs);
            $this->assertEquals($value, $rs[$key]);
        }

        $rs = $this->_storage->hasItems(array_keys($items));
        $this->assertInternalType('array', $rs);
        $this->assertEquals(count($items), count($rs));
        foreach ($items as $key => $value) {
            $this->assertContains($key, $rs);
        }
    }

    public function testSetAndGetExpiredItem()
    {
        $capabilities = $this->_storage->getCapabilities();

        if ($capabilities->getMinTtl() === 0) {
            $this->markTestSkipped("Adapter doesn't support item expiration");
        }

        $ttl = $capabilities->getTtlPrecision();
        $this->_options->setTtl($ttl);

        $this->_storage->setItem('key', 'value');

        // wait until expired
        $wait = $ttl + $capabilities->getTtlPrecision();
        usleep($wait * 2000000);

        if (!$capabilities->getUseRequestTime()) {
            $this->assertNull($this->_storage->getItem('key'));
        } else {
            $this->assertEquals('value', $this->_storage->getItem('key'));
        }

        $this->_options->setTtl(0);
        if ($capabilities->getExpiredRead()) {
            $this->assertEquals('value', $this->_storage->getItem('key'));
        } else {
            $this->assertNull($this->_storage->getItem('key'));
        }
    }

    public function testSetAndGetExpiredItems()
    {
        $capabilities = $this->_storage->getCapabilities();

        if ($capabilities->getMinTtl() === 0) {
            $this->markTestSkipped("Adapter doesn't support item expiration");
        }

        $ttl = $capabilities->getTtlPrecision();
        $this->_options->setTtl($ttl);

        $items = array(
            'key1' => 'value1',
            'key2' => 'value2',
            'key3' => 'value3'
        );
        $this->assertSame(array(), $this->_storage->setItems($items));

        // wait until expired
        $wait = $ttl + $capabilities->getTtlPrecision();
        usleep($wait * 2000000);

        $rs = $this->_storage->getItems(array_keys($items));
        if (!$capabilities->getUseRequestTime()) {
            $this->assertEquals(array(), $rs);
        } else {
            ksort($rs);
            $this->assertEquals($items, $rs);
        }

        $this->_options->setTtl(0);
        if ($capabilities->getExpiredRead()) {
            $rs = $this->_storage->getItems(array_keys($items));
            ksort($rs);
            $this->assertEquals($items, $rs);
        }
    }

    public function testSetAndGetItemOfDifferentTypes()
    {
        $capabilities = $this->_storage->getCapabilities();

        $types = array(
            'NULL'     => null,
            'boolean'  => true,
            'integer'  => 12345,
            'double'   => 123.45,
            'string'   => 'string', // already tested
            'array'    => array('one', 'tow' => 'two', 'three' => array('four' => 'four')),
            'object'   => new \stdClass(),
            'resource' => fopen(__FILE__, 'r'),
        );
        $types['object']->one = 'one';
        $types['object']->two = new \stdClass();
        $types['object']->two->three = 'three';

        foreach ($capabilities->getSupportedDatatypes() as $sourceType => $targetType) {
            if ($targetType === false) {
                continue;
            }

            $value = $types[$sourceType];
            $this->assertTrue($this->_storage->setItem('key', $value), "Failed to set type '{$sourceType}'");

            if ($targetType === true) {
                $this->assertSame($value, $this->_storage->getItem('key'));
            } elseif (is_string($targetType)) {
                settype($value, $targetType);
                $this->assertEquals($value, $this->_storage->getItem('key'));
            }
        }
    }

    public function testSetItemReturnsFalseIfNonWritable()
    {
        $this->_options->setWritable(false);

        $this->assertFalse($this->_storage->setItem('key', 'value'));
        $this->assertFalse($this->_storage->hasItem('key'));
    }

    public function testAddNewItem()
    {
        $this->assertTrue($this->_storage->addItem('key', 'value'));
        $this->assertTrue($this->_storage->hasItem('key'));
    }

    public function testAddItemReturnsFalseIfItemAlreadyExists()
    {
        $this->assertTrue($this->_storage->setItem('key', 'value'));
        $this->assertFalse($this->_storage->addItem('key', 'newValue'));
    }

    public function testAddItemReturnsFalseIfNonWritable()
    {
        $this->_options->setWritable(false);

        $this->assertFalse($this->_storage->addItem('key', 'value'));
        $this->assertFalse($this->_storage->hasItem('key'));
    }

    public function testAddItemsReturnsFailedKeys()
    {
        $this->assertTrue($this->_storage->setItem('key1', 'value1'));

        $failedKeys = $this->_storage->addItems(array(
            'key1' => 'XYZ',
            'key2' => 'value2',
        ));

        $this->assertSame(array('key1'), $failedKeys);
        $this->assertSame('value1', $this->_storage->getItem('key1'));
        $this->assertTrue($this->_storage->hasItem('key2'));
    }

    public function testReplaceExistingItem()
    {
        $this->assertTrue($this->_storage->setItem('key', 'value'));
        $this->assertTrue($this->_storage->replaceItem('key', 'anOtherValue'));
        $this->assertEquals('anOtherValue', $this->_storage->getItem('key'));
    }

    public function testReplaceItemReturnsFalseOnMissingItem()
    {
        $this->assertFalse($this->_storage->replaceItem('missingKey', 'value'));
    }

    public function testReplaceItemReturnsFalseIfNonWritable()
    {
        $this->_storage->setItem('key', 'value');
        $this->_options->setWritable(false);

        $this->assertFalse($this->_storage->replaceItem('key', 'newvalue'));
        $this->assertEquals('value', $this->_storage->getItem('key'));
    }

    public function testReplaceItemsReturnsFailedKeys()
    {
        $this->assertTrue($this->_storage->setItem('key1', 'value1'));

        $failedKeys = $this->_storage->replaceItems(array(
            'key1' => 'XYZ',
            'key2' => 'value2',
        ));

        $this->assertSame(array('key2'), $failedKeys);
        $this->assertSame('XYZ', $this->_storage->getItem('key1'));
        $this->assertFalse($this->_storage->hasItem('key2'));
    }

    public function testRemoveItemReturnsFalseOnMissingItem()
    {
        $this->assertFalse($this->_storage->removeItem('missing'));
    }

    public function testRemoveItemsReturnsMissingKeys()
    {
        $this->_storage->setItem('key', 'value');
        $this->assertSame(array('missing'), $this->_storage->removeItems(array('key', 'missing')));
    }

    public function testCheckAndSetItem()
    {
        $this->assertTrue($this->_storage->setItem('key', 'value'));

        $success  = null;
        $casToken = null;
        $this->assertEquals('value', $this->_storage->getItem('key', $success, $casToken));
        $this->assertNotNull($casToken);

        $this->assertTrue($this->_storage->checkAndSetItem($casToken, 'key', 'newValue'));
        $this->assertFalse($this->_storage->checkAndSetItem($casToken, 'key', 'failedValue'));
        $this->assertEquals('newValue', $this->_storage->getItem('key'));
    }

    public function testIncrementItem()
    {
       $this->assertTrue($this->_storage->setItem('counter', 10));
       $this->assertEquals(15, $this->_storage->incrementItem('counter', 5));
       $this->assertEquals(15, $this->_storage->getItem('counter'));
    }

    public function testIncrementItemInitialValue()
    {
        $this->assertEquals(5, $this->_storage->incrementItem('counter', 5));
        $this->assertEquals(5, $this->_storage->getItem('counter'));
    }

    public function testIncrementItemReturnsFalseIfNonWritable()
    {
        $this->_storage->setItem('key', 10);
        $this->_options->setWritable(false);

        $this->assertFalse($this->_storage->incrementItem('key', 5));
        $this->assertEquals(10, $this->_storage->getItem('key'));
    }

    public function testIncrementItemsResturnsKeyValuePairsOfWrittenItems()
    {
        $this->assertTrue($this->_storage->setItem('key1', 10));

        $result = $this->_storage->incrementItems(array(
            'key1' => 10,
            'key2' => 10,
        ));
        ksort($result);

        $this->assertSame(array(
            'key1' => 20,
            'key2' => 10,
        ), $result);
    }

    public function testIncrementItemsReturnsEmptyArrayIfNonWritable()
    {
        $this->_storage->setItem('key', 10);
        $this->_options->setWritable(false);

        $this->assertSame(array(), $this->_storage->incrementItems(array('key' => 5)));
        $this->assertEquals(10, $this->_storage->getItem('key'));
    }

    public function testDecrementItem()
    {
       $this->assertTrue($this->_storage->setItem('counter', 30));
       $this->assertEquals(25, $this->_storage->decrementItem('counter', 5));
       $this->assertEquals(25, $this->_storage->getItem('counter'));
    }

    public function testDecrementItemInitialValue()
    {
        $this->assertEquals(-5, $this->_storage->decrementItem('counter', 5));
        $this->assertEquals(-5, $this->_storage->getItem('counter'));
    }

    public function testDecrementItemReturnsFalseIfNonWritable()
    {
        $this->_storage->setItem('key', 10);
        $this->_options->setWritable(false);

        $this->assertFalse($this->_storage->decrementItem('key', 5));
        $this->assertEquals(10, $this->_storage->getItem('key'));
    }

    public function testDecrementItemsReturnsEmptyArrayIfNonWritable()
    {
        $this->_storage->setItem('key', 10);
        $this->_options->setWritable(false);

        $this->assertSame(array(), $this->_storage->decrementItems(array('key' => 5)));
        $this->assertEquals(10, $this->_storage->getItem('key'));
    }

    public function testTouchItem()
    {
        $capabilities = $this->_storage->getCapabilities();

        if ($capabilities->getMinTtl() === 0) {
            $this->markTestSkipped("Adapter doesn't support item expiration");
        }

        $this->_options->setTtl(2 * $capabilities->getTtlPrecision());

        $this->assertTrue($this->_storage->setItem('key', 'value'));

        // sleep 1 times before expire to touch the item
        usleep($capabilities->getTtlPrecision() * 1000000);
        $this->assertTrue($this->_storage->touchItem('key'));

        usleep($capabilities->getTtlPrecision() * 1000000);
        $this->assertTrue($this->_storage->hasItem('key'));

        if (!$capabilities->getUseRequestTime()) {
            usleep($capabilities->getTtlPrecision() * 2000000);
            $this->assertFalse($this->_storage->hasItem('key'));
        }
    }

    public function testTouchItemReturnsFalseOnMissingItem()
    {
        $this->assertFalse($this->_storage->touchItem('missing'));
    }

    public function testTouchItemReturnsFalseIfNonWritable()
    {
        $this->_options->setWritable(false);

        $this->assertFalse($this->_storage->touchItem('key'));
    }

    public function testTouchItemsReturnsGivenKeysIfNonWritable()
    {
        $this->_options->setWritable(false);
        $this->assertSame(array('key'), $this->_storage->touchItems(array('key')));
    }

    public function testOptimize()
    {
        if ( !($this->_storage instanceof OptimizableInterface) ) {
            $this->markTestSkipped("Storage doesn't implement OptimizableInterface");
        }

        $this->assertTrue($this->_storage->optimize());
    }

    public function testIterator()
    {
        if (!$this->_storage instanceof IterableInterface) {
            $this->markTestSkipped("Storage doesn't implement IterableInterface");
        }

        $items = array(
            'key1' => 'value1',
            'key2' => 'value2',
        );
        $this->assertSame(array(), $this->_storage->setItems($items));

        // check iterator aggregate
        $iterator = $this->_storage->getIterator();
        $this->assertInstanceOf('Zend\Cache\Storage\IteratorInterface', $iterator);
        $this->assertSame(IteratorInterface::CURRENT_AS_KEY, $iterator->getMode());

        // check mode CURRENT_AS_KEY
        $iterator = $this->_storage->getIterator();
        $iterator->setMode(IteratorInterface::CURRENT_AS_KEY);
        $keys = iterator_to_array($iterator, false);
        sort($keys);
        $this->assertSame(array_keys($items), $keys);

        // check mode CURRENT_AS_VALUE
        $iterator = $this->_storage->getIterator();
        $iterator->setMode(IteratorInterface::CURRENT_AS_VALUE);
        $result = iterator_to_array($iterator, true);
        ksort($result);
        $this->assertSame($items, $result);
    }

    public function testFlush()
    {
        if ( !($this->_storage instanceof FlushableInterface) ) {
            $this->markTestSkipped("Storage doesn't implement OptimizableInterface");
        }

        $this->assertSame(array(), $this->_storage->setItems(array(
           'key1' => 'value1',
           'key2' => 'value2',
        )));

        $this->assertTrue($this->_storage->flush());
        $this->assertFalse($this->_storage->hasItem('key1'));
        $this->assertFalse($this->_storage->hasItem('key2'));
    }

    public function testClearByPrefix()
    {
        if ( !($this->_storage instanceof ClearByPrefixInterface) ) {
            $this->markTestSkipped("Storage doesn't implement ClearByPrefixInterface");
        }

        $this->assertSame(array(), $this->_storage->setItems(array(
            'key1' => 'value1',
            'key2' => 'value2',
            'test' => 'value',
        )));

        $this->assertTrue($this->_storage->clearByPrefix('key'));
        $this->assertFalse($this->_storage->hasItem('key1'));
        $this->assertFalse($this->_storage->hasItem('key2'));
        $this->assertTrue($this->_storage->hasItem('test'));
    }

    public function testClearByNamespace()
    {
        if ( !($this->_storage instanceof ClearByNamespaceInterface) ) {
            $this->markTestSkipped("Storage doesn't implement ClearByNamespaceInterface");
        }

        // write 2 items of 2 different namespaces
        $this->_options->setNamespace('ns1');
        $this->assertTrue($this->_storage->setItem('key1', 'value1'));
        $this->_options->setNamespace('ns2');
        $this->assertTrue($this->_storage->setItem('key2', 'value2'));

        // clear unknown namespace should return true but clear nothing
        $this->assertTrue($this->_storage->clearByNamespace('unknown'));
        $this->_options->setNamespace('ns1');
        $this->assertTrue($this->_storage->hasItem('key1'));
        $this->_options->setNamespace('ns2');
        $this->assertTrue($this->_storage->hasItem('key2'));

        // clear "ns1"
        $this->assertTrue($this->_storage->clearByNamespace('ns1'));
        $this->_options->setNamespace('ns1');
        $this->assertFalse($this->_storage->hasItem('key1'));
        $this->_options->setNamespace('ns2');
        $this->assertTrue($this->_storage->hasItem('key2'));

        // clear "ns2"
        $this->assertTrue($this->_storage->clearByNamespace('ns2'));
        $this->_options->setNamespace('ns1');
        $this->assertFalse($this->_storage->hasItem('key1'));
        $this->_options->setNamespace('ns2');
        $this->assertFalse($this->_storage->hasItem('key2'));
    }

    public function testClearExpired()
    {
        if ( !($this->_storage instanceof ClearExpiredInterface) ) {
            $this->markTestSkipped("Storage doesn't implement ClearExpiredInterface");
        }

        $capabilities = $this->_storage->getCapabilities();
        $ttl = $capabilities->getTtlPrecision();
        $this->_options->setTtl($ttl);

        $this->assertTrue($this->_storage->setItem('key1', 'value1'));

        // wait until the first item expired
        $wait = $ttl + $capabilities->getTtlPrecision();
        usleep($wait * 2000000);

        $this->assertTrue($this->_storage->setItem('key2', 'value2'));

        $this->assertTrue($this->_storage->clearExpired());

        if ($capabilities->getUseRequestTime()) {
            $this->assertTrue($this->_storage->hasItem('key1'));
        } else {
            $this->assertFalse($this->_storage->hasItem('key1', array('ttl' => 0)));
        }

        $this->assertTrue($this->_storage->hasItem('key2'));
    }

    public function testTagable()
    {
<<<<<<< HEAD
        if ( !($this->_storage instanceof TagableInterface) ) {
            $this->markTestSkipped("Storage doesn't implement TagableInterface");
        }

        $capabilities = $this->_storage->getCapabilities();
        $ttl = $capabilities->getTtlPrecision();
        $this->_options->setTtl($ttl);

        $this->assertSame(array(), $this->_storage->setItems(array(
            'key1' => 'value1',
            'key2' => 'value2',
            'key3' => 'value3',
        )));

        $this->assertTrue($this->_storage->setTags('key1', array('tag1a', 'tag1b')));
        $this->assertTrue($this->_storage->setTags('key2', array('tag2a', 'tag2b')));
        $this->assertTrue($this->_storage->setTags('key3', array('tag3a', 'tag3b')));
        $this->assertFalse($this->_storage->setTags('missing', array('tag')));

        // return tags
        $tags = $this->_storage->getTags('key1');
        $this->assertInternalType('array', $tags);
        sort($tags);
        $this->assertSame(array('tag1a', 'tag1b'), $tags);

        // this should remove nothing
        $this->assertTrue($this->_storage->clearByTags(array('tag1a', 'tag2a')));
        $this->assertTrue($this->_storage->hasItem('key1'));
        $this->assertTrue($this->_storage->hasItem('key2'));
        $this->assertTrue($this->_storage->hasItem('key3'));

        // this should remove key1 and key2
        $this->assertTrue($this->_storage->clearByTags(array('tag1a', 'tag2b'), true));
        $this->assertFalse($this->_storage->hasItem('key1'));
        $this->assertFalse($this->_storage->hasItem('key2'));
        $this->assertTrue($this->_storage->hasItem('key3'));

=======
        if ( !($this->_storage instanceof TaggableInterface) ) {
            $this->markTestSkipped("Storage doesn't implement TaggableInterface");
        }

        $this->assertSame(array(), $this->_storage->setItems(array(
            'key1' => 'value1',
            'key2' => 'value2',
            'key3' => 'value3',
        )));

        $this->assertTrue($this->_storage->setTags('key1', array('tag1a', 'tag1b')));
        $this->assertTrue($this->_storage->setTags('key2', array('tag2a', 'tag2b')));
        $this->assertTrue($this->_storage->setTags('key3', array('tag3a', 'tag3b')));
        $this->assertFalse($this->_storage->setTags('missing', array('tag')));

        // return tags
        $tags = $this->_storage->getTags('key1');
        $this->assertInternalType('array', $tags);
        sort($tags);
        $this->assertSame(array('tag1a', 'tag1b'), $tags);

        // this should remove nothing
        $this->assertTrue($this->_storage->clearByTags(array('tag1a', 'tag2a')));
        $this->assertTrue($this->_storage->hasItem('key1'));
        $this->assertTrue($this->_storage->hasItem('key2'));
        $this->assertTrue($this->_storage->hasItem('key3'));

        // this should remove key1 and key2
        $this->assertTrue($this->_storage->clearByTags(array('tag1a', 'tag2b'), true));
        $this->assertFalse($this->_storage->hasItem('key1'));
        $this->assertFalse($this->_storage->hasItem('key2'));
        $this->assertTrue($this->_storage->hasItem('key3'));

>>>>>>> 0e2a8b1d
        // this should remove key3
        $this->assertTrue($this->_storage->clearByTags(array('tag3a', 'tag3b'), true));
        $this->assertFalse($this->_storage->hasItem('key1'));
        $this->assertFalse($this->_storage->hasItem('key2'));
        $this->assertFalse($this->_storage->hasItem('key3'));
    }
}<|MERGE_RESOLUTION|>--- conflicted
+++ resolved
@@ -10,19 +10,6 @@
 
 namespace ZendTest\Cache\Storage\Adapter;
 
-<<<<<<< HEAD
-use Zend\Cache\Storage\IterableInterface,
-    Zend\Cache\Storage\IteratorInterface,
-    Zend\Cache\Storage\StorageInterface,
-    Zend\Cache\Storage\ClearExpiredInterface,
-    Zend\Cache\Storage\ClearByNamespaceInterface,
-    Zend\Cache\Storage\ClearByPrefixInterface,
-    Zend\Cache\Storage\FlushableInterface,
-    Zend\Cache\Storage\OptimizableInterface,
-    Zend\Cache\Storage\TagableInterface,
-    Zend\Cache,
-    Zend\Stdlib\ErrorHandler;
-=======
 use Zend\Cache\Storage\IterableInterface;
 use Zend\Cache\Storage\IteratorInterface;
 use Zend\Cache\Storage\StorageInterface;
@@ -34,7 +21,6 @@
 use Zend\Cache\Storage\TaggableInterface;
 use Zend\Http\Header\Expires;
 use Zend\Stdlib\ErrorHandler;
->>>>>>> 0e2a8b1d
 
 /**
  * PHPUnit test case
@@ -1008,14 +994,9 @@
 
     public function testTagable()
     {
-<<<<<<< HEAD
-        if ( !($this->_storage instanceof TagableInterface) ) {
-            $this->markTestSkipped("Storage doesn't implement TagableInterface");
-        }
-
-        $capabilities = $this->_storage->getCapabilities();
-        $ttl = $capabilities->getTtlPrecision();
-        $this->_options->setTtl($ttl);
+        if ( !($this->_storage instanceof TaggableInterface) ) {
+            $this->markTestSkipped("Storage doesn't implement TaggableInterface");
+        }
 
         $this->assertSame(array(), $this->_storage->setItems(array(
             'key1' => 'value1',
@@ -1046,41 +1027,6 @@
         $this->assertFalse($this->_storage->hasItem('key2'));
         $this->assertTrue($this->_storage->hasItem('key3'));
 
-=======
-        if ( !($this->_storage instanceof TaggableInterface) ) {
-            $this->markTestSkipped("Storage doesn't implement TaggableInterface");
-        }
-
-        $this->assertSame(array(), $this->_storage->setItems(array(
-            'key1' => 'value1',
-            'key2' => 'value2',
-            'key3' => 'value3',
-        )));
-
-        $this->assertTrue($this->_storage->setTags('key1', array('tag1a', 'tag1b')));
-        $this->assertTrue($this->_storage->setTags('key2', array('tag2a', 'tag2b')));
-        $this->assertTrue($this->_storage->setTags('key3', array('tag3a', 'tag3b')));
-        $this->assertFalse($this->_storage->setTags('missing', array('tag')));
-
-        // return tags
-        $tags = $this->_storage->getTags('key1');
-        $this->assertInternalType('array', $tags);
-        sort($tags);
-        $this->assertSame(array('tag1a', 'tag1b'), $tags);
-
-        // this should remove nothing
-        $this->assertTrue($this->_storage->clearByTags(array('tag1a', 'tag2a')));
-        $this->assertTrue($this->_storage->hasItem('key1'));
-        $this->assertTrue($this->_storage->hasItem('key2'));
-        $this->assertTrue($this->_storage->hasItem('key3'));
-
-        // this should remove key1 and key2
-        $this->assertTrue($this->_storage->clearByTags(array('tag1a', 'tag2b'), true));
-        $this->assertFalse($this->_storage->hasItem('key1'));
-        $this->assertFalse($this->_storage->hasItem('key2'));
-        $this->assertTrue($this->_storage->hasItem('key3'));
-
->>>>>>> 0e2a8b1d
         // this should remove key3
         $this->assertTrue($this->_storage->clearByTags(array('tag3a', 'tag3b'), true));
         $this->assertFalse($this->_storage->hasItem('key1'));
