<?php
/**
 * Zend Framework (http://framework.zend.com/)
 *
 * @link      http://github.com/zendframework/zf2 for the canonical source repository
 * @copyright Copyright (c) 2005-2012 Zend Technologies USA Inc. (http://www.zend.com)
 * @license   http://framework.zend.com/license/new-bsd New BSD License
 * @package   Zend_GData
 */

namespace ZendTest\GData\Spreadsheets;

use Zend\GData\Spreadsheets;
use Zend\GData\Spreadsheets\Extension;

/**
 * @category   Zend
 * @package    Zend_GData_Spreadsheets
 * @subpackage UnitTests
 * @group      Zend_GData
 * @group      Zend_GData_Spreadsheets
 */
class CellFeedTest extends \PHPUnit_Framework_TestCase
{

    public $cellFeed;

    public function setUp()
    {
        $this->cellFeed = new Spreadsheets\CellFeed(
                file_get_contents('Zend/GData/Spreadsheets/_files/TestDataCellFeedSample1.xml', true),
                true);
    }

    public function testToAndFromString()
    {
        $this->assertEquals(2, count($this->cellFeed->entries));
        $this->assertEquals(2, $this->cellFeed->entries->count());
<<<<<<< HEAD
        foreach($this->cellFeed->entries as $entry)
        {
=======
        foreach($this->cellFeed->entries as $entry) {
>>>>>>> 0e2a8b1d
            $this->assertInstanceOf('Zend\GData\Spreadsheets\CellEntry', $entry);
        }
        $this->assertInstanceOf('Zend\GData\Spreadsheets\Extension\RowCount',
                                $this->cellFeed->getRowCount());
        $this->assertTrue($this->cellFeed->getRowCount()->getText() == '100');
        $this->assertInstanceOf('Zend\GData\Spreadsheets\Extension\ColCount',
                                $this->cellFeed->getColumnCount());
        $this->assertTrue($this->cellFeed->getColumnCount()->getText() == '20');

        $newCellFeed = new Spreadsheets\CellFeed();
        $doc = new \DOMDocument();
        $doc->loadXML($this->cellFeed->saveXML());
        $newCellFeed->transferFromDom($doc->documentElement);

        $this->assertEquals(2, count($newCellFeed->entries));
        $this->assertEquals(2, $newCellFeed->entries->count());
<<<<<<< HEAD
        foreach($newCellFeed->entries as $entry)
        {
=======
        foreach($newCellFeed->entries as $entry) {
>>>>>>> 0e2a8b1d
            $this->assertInstanceOf('Zend\GData\Spreadsheets\CellEntry', $entry);
        }
        $this->assertInstanceOf('Zend\GData\Spreadsheets\Extension\RowCount',
                                $newCellFeed->getRowCount());
        $this->assertTrue($newCellFeed->getRowCount()->getText() == '100');
        $this->assertInstanceOf('Zend\GData\Spreadsheets\Extension\ColCount',
                                $newCellFeed->getColumnCount());
        $this->assertTrue($newCellFeed->getColumnCount()->getText() == '20');
    }

    public function testGetSetCounts()
    {
        $newRowCount = new Extension\RowCount();
        $newRowCount->setText("20");
        $newColCount = new Extension\ColCount();
        $newColCount->setText("50");

        $this->cellFeed->setRowCount($newRowCount);
        $this->cellFeed->setColumnCount($newColCount);

        $this->assertTrue($this->cellFeed->getRowCount()->getText() == "20");
        $this->assertTrue($this->cellFeed->getColumnCount()->getText() == "50");
    }

}<|MERGE_RESOLUTION|>--- conflicted
+++ resolved
@@ -36,12 +36,7 @@
     {
         $this->assertEquals(2, count($this->cellFeed->entries));
         $this->assertEquals(2, $this->cellFeed->entries->count());
-<<<<<<< HEAD
-        foreach($this->cellFeed->entries as $entry)
-        {
-=======
         foreach($this->cellFeed->entries as $entry) {
->>>>>>> 0e2a8b1d
             $this->assertInstanceOf('Zend\GData\Spreadsheets\CellEntry', $entry);
         }
         $this->assertInstanceOf('Zend\GData\Spreadsheets\Extension\RowCount',
@@ -58,12 +53,7 @@
 
         $this->assertEquals(2, count($newCellFeed->entries));
         $this->assertEquals(2, $newCellFeed->entries->count());
-<<<<<<< HEAD
-        foreach($newCellFeed->entries as $entry)
-        {
-=======
         foreach($newCellFeed->entries as $entry) {
->>>>>>> 0e2a8b1d
             $this->assertInstanceOf('Zend\GData\Spreadsheets\CellEntry', $entry);
         }
         $this->assertInstanceOf('Zend\GData\Spreadsheets\Extension\RowCount',
