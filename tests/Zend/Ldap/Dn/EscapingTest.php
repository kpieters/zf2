--- conflicted
+++ resolved
@@ -19,10 +19,6 @@
  * @license    http://framework.zend.com/license/new-bsd     New BSD License
  */
 
-<<<<<<< HEAD
-=======
-
->>>>>>> dca9f237
 namespace ZendTest\Ldap\Dn;
 
 use Zend\Ldap;
