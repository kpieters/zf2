--- conflicted
+++ resolved
@@ -23,19 +23,13 @@
  * @namespace
  */
 namespace ZendTest\Tag\Cloud;
-<<<<<<< HEAD
-use Zend\Tag,
-	Zend\Tag\Cloud,
-	Zend\Loader\PluginLoader,
-    Zend\Tag\Exception\InvalidArgumentException,
-=======
 
 use Zend\Tag,
     Zend\Tag\Cloud,
     Zend\Tag\Cloud\DecoratorBroker,
     Zend\Loader\Broker,
     Zend\Loader\PluginBroker,
->>>>>>> 1c46ae8d
+    Zend\Tag\Exception\InvalidArgumentException,
     ZendTest\Tag\Cloud\TestAsset;
 
 /**
