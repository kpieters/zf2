### Welcome to the *Zend Framework 2.1.0* Release!

Master: [![Build Status](https://secure.travis-ci.org/zendframework/zf2.png?branch=master)](http://travis-ci.org/zendframework/zf2)

## RELEASE INFORMATION

<<<<<<< HEAD
*Zend Framework 2.1.0*

This is the first feature release for the 2.0 series.

XX YYYY 201Z

### UPDATES IN 2.1.0

=======
*Zend Framework 2.0.0rc7*

This is the seventh release candidate for 2.0.0. At this time, we anticipate
that this will be the final release candidate before issuing a stable release.
We highly recommend testing your production applications against it.

31 August 2012

### UPDATES IN RC7

- Zend\Di
  - Fixes ArrayDefinition and ClassDefinition hasMethods() methods to return
    boolean values.
- Zend\Form
  - Fixes issue with multi-checkbox rendering.
- Zend\I18n
  - DateFormat view helper now correctly falls back to date.timezone setting
    instead of system timezone.
- Zend\Ldap
  - Fixes an error nesting condition
- Zend\Log
  - Fixes an issue with Zend\Log\Formatter\Simple whereby it was using a legacy
    key ("info") instead of the key standardized upon in ZF2 ("extra"). 
  - Simple formatter now defaults to JSON-encoding for array and object
    serialization (prevents issues with some writers.)
- Zend\Mail
  - The Date header is now properly encoded as ASCII.
- Zend\Mvc
  - Fixes an issue in the ViewHelperManagerFactory whereby a condition was
    testing against an uninitialized value.
  - Added zend-console to composer.json dependencies.
- Zend\View
  - Breadcrumbs helper allows passing string container name now, allowing
    multiple navigation containers.
  - ServerUrl now works for servers behind proxies.
>>>>>>> bb50be26

### SYSTEM REQUIREMENTS

Zend Framework 2 requires PHP 5.3.3 or later; we recommend using the
latest PHP version whenever possible.

### INSTALLATION

Please see INSTALL.md.

### CONTRIBUTING

If you wish to contribute to Zend Framework 2.0, please read both the
README-DEV.md and README-GIT.md file.

### QUESTIONS AND FEEDBACK

Online documentation can be found at http://framework.zend.com/manual.
Questions that are not addressed in the manual should be directed to the
appropriate mailing list:

http://framework.zend.com/wiki/display/ZFDEV/Mailing+Lists

If you find code in this release behaving in an unexpected manner or
contrary to its documented behavior, please create an issue in the Zend
Framework issue tracker at:

http://framework.zend.com/issues/browse/ZF2

If you would like to be notified of new releases, you can subscribe to
the fw-announce mailing list by sending a blank message to
<fw-announce-subscribe@lists.zend.com>.

### LICENSE

The files in this archive are released under the Zend Framework license.
You can find a copy of this license in LICENSE.txt.

### ACKNOWLEDGEMENTS

The Zend Framework team would like to thank all the [contributors](https://github.com/zendframework/zf2/contributors) to the Zend
Framework project, our corporate sponsor, and you, the Zend Framework user.
Please visit us sometime soon at http://framework.zend.com.<|MERGE_RESOLUTION|>--- conflicted
+++ resolved
@@ -4,7 +4,6 @@
 
 ## RELEASE INFORMATION
 
-<<<<<<< HEAD
 *Zend Framework 2.1.0*
 
 This is the first feature release for the 2.0 series.
@@ -13,43 +12,38 @@
 
 ### UPDATES IN 2.1.0
 
-=======
-*Zend Framework 2.0.0rc7*
 
-This is the seventh release candidate for 2.0.0. At this time, we anticipate
-that this will be the final release candidate before issuing a stable release.
-We highly recommend testing your production applications against it.
+### SYSTEM REQUIREMENTS
 
-31 August 2012
+Zend Framework 2 requires PHP 5.3.3 or later; we recommend using the
+latest PHP version whenever possible.
 
-### UPDATES IN RC7
+### INSTALLATION
 
-- Zend\Di
-  - Fixes ArrayDefinition and ClassDefinition hasMethods() methods to return
-    boolean values.
-- Zend\Form
-  - Fixes issue with multi-checkbox rendering.
-- Zend\I18n
-  - DateFormat view helper now correctly falls back to date.timezone setting
-    instead of system timezone.
-- Zend\Ldap
-  - Fixes an error nesting condition
-- Zend\Log
-  - Fixes an issue with Zend\Log\Formatter\Simple whereby it was using a legacy
-    key ("info") instead of the key standardized upon in ZF2 ("extra"). 
-  - Simple formatter now defaults to JSON-encoding for array and object
-    serialization (prevents issues with some writers.)
-- Zend\Mail
-  - The Date header is now properly encoded as ASCII.
-- Zend\Mvc
-  - Fixes an issue in the ViewHelperManagerFactory whereby a condition was
-    testing against an uninitialized value.
-  - Added zend-console to composer.json dependencies.
-- Zend\View
-  - Breadcrumbs helper allows passing string container name now, allowing
-    multiple navigation containers.
-  - ServerUrl now works for servers behind proxies.
->>>>>>> bb50be26
+Please see INSTALL.md.
+
+### CONTRIBUTING
+
+If you wish to contribute to Zend Framework 2.0, please read both the
+README-DEV.md and README-GIT.md file.
+
+### QUESTIONS AND FEEDBACK
+
+Online documentation can be found at http://framework.zend.com/manual.
+Questions that are not addressed in the manual should be directed to the
+appropriate mailing list:
+
+http://framework.zend.com/wiki/display/ZFDEV/Mailing+Lists
+
+If you find code in this release behaving in an unexpected manner or
+contrary to its documented behavior, please create an issue in the Zend
+Framework issue tracker at:
+
+http://framework.zend.com/issues/browse/ZF2
+
+If you would like to be notified of new releases, you can subscribe to
+the fw-announce mailing list by sending a blank message to
+<fw-announce-subscribe@lists.zend.com>.
 
 ### SYSTEM REQUIREMENTS
 
