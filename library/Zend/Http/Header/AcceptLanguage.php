<?php
/**
 * Zend Framework (http://framework.zend.com/)
 *
 * @link      http://github.com/zendframework/zf2 for the canonical source repository
 * @copyright Copyright (c) 2005-2012 Zend Technologies USA Inc. (http://www.zend.com)
 * @license   http://framework.zend.com/license/new-bsd New BSD License
 * @package   Zend_Http
 */

namespace Zend\Http\Header;
use Zend\Http\Header\Accept\FieldValuePart;


/**
 * Accept Language Header
 *
 * @category   Zend
 * @package    Zend\Http\Header
 * @see        http://www.w3.org/Protocols/rfc2616/rfc2616-sec14.html#sec14.4
 */
class AcceptLanguage extends AbstractAccept
{

    protected $regexAddType = '#^([a-zA-Z0-9+-]+|\*)$#';

    /**
     * Get field name
     *
     * @return string
     */
    public function getFieldName()
    {
        return 'Accept-Language';
    }

    /**
     * Cast to string
     *
     * @return string
     */
    public function toString()
    {
        return 'Accept-Language: ' . $this->getFieldValue();
    }

    /**
     * Add a language, with the given priority
     *
     * @param  string $type
     * @param  int|float $priority
     * @return Accept
     */
    public function addLanguage($type, $priority = 1)
    {
        return $this->addType($type, $priority);
    }

    /**
     * Does the header have the requested language?
     *
     * @param  string $type
     * @return bool
     */
    public function hasLanguage($type)
    {
        return $this->hasType($type);
    }

<<<<<<< HEAD

    /**
     * Parse the keys contained in the header line
     *
     * @param string mediaType
     * @return \Zend\Http\Header\Accept\FieldValuePart\LanguageFieldValuePart
     * @see \Zend\Http\Header\AbstractAccept::parseFieldValuePart()
     */
    protected function parseFieldValuePart($fieldValuePart)
    {
        $internalValues = parent::parseFieldValuePart($fieldValuePart);

        return new FieldValuePart\LanguageFieldValuePart($internalValues);
    }

=======
>>>>>>> baecf8b4
}<|MERGE_RESOLUTION|>--- conflicted
+++ resolved
@@ -67,8 +67,6 @@
         return $this->hasType($type);
     }
 
-<<<<<<< HEAD
-
     /**
      * Parse the keys contained in the header line
      *
@@ -83,6 +81,4 @@
         return new FieldValuePart\LanguageFieldValuePart($internalValues);
     }
 
-=======
->>>>>>> baecf8b4
 }