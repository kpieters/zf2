<?php
/**
 * Zend Framework
 *
 * LICENSE
 *
 * This source file is subject to the new BSD license that is bundled
 * with this package in the file LICENSE.txt.
 * It is also available through the world-wide-web at this URL:
 * http://framework.zend.com/license/new-bsd
 * If you did not receive a copy of the license and are unable to
 * obtain it through the world-wide-web, please send an email
 * to license@zend.com so we can send you a copy immediately.
 *
 * @category   Zend
 * @package    Zend_Http
 * @subpackage Client_Adapter
 * @copyright  Copyright (c) 2005-2012 Zend Technologies USA Inc. (http://www.zend.com)
 * @license    http://framework.zend.com/license/new-bsd     New BSD License
 */

namespace Zend\Http\Client\Adapter;

<<<<<<< HEAD
use Zend\Http\Client\Adapter\AdapterInterface as HttpAdapter,
=======
use Traversable;
use Zend\Stdlib\ArrayUtils;
use Zend\Http\Client\Adapter as HttpAdapter,
>>>>>>> 4fb00d20
    Zend\Http\Client\Adapter\Exception as AdapterException,
    Zend\Http\Response;

/**
 * A sockets based (stream\socket\client) adapter class for Zend\Http\Client. Can be used
 * on almost every PHP environment, and does not require any special extensions.
 *
 * @category   Zend
 * @package    Zend_Http
 * @subpackage Client_Adapter
 * @copyright  Copyright (c) 2005-2012 Zend Technologies USA Inc. (http://www.zend.com)
 * @license    http://framework.zend.com/license/new-bsd     New BSD License
 */
class Socket implements HttpAdapter, StreamInterface
{
    /**
     * The socket for server connection
     *
     * @var resource|null
     */
    protected $socket = null;

    /**
     * What host/port are we connected to?
     *
     * @var array
     */
    protected $connected_to = array(null, null);

    /**
     * Stream for storing output
     * 
     * @var resource
     */
    protected $out_stream = null;
    
    /**
     * Parameters array
     *
     * @var array
     */
    protected $config = array(
        'persistent'    => false,
        'ssltransport'  => 'ssl',
        'sslcert'       => null,
        'sslpassphrase' => null,
        'sslusecontext' => false
    );

    /**
     * Request method - will be set by write() and might be used by read()
     *
     * @var string
     */
    protected $method = null;

    /**
     * Stream context
     *
     * @var resource
     */
    protected $_context = null;

    /**
     * Adapter constructor, currently empty. Config is set using setOptions()
     *
     */
    public function __construct()
    {
    }

    /**
     * Set the configuration array for the adapter
     *
     * @param  array|Traversable $options
     */
    public function setOptions($options = array())
    {
        if ($options instanceof Traversable) {
            $options = ArrayUtils::iteratorToArray($options);
        }
        if (!is_array($options)) {
            throw new AdapterException\InvalidArgumentException(
                'Array or Zend_Config object expected, got ' . gettype($options)
            );
        }

        foreach ($options as $k => $v) {
            $this->config[strtolower($k)] = $v;
        }
    }

    /**
     * Retrieve the array of all configuration options
     *
     * @return array
     */
    public function getConfig()
    {
        return $this->config;
    }

    /**
     * Set the stream context for the TCP connection to the server
     *
     * Can accept either a pre-existing stream context resource, or an array
     * of stream options, similar to the options array passed to the
     * stream_context_create() PHP function. In such case a new stream context
     * will be created using the passed options.
     *
     * @since  Zend Framework 1.9
     *
     * @param  mixed $context Stream context or array of context options
     * @return Socket
     */
    public function setStreamContext($context)
    {
        if (is_resource($context) && get_resource_type($context) == 'stream-context') {
            $this->_context = $context;

        } elseif (is_array($context)) {
            $this->_context = stream_context_create($context);

        } else {
            // Invalid parameter
            throw new AdapterException\InvalidArgumentException(
                "Expecting either a stream context resource or array, got " . gettype($context)
            );
        }

        return $this;
    }

    /**
     * Get the stream context for the TCP connection to the server.
     *
     * If no stream context is set, will create a default one.
     *
     * @return resource
     */
    public function getStreamContext()
    {
        if (! $this->_context) {
            $this->_context = stream_context_create();
        }

        return $this->_context;
    }

    /**
     * Connect to the remote server
     *
     * @param string  $host
     * @param int     $port
     * @param boolean $secure
     * @throws AdapterException\RuntimeException
     */
    public function connect($host, $port = 80, $secure = false)
    {
        // If the URI should be accessed via SSL, prepend the Hostname with ssl://
        $host = ($secure ? $this->config['ssltransport'] : 'tcp') . '://' . $host;

        // If we are connected to the wrong host, disconnect first
        if (($this->connected_to[0] != $host || $this->connected_to[1] != $port)) {
            if (is_resource($this->socket)) $this->close();
        }

        // Now, if we are not connected, connect
        if (! is_resource($this->socket) || ! $this->config['keepalive']) {
            $context = $this->getStreamContext();
            if ($secure || $this->config['sslusecontext']) {
                if ($this->config['sslcert'] !== null) {
                    if (! stream_context_set_option($context, 'ssl', 'local_cert',
                                                    $this->config['sslcert'])) {
                        throw new AdapterException\RuntimeException('Unable to set sslcert option');
                    }
                }
                if ($this->config['sslpassphrase'] !== null) {
                    if (! stream_context_set_option($context, 'ssl', 'passphrase',
                                                    $this->config['sslpassphrase'])) {
                        throw new AdapterException\RuntimeException('Unable to set sslpassphrase option');
                    }
                }
            }

            $flags = STREAM_CLIENT_CONNECT;
            if ($this->config['persistent']) $flags |= STREAM_CLIENT_PERSISTENT;

            $errno = null;
            $errstr = '';
            $this->socket = @stream_socket_client($host . ':' . $port,
                                                  $errno,
                                                  $errstr,
                                                  (int) $this->config['timeout'],
                                                  $flags,
                                                  $context);

            if (! $this->socket) {
                $this->close();
                throw new AdapterException\RuntimeException(
                    'Unable to Connect to ' . $host . ':' . $port . '. Error #' . $errno . ': ' . $errstr);
            }

            // Set the stream timeout
            if (! stream_set_timeout($this->socket, (int) $this->config['timeout'])) {
                throw new AdapterException\RuntimeException('Unable to set the connection timeout');
            }

            // Update connected_to
            $this->connected_to = array($host, $port);
        }
    }

    
    /**
     * Send request to the remote server
     *
     * @param string        $method
     * @param \Zend\Uri\Uri $uri
     * @param string        $http_ver
     * @param array         $headers
     * @param string        $body
     * @return string Request as string
     */
    public function write($method, $uri, $http_ver = '1.1', $headers = array(), $body = '')
    {
        // Make sure we're properly connected
        if (! $this->socket) {
            throw new AdapterException\RuntimeException('Trying to write but we are not connected');
        }

        $host = $uri->getHost();
        $host = (strtolower($uri->getScheme()) == 'https' ? $this->config['ssltransport'] : 'tcp') . '://' . $host;
        if ($this->connected_to[0] != $host || $this->connected_to[1] != $uri->getPort()) {
            throw new AdapterException\RuntimeException('Trying to write but we are connected to the wrong host');
        }

        // Save request method for later
        $this->method = $method;

        // Build request headers
        $path = $uri->getPath();
        if ($uri->getQuery()) $path .= '?' . $uri->getQuery();
        $request = "{$method} {$path} HTTP/{$http_ver}\r\n";
        foreach ($headers as $k => $v) {
            if (is_string($k)) $v = ucfirst($k) . ": $v";
            $request .= "$v\r\n";
        }

        if (is_resource($body)) {
            $request .= "\r\n";
        } else {
            // Add the request body
            $request .= "\r\n" . $body;
        }
        
        // Send the request
        if (! @fwrite($this->socket, $request)) {
            throw new AdapterException\RuntimeException('Error writing request to server');
        }
        
        if (is_resource($body)) {
            if (stream_copy_to_stream($body, $this->socket) == 0) {
                throw new AdapterException\RuntimeException('Error writing request to server');
            }
        }

        return $request;
    }

    /**
     * Read response from server
     *
     * @return string
     */
    public function read()
    {
        // First, read headers only
        $response = '';
        $gotStatus = false;

        while (($line = @fgets($this->socket)) !== false) {
            $gotStatus = $gotStatus || (strpos($line, 'HTTP') !== false);
            if ($gotStatus) {
                $response .= $line;
                if (rtrim($line) === '') break;
            }
        }
        
        $this->_checkSocketReadTimeout();

        $responseObj= Response::fromString($response);
        
        $statusCode = $responseObj->getStatusCode();

        // Handle 100 and 101 responses internally by restarting the read again
        if ($statusCode == 100 || $statusCode == 101) return $this->read();

        // Check headers to see what kind of connection / transfer encoding we have
        $headers = $responseObj->headers();

        /**
         * Responses to HEAD requests and 204 or 304 responses are not expected
         * to have a body - stop reading here
         */
        if ($statusCode == 304 || $statusCode == 204 ||
            $this->method == \Zend\Http\Request::METHOD_HEAD) {

            // Close the connection if requested to do so by the server
            $connection = $headers->get('connection');
            if ($connection && $connection->getFieldValue() == 'close') {
                $this->close();
            }
            return $response;
        }

        // If we got a 'transfer-encoding: chunked' header
        $transfer_encoding = $headers->get('transfer-encoding');
        $content_length = $headers->get('content-length');
        if ($transfer_encoding !== false) {
            
            if (strtolower($transfer_encoding->getFieldValue()) == 'chunked') {

                do {
                    $line  = @fgets($this->socket);
                    $this->_checkSocketReadTimeout();

                    $chunk = $line;

                    // Figure out the next chunk size
                    $chunksize = trim($line);
                    if (! ctype_xdigit($chunksize)) {
                        $this->close();
                        throw new AdapterException\RuntimeException('Invalid chunk size "' .
                            $chunksize . '" unable to read chunked body');
                    }

                    // Convert the hexadecimal value to plain integer
                    $chunksize = hexdec($chunksize);

                    // Read next chunk
                    $read_to = ftell($this->socket) + $chunksize;

                    do {
                        $current_pos = ftell($this->socket);
                        if ($current_pos >= $read_to) break;

                        if ($this->out_stream) {
                            if (stream_copy_to_stream($this->socket, $this->out_stream, $read_to - $current_pos) == 0) {
                              $this->_checkSocketReadTimeout();
                              break;   
                             }
                        } else {
                            $line = @fread($this->socket, $read_to - $current_pos);
                            if ($line === false || strlen($line) === 0) {
                                $this->_checkSocketReadTimeout();
                                break;
                            }
                                    $chunk .= $line;
                        }
                    } while (! feof($this->socket));

                    $chunk .= @fgets($this->socket);
                    $this->_checkSocketReadTimeout();

                    if (!$this->out_stream) {
                        $response .= $chunk;
                    }
                } while ($chunksize > 0);
            } else {
                $this->close();
                throw new AdapterException\RuntimeException('Cannot handle "' .
                    $transfer_encoding->getFieldValue() . '" transfer encoding');
            }
            
            // We automatically decode chunked-messages when writing to a stream
            // this means we have to disallow the Zend_Http_Response to do it again
            if ($this->out_stream) {
                $response = str_ireplace("Transfer-Encoding: chunked\r\n", '', $response);
            }
        // Else, if we got the content-length header, read this number of bytes
        } elseif ($content_length !== false) {

            // If we got more than one Content-Length header (see ZF-9404) use
            // the last value sent
            if (is_array($content_length)) {
                $content_length = $content_length[count($content_length) - 1];
            }
            $contentLength = $content_length->getFieldValue();
            
            $current_pos = ftell($this->socket);
            $chunk = '';

            for ($read_to = $current_pos + $contentLength;
                 $read_to > $current_pos;
                 $current_pos = ftell($this->socket)) {

                 if ($this->out_stream) {
                     if (@stream_copy_to_stream($this->socket, $this->out_stream, $read_to - $current_pos) == 0) {
                          $this->_checkSocketReadTimeout();
                          break;   
                     }
                 } else {
                    $chunk = @fread($this->socket, $read_to - $current_pos);
                    if ($chunk === false || strlen($chunk) === 0) {
                        $this->_checkSocketReadTimeout();
                        break;
                    }

                    $response .= $chunk;
                }

                // Break if the connection ended prematurely
                if (feof($this->socket)) break;
            }

        // Fallback: just read the response until EOF
        } else {

            do {
                if ($this->out_stream) {
                    if (@stream_copy_to_stream($this->socket, $this->out_stream) == 0) {
                          $this->_checkSocketReadTimeout();
                          break;   
                     }
                } else {
                    $buff = @fread($this->socket, 8192);
                    if ($buff === false || strlen($buff) === 0) {
                        $this->_checkSocketReadTimeout();
                        break;
                    } else {
                        $response .= $buff;
                    }
                }

            } while (feof($this->socket) === false);

            $this->close();
        }

        // Close the connection if requested to do so by the server
        $connection = $headers->get('connection');
        if ($connection && $connection->getFieldValue() == 'close') {
            $this->close();
        }

        return $response;
    }

    /**
     * Close the connection to the server
     *
     */
    public function close()
    {
        if (is_resource($this->socket)) @fclose($this->socket);
        $this->socket = null;
        $this->connected_to = array(null, null);
    }

    /**
     * Check if the socket has timed out - if so close connection and throw
     * an exception
     *
     * @throws AdapterException\TimeoutException with READ_TIMEOUT code
     */
    protected function _checkSocketReadTimeout()
    {
        if ($this->socket) {
            $info = stream_get_meta_data($this->socket);
            $timedout = $info['timed_out'];
            if ($timedout) {
                $this->close();
                throw new AdapterException\TimeoutException(
                    "Read timed out after {$this->config['timeout']} seconds",
                    AdapterException\TimeoutException::READ_TIMEOUT
                );
            }
        }
    }
    
    /**
     * Set output stream for the response
     * 
     * @param resource $stream
     * @return \Zend\Http\Client\Adapter\Socket
     */
    public function setOutputStream($stream) 
    {
        $this->out_stream = $stream;
        return $this;
    }
    
    /**
     * Destructor: make sure the socket is disconnected
     *
     * If we are in persistent TCP mode, will not close the connection
     *
     */
    public function __destruct()
    {
        if (! $this->config['persistent']) {
            if ($this->socket) $this->close();
        }
    }
}<|MERGE_RESOLUTION|>--- conflicted
+++ resolved
@@ -21,15 +21,11 @@
 
 namespace Zend\Http\Client\Adapter;
 
-<<<<<<< HEAD
-use Zend\Http\Client\Adapter\AdapterInterface as HttpAdapter,
-=======
 use Traversable;
 use Zend\Stdlib\ArrayUtils;
-use Zend\Http\Client\Adapter as HttpAdapter,
->>>>>>> 4fb00d20
-    Zend\Http\Client\Adapter\Exception as AdapterException,
-    Zend\Http\Response;
+use Zend\Http\Client\Adapter\AdapterInterface as HttpAdapter;
+use Zend\Http\Client\Adapter\Exception as AdapterException;
+use Zend\Http\Response;
 
 /**
  * A sockets based (stream\socket\client) adapter class for Zend\Http\Client. Can be used
