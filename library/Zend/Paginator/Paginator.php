--- conflicted
+++ resolved
@@ -171,11 +171,7 @@
     /**
      * View instance used for self rendering
      *
-<<<<<<< HEAD
-     * @var \Zend\View\Renderer
-=======
      * @var \Zend\View\Renderer\RendererInterface
->>>>>>> 512284f4
      */
     protected $_view = null;
 
@@ -841,11 +837,7 @@
      *
      * If none registered, instantiates a PhpRenderer instance.
      *
-<<<<<<< HEAD
-     * @return \Zend\View\Renderer|null
-=======
      * @return \Zend\View\Renderer\RendererInterface|null
->>>>>>> 512284f4
      */
     public function getView()
     {
@@ -859,11 +851,7 @@
     /**
      * Sets the view object.
      *
-<<<<<<< HEAD
-     * @param  \Zend\View\Renderer $view
-=======
      * @param  \Zend\View\Renderer\RendererInterface $view
->>>>>>> 512284f4
      * @return Paginator
      */
     public function setView(View\Renderer\RendererInterface $view = null)
@@ -920,11 +908,7 @@
     /**
      * Renders the paginator.
      *
-<<<<<<< HEAD
-     * @param  \Zend\View\Renderer $view
-=======
      * @param  \Zend\View\Renderer\RendererInterface $view
->>>>>>> 512284f4
      * @return string
      */
     public function render(View\Renderer\RendererInterface $view = null)
