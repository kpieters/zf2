<?php
/**
 * Zend Framework (http://framework.zend.com/)
 *
 * @link      http://github.com/zendframework/zf2 for the canonical source repository
 * @copyright Copyright (c) 2005-2012 Zend Technologies USA Inc. (http://www.zend.com)
 * @license   http://framework.zend.com/license/new-bsd New BSD License
 * @package   Zend_Form
 */

namespace Zend\Form\View\Helper;

use Zend\Form\Element;
use Zend\Form\ElementInterface;
use Zend\View\Helper\AbstractHelper as BaseAbstractHelper;

/**
 * @category   Zend
 * @package    Zend_Form
 * @subpackage View
 */
class FormElement extends BaseAbstractHelper
{
    /**
     * Render an element
     *
     * Introspects the element type and attributes to determine which
     * helper to utilize when rendering.
     *
     * @param  ElementInterface $element
     * @return string
     */
    public function render(ElementInterface $element)
    {
        $renderer = $this->getView();
        if (!method_exists($renderer, 'plugin')) {
            // Bail early if renderer is not pluggable
            return '';
        }

        if ($element instanceof Element\Captcha) {
            $helper = $renderer->plugin('form_captcha');
            return $helper($element);
        }

        if ($element instanceof Element\Csrf) {
            $helper = $renderer->plugin('form_hidden');
            return $helper($element);
        }

        if ($element instanceof Element\Collection) {
            $helper = $renderer->plugin('form_collection');
            return $helper($element);
        }

        $type    = $element->getAttribute('type');
        $options = $element->getAttribute('options');

        if ('checkbox' == $type) {
            $helper = $renderer->plugin('form_checkbox');
            return $helper($element);
        }

        if ('color' == $type) {
            $helper = $renderer->plugin('form_color');
            return $helper($element);
        }

        if ('date' == $type) {
            $helper = $renderer->plugin('form_date');
            return $helper($element);
        }

        if ('datetime' == $type) {
            $helper = $renderer->plugin('form_date_time');
            return $helper($element);
        }

        if ('datetime-local' == $type) {
            $helper = $renderer->plugin('form_date_time_local');
            return $helper($element);
        }

<<<<<<< HEAD
        if ($type == 'checkbox') {
            $helper = $renderer->plugin('form_checkbox');
            return $helper($element);
        }

        if (is_array($options) && $type == 'multi_checkbox') {
=======
        if ('email' == $type) {
            $helper = $renderer->plugin('form_email');
            return $helper($element);
        }

        if ('file' == $type) {
            $helper = $renderer->plugin('form_file');
            return $helper($element);
        }

        if ('hidden' == $type) {
            $helper = $renderer->plugin('form_hidden');
            return $helper($element);
        }

        if ('image' == $type) {
            $helper = $renderer->plugin('form_image');
            return $helper($element);
        }

        if ('month' == $type) {
            $helper = $renderer->plugin('form_month');
            return $helper($element);
        }

        if ('multi_checkbox' == $type && is_array($options)) {
>>>>>>> 0e2a8b1d
            $helper = $renderer->plugin('form_multi_checkbox');
            return $helper($element);
        }

        if ('number' == $type) {
            $helper = $renderer->plugin('form_number');
            return $helper($element);
        }

        if ('password' == $type) {
            $helper = $renderer->plugin('form_password');
            return $helper($element);
        }

        if ('radio' == $type && is_array($options)) {
            $helper = $renderer->plugin('form_radio');
            return $helper($element);
        }

        if ('range' == $type) {
            $helper = $renderer->plugin('form_range');
            return $helper($element);
        }

        if ('reset' == $type) {
            $helper = $renderer->plugin('form_reset');
            return $helper($element);
        }

        if ('search' == $type) {
            $helper = $renderer->plugin('form_search');
            return $helper($element);
        }

        if ('select' == $type && is_array($options)) {
            $helper = $renderer->plugin('form_select');
            return $helper($element);
        }

        if ('submit' == $type) {
            $helper = $renderer->plugin('form_submit');
            return $helper($element);
        }

        if ('tel' == $type) {
            $helper = $renderer->plugin('form_tel');
            return $helper($element);
        }

        if ('text' == $type) {
            $helper = $renderer->plugin('form_text');
            return $helper($element);
        }

        if ('textarea' == $type) {
            $helper = $renderer->plugin('form_textarea');
            return $helper($element);
        }

        if ('time' == $type) {
            $helper = $renderer->plugin('form_time');
            return $helper($element);
        }

        if ('time' == $type) {
            $helper = $renderer->plugin('form_time');
            return $helper($element);
        }

        if ('url' == $type) {
            $helper = $renderer->plugin('form_url');
            return $helper($element);
        }

        if ('week' == $type) {
            $helper = $renderer->plugin('form_week');
            return $helper($element);
        }

        $helper = $renderer->plugin('form_input');
        return $helper($element);
    }

    /**
     * Invoke helper as function
     *
     * Proxies to {@link render()}.
<<<<<<< HEAD
     * 
     * @param  ElementInterface|null $element 
     * @return string
=======
     *
     * @param  ElementInterface|null $element
     * @return string|FormElement
>>>>>>> 0e2a8b1d
     */
    public function __invoke(ElementInterface $element = null)
    {
        if (!$element) {
            return $this;
        }

        return $this->render($element);
    }
}<|MERGE_RESOLUTION|>--- conflicted
+++ resolved
@@ -81,14 +81,6 @@
             return $helper($element);
         }
 
-<<<<<<< HEAD
-        if ($type == 'checkbox') {
-            $helper = $renderer->plugin('form_checkbox');
-            return $helper($element);
-        }
-
-        if (is_array($options) && $type == 'multi_checkbox') {
-=======
         if ('email' == $type) {
             $helper = $renderer->plugin('form_email');
             return $helper($element);
@@ -115,7 +107,6 @@
         }
 
         if ('multi_checkbox' == $type && is_array($options)) {
->>>>>>> 0e2a8b1d
             $helper = $renderer->plugin('form_multi_checkbox');
             return $helper($element);
         }
@@ -203,15 +194,9 @@
      * Invoke helper as function
      *
      * Proxies to {@link render()}.
-<<<<<<< HEAD
-     * 
-     * @param  ElementInterface|null $element 
-     * @return string
-=======
      *
      * @param  ElementInterface|null $element
      * @return string|FormElement
->>>>>>> 0e2a8b1d
      */
     public function __invoke(ElementInterface $element = null)
     {
