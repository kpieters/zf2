<?php
/**
 * Zend Framework (http://framework.zend.com/)
 *
 * @link      http://github.com/zendframework/zf2 for the canonical source repository
 * @copyright Copyright (c) 2005-2012 Zend Technologies USA Inc. (http://www.zend.com)
 * @license   http://framework.zend.com/license/new-bsd New BSD License
 * @package   Zend_Session
 */

namespace Zend\Session\SaveHandler;

<<<<<<< HEAD
use Zend\Cache\Storage\ClearExpiredInterface;

use Zend\Cache\Storage\StorageInterface as CacheStorage,
    Zend\Cache\Storage\ClearExpiredInterface as ClearExpiredCacheStorage,
    Zend\Session\Exception;
=======
use Zend\Cache\Storage\ClearExpiredInterface as ClearExpiredCacheStorage;
use Zend\Cache\Storage\StorageInterface as CacheStorage;
>>>>>>> 0e2a8b1d

/**
 * Cache session save handler
 *
 * @category   Zend
 * @package    Zend_Session
 * @subpackage SaveHandler
 */
class Cache implements SaveHandlerInterface
{
    /**
     * Session Save Path
     *
     * @var string
     */
    protected $sessionSavePath;

    /**
     * Session Name
     *
     * @var string
     */
    protected $sessionName;

    /**
     * The cache storage
     * @var CacheStorage
     */
    protected $cacheStorage;

    /**
     * Constructor
     *
     * @param  CacheStorage $cacheStorage
<<<<<<< HEAD
     * @return void
     * @throws Exception\ExceptionInterface
=======
>>>>>>> 0e2a8b1d
     */
    public function __construct(CacheStorage $cacheStorage)
    {
        $this->setCacheStorage($cacheStorage);
    }

    /**
     * Open Session
     *
     * @param string $savePath
     * @param string $name
     * @return boolean
     */
    public function open($savePath, $name)
    {
        // @todo figure out if we want to use these
        $this->sessionSavePath = $savePath;
        $this->sessionName     = $name;

        return true;
    }

    /**
     * Close session
     *
     * @return boolean
     */
    public function close()
    {
        return true;
    }

    /**
     * Read session data
     *
     * @param string $id
     * @return string
     */
    public function read($id)
    {
        return $this->getCacheStorge()->getItem($id);
    }

    /**
     * Write session data
     *
     * @param string $id
     * @param string $data
     * @return boolean
     */
    public function write($id, $data)
    {
        return $this->getCacheStorge()->setItem($id, $data);
    }

    /**
     * Destroy session
     *
     * @param string $id
     * @return boolean
     */
    public function destroy($id)
    {
        return $this->getCacheStorge()->removeItem($id);
    }

    /**
     * Garbage Collection
     *
     * @param int $maxlifetime
     * @return boolean
     */
    public function gc($maxlifetime)
    {
        $cache = $this->getCacheStorge();
        if ($cache instanceof ClearExpiredCacheStorage) {
            return $cache->clearExpired();
        }
        return true;
    }

    /**
     * Set cache storage
     *
<<<<<<< HEAD
     * @param CacheStorage
     * @return void
=======
     * @param  CacheStorage $cacheStorage
     * @return Cache
>>>>>>> 0e2a8b1d
     */
    public function setCacheStorage(CacheStorage $cacheStorage)
    {
        $this->cacheStorage = $cacheStorage;
<<<<<<< HEAD
=======
        return $this;
>>>>>>> 0e2a8b1d
    }

    /**
     * Get Cache Storage Adapter Object
     *
     * @return CacheStorage
     */
    public function getCacheStorge()
    {
        return $this->cacheStorage;
    }
}<|MERGE_RESOLUTION|>--- conflicted
+++ resolved
@@ -10,16 +10,8 @@
 
 namespace Zend\Session\SaveHandler;
 
-<<<<<<< HEAD
-use Zend\Cache\Storage\ClearExpiredInterface;
-
-use Zend\Cache\Storage\StorageInterface as CacheStorage,
-    Zend\Cache\Storage\ClearExpiredInterface as ClearExpiredCacheStorage,
-    Zend\Session\Exception;
-=======
 use Zend\Cache\Storage\ClearExpiredInterface as ClearExpiredCacheStorage;
 use Zend\Cache\Storage\StorageInterface as CacheStorage;
->>>>>>> 0e2a8b1d
 
 /**
  * Cache session save handler
@@ -54,11 +46,6 @@
      * Constructor
      *
      * @param  CacheStorage $cacheStorage
-<<<<<<< HEAD
-     * @return void
-     * @throws Exception\ExceptionInterface
-=======
->>>>>>> 0e2a8b1d
      */
     public function __construct(CacheStorage $cacheStorage)
     {
@@ -143,21 +130,13 @@
     /**
      * Set cache storage
      *
-<<<<<<< HEAD
-     * @param CacheStorage
-     * @return void
-=======
      * @param  CacheStorage $cacheStorage
      * @return Cache
->>>>>>> 0e2a8b1d
      */
     public function setCacheStorage(CacheStorage $cacheStorage)
     {
         $this->cacheStorage = $cacheStorage;
-<<<<<<< HEAD
-=======
         return $this;
->>>>>>> 0e2a8b1d
     }
 
     /**
