--- conflicted
+++ resolved
@@ -10,7 +10,7 @@
 
 namespace Zend\Service\Amazon\S3;
 
-use Zend\Crypt;
+use Zend\Crypt\Hmac;
 use Zend\Http\Header;
 use Zend\Http\Response\Stream as StreamResponse;
 use Zend\Service\Amazon;
@@ -762,11 +762,7 @@
         $urlPathParts = explode('/', $urlPath);
         if (!empty($urlPathParts[0]))
             $urlPathParts[0] = strtolower($urlPathParts[0]);
-<<<<<<< HEAD
-        
-=======
-
->>>>>>> 0e2a8b1d
+
         $sig_str .= '/'.implode('/', $urlPathParts);
         if (strpos($path, '?location') !== false) {
             $sig_str .= '?location';
@@ -776,15 +772,9 @@
             $sig_str .= '?torrent';
         }
 
-<<<<<<< HEAD
-        $signature = base64_encode(Crypt\Hmac::compute($this->_getSecretKey(), 'sha1', utf8_encode($sig_str), Crypt\Hmac::BINARY));
-        $headers['Authorization'] = 'AWS '.$this->_getAccessKey().':'.$signature;
-        
-=======
         $signature = base64_encode(Hmac::compute($this->_getSecretKey(), 'sha1', utf8_encode($sig_str), true));
         $headers['Authorization'] = 'AWS ' . $this->_getAccessKey() . ':' . $signature;
 
->>>>>>> 0e2a8b1d
         return $headers;
     }
 
