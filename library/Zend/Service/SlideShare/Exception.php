<?php
/**
 * Zend Framework
 *
 * LICENSE
 *
 * This source file is subject to the new BSD license that is bundled
 * with this package in the file LICENSE.txt.
 * It is also available through the world-wide-web at this URL:
 * http://framework.zend.com/license/new-bsd
 * If you did not receive a copy of the license and are unable to
 * obtain it through the world-wide-web, please send an email
 * to license@zend.com so we can send you a copy immediately.
 *
 * @category   Zend
 * @package    Zend_Service
 * @subpackage SlideShare
 * @copyright  Copyright (c) 2005-2010 Zend Technologies USA Inc. (http://www.zend.com)
 * @license    http://framework.zend.com/license/new-bsd     New BSD License
 */

/**
 * @namespace
 */
namespace Zend\Service\SlideShare;

/**
<<<<<<< HEAD
=======
 * @uses       Zend\Service\Exception
>>>>>>> 7815b038
 * @category   Zend
 * @package    Zend_Service
 * @subpackage SlideShare
 * @copyright  Copyright (c) 2005-2010 Zend Technologies USA Inc. (http://www.zend.com)
 * @license    http://framework.zend.com/license/new-bsd     New BSD License
 */
interface Exception
{}<|MERGE_RESOLUTION|>--- conflicted
+++ resolved
@@ -25,10 +25,6 @@
 namespace Zend\Service\SlideShare;
 
 /**
-<<<<<<< HEAD
-=======
- * @uses       Zend\Service\Exception
->>>>>>> 7815b038
  * @category   Zend
  * @package    Zend_Service
  * @subpackage SlideShare
@@ -36,4 +32,5 @@
  * @license    http://framework.zend.com/license/new-bsd     New BSD License
  */
 interface Exception
-{}+{
+}