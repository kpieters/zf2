--- conflicted
+++ resolved
@@ -40,13 +40,8 @@
      */
     public function __construct($options = null)
     {
-<<<<<<< HEAD
-        if ($options === null) {
-            return;
-=======
         if (null !== $options) {
             $this->setFromArray($options);
->>>>>>> 0e087e1a
         }
     }
 
@@ -138,12 +133,7 @@
      */
     public function __isset($key)
     {
-<<<<<<< HEAD
-        $getter = $this->assembleGetterNameFromConfigKey($key);
-        return ($this->{$getter}() !== null);
-=======
         return null !== $this->__get($key);
->>>>>>> 0e087e1a
     }
 
     /**
