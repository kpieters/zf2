--- conflicted
+++ resolved
@@ -66,11 +66,6 @@
      */
     protected $_compression;
 
-<<<<<<< HEAD
-=======
-    protected static $_srandCalled = false;
-
->>>>>>> 85a932b0
     /**
      * Class constructor
      *
@@ -211,11 +206,7 @@
      * Sets a internal compression for values to encrypt
      *
      * @param string|array $compression
-<<<<<<< HEAD
      * @return \Zend\Filter\Encrypt\Mcrypt
-=======
-     * @return Zend_Filter_Encrypt_Mcrypt
->>>>>>> 85a932b0
      */
     public function setCompression($compression)
     {
@@ -239,14 +230,8 @@
     {
         // compress prior to encryption
         if (!empty($this->_compression)) {
-<<<<<<< HEAD
             $compress = new Compress($this->_compression);
             $value    = $compress($value);
-=======
-            require_once 'Zend/Filter/Compress.php';
-            $compress = new Zend_Filter_Compress($this->_compression);
-            $value    = $compress->filter($value);
->>>>>>> 85a932b0
         }
 
         $cipher  = $this->_openCipher();
@@ -276,14 +261,8 @@
 
         // decompress after decryption
         if (!empty($this->_compression)) {
-<<<<<<< HEAD
             $decompress = new Decompress($this->_compression);
             $decrypted  = $decompress($decrypted);
-=======
-            require_once 'Zend/Filter/Decompress.php';
-            $decompress = new Zend_Filter_Decompress($this->_compression);
-            $decrypted  = $decompress->filter($decrypted);
->>>>>>> 85a932b0
         }
 
         return $decrypted;
@@ -358,24 +337,4 @@
 
         return $this;
     }
-<<<<<<< HEAD
-=======
-
-    /**
-     * _srand() interception
-     *
-     * @see ZF-8742
-     */
-    protected function _srand()
-    {
-        if (version_compare(PHP_VERSION, '5.3.0', '>=')) {
-            return;
-        }
-
-        if (!self::$_srandCalled) {
-            srand((double) microtime() * 1000000);
-            self::$_srandCalled = true;
-        }
-    }
->>>>>>> 85a932b0
 }