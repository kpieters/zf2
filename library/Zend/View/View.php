--- conflicted
+++ resolved
@@ -123,16 +123,8 @@
      */
     public function events()
     {
-<<<<<<< HEAD
         if (!$this->events instanceof EventManagerInterface) {
-            $this->setEventManager(new EventManager(array(
-                __CLASS__,
-                get_called_class(),
-            )));
-=======
-        if (!$this->events instanceof EventCollection) {
             $this->setEventManager(new EventManager());
->>>>>>> bd147578
         }
         return $this->events;
     }
