<?php
/**
 * Zend Framework
 *
 * LICENSE
 *
 * This source file is subject to the new BSD license that is bundled
 * with this package in the file LICENSE.txt.
 * It is also available through the world-wide-web at this URL:
 * http://framework.zend.com/license/new-bsd
 * If you did not receive a copy of the license and are unable to
 * obtain it through the world-wide-web, please send an email
 * to license@zend.com so we can send you a copy immediately.
 *
 * @category   Zend
 * @package    Zend_View
 * @subpackage Helper
 * @copyright  Copyright (c) 2005-2011 Zend Technologies USA Inc. (http://www.zend.com)
 * @license    http://framework.zend.com/license/new-bsd     New BSD License
 */

/**
 * @namespace
 */
namespace Zend\View\Helper\Navigation;

use DOMDocument,
    RecursiveIteratorIterator,
    Zend\Navigation\AbstractPage,
    Zend\Navigation\Container,
    Zend\Uri,
    Zend\View;

/**
 * Helper for printing sitemaps
 *
 * @link http://www.sitemaps.org/protocol.php
 *
 * @category   Zend
 * @package    Zend_View
 * @subpackage Helper
 * @copyright  Copyright (c) 2005-2011 Zend Technologies USA Inc. (http://www.zend.com)
 * @license    http://framework.zend.com/license/new-bsd     New BSD License
 */
class Sitemap extends AbstractHelper
{
    /**
     * Namespace for the <urlset> tag
     *
     * @var string
     */
    const SITEMAP_NS = 'http://www.sitemaps.org/schemas/sitemap/0.9';

    /**
     * Schema URL
     *
     * @var string
     */
    const SITEMAP_XSD = 'http://www.sitemaps.org/schemas/sitemap/0.9/sitemap.xsd';

    /**
     * Whether XML output should be formatted
     *
     * @var bool
     */
    protected $_formatOutput = false;

    /**
     * Whether the XML declaration should be included in XML output
     *
     * @var bool
     */
    protected $_useXmlDeclaration = true;

    /**
     * Whether sitemap should be validated using Zend\Validate\Sitemap\*
     *
     * @var bool
     */
    protected $_useSitemapValidators = true;

    /**
     * Whether sitemap should be schema validated when generated
     *
     * @var bool
     */
    protected $_useSchemaValidation = false;

    /**
     * Server url
     *
     * @var string
     */
    protected $_serverUrl;

    /**
     * View helper entry point:
     * Retrieves helper and optionally sets container to operate on
     *
     * @param  \Zend\Navigation\Container $container  [optional] container to
     *                                               operate on
     * @return \Zend\View\Helper\Navigation\Sitemap   fluent interface, returns
     *                                               self
     */
    public function direct(Container $container = null)
    {
        if (null !== $container) {
            $this->setContainer($container);
        }

        return $this;
    }

    // Accessors:

    /**
     * Sets whether XML output should be formatted
     *
     * @param  bool $formatOutput                   [optional] whether output
     *                                              should be formatted. Default
     *                                              is true.
     * @return \Zend\View\Helper\Navigation\Sitemap  fluent interface, returns
     *                                              self
     */
    public function setFormatOutput($formatOutput = true)
    {
        $this->_formatOutput = (bool) $formatOutput;
        return $this;
    }

    /**
     * Returns whether XML output should be formatted
     *
     * @return bool  whether XML output should be formatted
     */
    public function getFormatOutput()
    {
        return $this->_formatOutput;
    }

    /**
     * Sets whether the XML declaration should be used in output
     *
     * @param  bool $useXmlDecl                     whether XML delcaration
     *                                              should be rendered
     * @return \Zend\View\Helper\Navigation\Sitemap  fluent interface, returns
     *                                              self
     */
    public function setUseXmlDeclaration($useXmlDecl)
    {
        $this->_useXmlDeclaration = (bool) $useXmlDecl;
        return $this;
    }

    /**
     * Returns whether the XML declaration should be used in output
     *
     * @return bool  whether the XML declaration should be used in output
     */
    public function getUseXmlDeclaration()
    {
        return $this->_useXmlDeclaration;
    }

    /**
     * Sets whether sitemap should be validated using Zend\Validate\Sitemap_*
     *
     * @param  bool $useSitemapValidators           whether sitemap validators
     *                                              should be used
     * @return \Zend\View\Helper\Navigation\Sitemap  fluent interface, returns
     *                                              self
     */
    public function setUseSitemapValidators($useSitemapValidators)
    {
        $this->_useSitemapValidators = (bool) $useSitemapValidators;
        return $this;
    }

    /**
     * Returns whether sitemap should be validated using Zend\Validate\Sitemap_*
     *
     * @return bool  whether sitemap should be validated using validators
     */
    public function getUseSitemapValidators()
    {
        return $this->_useSitemapValidators;
    }

    /**
     * Sets whether sitemap should be schema validated when generated
     *
     * @param  bool $schemaValidation               whether sitemap should
     *                                              validated using XSD Schema
     * @return \Zend\View\Helper\Navigation\Sitemap  fluent interface, returns
     *                                              self
     */
    public function setUseSchemaValidation($schemaValidation)
    {
        $this->_useSchemaValidation = (bool) $schemaValidation;
        return $this;
    }

    /**
     * Returns true if sitemap should be schema validated when generated
     *
     * @return bool
     */
    public function getUseSchemaValidation()
    {
        return $this->_useSchemaValidation;
    }

    /**
     * Sets server url (scheme and host-related stuff without request URI)
     *
     * E.g. http://www.example.com
     *
     * @param  string $serverUrl                    server URL to set (only
     *                                              scheme and host)
     * @throws Uri\Exception                   if invalid server URL
     * @return Sitemap  fluent interface, returns
     *                                              self
     */
    public function setServerUrl($serverUrl)
    {
        $uri = Uri\UriFactory::factory($serverUrl);
        $uri->setFragment('');
        $uri->setPath('');
        $uri->setQuery('');

        if ($uri->isValid()) {
            $this->_serverUrl = $uri->toString();
        } else {
            $e = new Uri\Exception\InvalidUriException(sprintf(
                    'Invalid server URL: "%s"',
                    $serverUrl));
            $e->setView($this->view);
            throw $e;
        }

        return $this;
    }

    /**
     * Returns server URL
     *
     * @return string  server URL
     */
    public function getServerUrl()
    {
        if (!isset($this->_serverUrl)) {
            $this->_serverUrl = $this->getView()->broker('serverUrl')->direct();
        }

        return $this->_serverUrl;
    }

    // Helper methods:

    /**
     * Escapes string for XML usage
     *
     * @param  string $string  string to escape
     * @return string          escaped string
     */
    protected function _xmlEscape($string)
    {
        $enc = 'UTF-8';
        if ($this->view instanceof View\Renderer
            && method_exists($this->view, 'getEncoding')
        ) {
            $enc = $this->view->getEncoding();
        }

        return htmlspecialchars($string, ENT_QUOTES, $enc, false);
    }

    // Public methods:

    /**
     * Returns an escaped absolute URL for the given page
     *
     * @param  \Zend\Navigation\AbstractPage $page  page to get URL from
     * @return string
     */
    public function url(AbstractPage $page)
    {
        $href = $page->getHref();

        if (!isset($href{0})) {
            // no href
            return '';
        } elseif ($href{0} == '/') {
            // href is relative to root; use serverUrl helper
            $url = $this->getServerUrl() . $href;
        } elseif (preg_match('/^[a-z]+:/im', (string) $href)) {
            // scheme is given in href; assume absolute URL already
            $url = (string) $href;
        } else {
            // href is relative to current document; use url helpers
            $curDoc = $this->getView()->plugin('url')->direct();
            $curDoc = ('/' == $curDoc) ? '' : trim($curDoc, '/');
            $url = rtrim($this->getServerUrl(), '/') . '/'
                 . $curDoc
                 . (empty($curDoc) ? '' : '/') . $href;
        }

        return $this->_xmlEscape($url);
    }

    /**
     * Returns a DOMDocument containing the Sitemap XML for the given container
     *
     * @param  \Zend\Navigation\Container $container  [optional] container to get
     *                                               breadcrumbs from, defaults
     *                                               to what is registered in the
     *                                               helper
     * @return DOMDocument                           DOM representation of the
     *                                               container
     * @throws \Zend\View\Exception                   if schema validation is on
     *                                               and the sitemap is invalid
     *                                               according to the sitemap
     *                                               schema, or if sitemap
     *                                               validators are used and the
     *                                               loc element fails validation
     */
    public function getDomSitemap(Container $container = null)
    {
        if (null === $container) {
            $container = $this->getContainer();
        }

        // check if we should validate using our own validators
        if ($this->getUseSitemapValidators()) {
            // create validators
            $locValidator        = new \Zend\Validator\Sitemap\Loc();
            $lastmodValidator    = new \Zend\Validator\Sitemap\Lastmod();
            $changefreqValidator = new \Zend\Validator\Sitemap\Changefreq();
            $priorityValidator   = new \Zend\Validator\Sitemap\Priority();
        }

        // create document
        $dom = new DOMDocument('1.0', 'UTF-8');
        $dom->formatOutput = $this->getFormatOutput();

        // ...and urlset (root) element
        $urlSet = $dom->createElementNS(self::SITEMAP_NS, 'urlset');
        $dom->appendChild($urlSet);

        // create iterator
        $iterator = new RecursiveIteratorIterator($container,
            RecursiveIteratorIterator::SELF_FIRST);

        $maxDepth = $this->getMaxDepth();
        if (is_int($maxDepth)) {
            $iterator->setMaxDepth($maxDepth);
        }
        $minDepth = $this->getMinDepth();
        if (!is_int($minDepth) || $minDepth < 0) {
            $minDepth = 0;
        }

        // iterate container
        foreach ($iterator as $page) {
            if ($iterator->getDepth() < $minDepth || !$this->accept($page)) {
                // page should not be included
                continue;
            }

            // get absolute url from page
<<<<<<< HEAD
            if (!$url = $this->getView()->plugin('url')->direct($page->toArray())) {
=======
            if (!$url = $this->url($page)) {
>>>>>>> a40d1a65
                // skip page if it has no url (rare case)
                continue;
            }

            // create url node for this page
            $urlNode = $dom->createElementNS(self::SITEMAP_NS, 'url');
            $urlSet->appendChild($urlNode);

            if ($this->getUseSitemapValidators() &&
                !$locValidator->isValid($url)) {
                $e = new View\Exception(sprintf(
                        'Encountered an invalid URL for Sitemap XML: "%s"',
                        $url));
                $e->setView($this->view);
                throw $e;
            }

            // put url in 'loc' element
            $urlNode->appendChild($dom->createElementNS(self::SITEMAP_NS,
                                                        'loc', $url));

            // add 'lastmod' element if a valid lastmod is set in page
            if (isset($page->lastmod)) {
                $lastmod = strtotime((string) $page->lastmod);

                // prevent 1970-01-01...
                if ($lastmod !== false) {
                    $lastmod = date('c', $lastmod);
                }

                if (!$this->getUseSitemapValidators() ||
                    $lastmodValidator->isValid($lastmod)) {
                    $urlNode->appendChild(
                        $dom->createElementNS(self::SITEMAP_NS, 'lastmod',
                                              $lastmod)
                    );
                }
            }

            // add 'changefreq' element if a valid changefreq is set in page
            if (isset($page->changefreq)) {
                $changefreq = $page->changefreq;
                if (!$this->getUseSitemapValidators() ||
                    $changefreqValidator->isValid($changefreq)) {
                    $urlNode->appendChild(
                        $dom->createElementNS(self::SITEMAP_NS, 'changefreq',
                                              $changefreq)
                    );
                }
            }

            // add 'priority' element if a valid priority is set in page
            if (isset($page->priority)) {
                $priority = $page->priority;
                if (!$this->getUseSitemapValidators() ||
                    $priorityValidator->isValid($priority)) {
                    $urlNode->appendChild(
                        $dom->createElementNS(self::SITEMAP_NS, 'priority',
                                              $priority)
                    );
                }
            }
        }

        // validate using schema if specified
        if ($this->getUseSchemaValidation()) {
            if (!@$dom->schemaValidate(self::SITEMAP_XSD)) {
                $e = new View\Exception(sprintf(
                        'Sitemap is invalid according to XML Schema at "%s"',
                        self::SITEMAP_XSD));
                $e->setView($this->view);
                throw $e;
            }
        }

        return $dom;
    }

    // Zend_View_Helper_Navigation_Helper:

    /**
     * Renders helper
     *
     * Implements {@link Zend_View_Helper_Navigation_Helper::render()}.
     *
     * @param  \Zend\Navigation\Container $container  [optional] container to
     *                                               render. Default is to
     *                                               render the container
     *                                               registered in the helper.
     * @return string                                helper output
     */
    public function render(Container $container = null)
    {
        $dom = $this->getDomSitemap($container);

        $xml = $this->getUseXmlDeclaration() ?
               $dom->saveXML() :
               $dom->saveXML($dom->documentElement);

        return rtrim($xml, PHP_EOL);
    }
}<|MERGE_RESOLUTION|>--- conflicted
+++ resolved
@@ -368,11 +368,7 @@
             }
 
             // get absolute url from page
-<<<<<<< HEAD
-            if (!$url = $this->getView()->plugin('url')->direct($page->toArray())) {
-=======
-            if (!$url = $this->url($page)) {
->>>>>>> a40d1a65
+            if (!$url = $this->getView()->plugin('url')->direct($page)) {
                 // skip page if it has no url (rare case)
                 continue;
             }
