<?php
/**
 * Zend Framework
 *
 * LICENSE
 *
 * This source file is subject to the new BSD license that is bundled
 * with this package in the file LICENSE.txt.
 * It is also available through the world-wide-web at this URL:
 * http://framework.zend.com/license/new-bsd
 * If you did not receive a copy of the license and are unable to
 * obtain it through the world-wide-web, please send an email
 * to license@zend.com so we can send you a copy immediately.
 *
 * @category   Zend
 * @package    Zend_Barcode
 * @subpackage Renderer
 * @copyright  Copyright (c) 2005-2010 Zend Technologies USA Inc. (http://www.zend.com)
 * @license    http://framework.zend.com/license/new-bsd     New BSD License
 * @version    $Id: Image.php 20366 2010-01-18 03:56:52Z ralph $
 */

<<<<<<< HEAD
=======

>>>>>>> 7238782e
/**
 * @namespace
 */
namespace Zend\Barcode\Renderer;
<<<<<<< HEAD
=======
use Zend\Pdf\Color;
use Zend;
>>>>>>> 7238782e

/**
 * Class for rendering the barcode as svg
 *
 * @uses       \Zend\Barcode\Renderer\Exception
 * @uses       \Zend\Barcode\Renderer\AbstractRenderer
 * @category   Zend
 * @package    Zend_Barcode
 * @copyright  Copyright (c) 2005-2010 Zend Technologies USA Inc. (http://www.zend.com)
 * @license    http://framework.zend.com/license/new-bsd     New BSD License
 */
class Svg extends AbstractRenderer
{

    /**
     * Resource for the image
     * @var DOMDocument
     */
    protected $_resource = null;

    /**
     * Root element of the XML structure
     * @var DOMElement
     */
    protected $_rootElement = null;

    /**
     * Height of the rendered image wanted by user
     * @var integer
     */
    protected $_userHeight = 0;

    /**
     * Width of the rendered image wanted by user
     * @var integer
     */
    protected $_userWidth = 0;

    /**
     * Set height of the result image
     * @param null|integer $value
     * @return Zend\Barcode\Renderer\Svg
     * @throw Zend\Barcode\Renderer\Exception
     */
    public function setHeight($value)
    {
        if (!is_numeric($value) || intval($value) < 0) {
            throw new Exception(
                'Svg height must be greater than or equals 0'
            );
        }
        $this->_userHeight = intval($value);
        return $this;
    }

    /**
     * Get barcode height
     *
     * @return int
     */
    public function getHeight()
    {
        return $this->_userHeight;
    }

    /**
     * Set barcode width
     *
     * @param mixed $value
     * @return void
     */
    public function setWidth($value)
    {
        if (!is_numeric($value) || intval($value) < 0) {
            throw new Exception(
                'Svg width must be greater than or equals 0'
            );
        }
        $this->_userWidth = intval($value);
        return $this;
    }

    /**
     * Get barcode width
     *
     * @return int
     */
    public function getWidth()
    {
        return $this->_userWidth;
    }

    /**
     * Set an image resource to draw the barcode inside
     *
     * @param DOMDocument $value
<<<<<<< HEAD
     * @return \Zend\Barcode\Renderer\AbstractRenderer
     * @throw \Zend\Barcode\Renderer\Exception
=======
     * @return Zend_Barcode_Renderer
     * @throw Exception
>>>>>>> 7238782e
     */
    public function setResource($svg)
    {
        if (!$svg instanceof \DOMDocument) {
            throw new Exception(
                'Invalid DOMDocument resource provided to setResource()'
            );
        }
        $this->_resource = $svg;
        return $this;
    }

    /**
     * Initialize the image resource
     *
     * @return void
     */
    protected function _initRenderer()
    {
        $barcodeWidth  = $this->_barcode->getWidth(true);
        $barcodeHeight = $this->_barcode->getHeight(true);

        $backgroundColor = $this->_barcode->getBackgroundColor();
        $imageBackgroundColor = 'rgb(' . implode(', ', array(($backgroundColor & 0xFF0000) >> 16,
                                                             ($backgroundColor & 0x00FF00) >> 8,
                                                             ($backgroundColor & 0x0000FF))) . ')';

        $width = $barcodeWidth;
        $height = $barcodeHeight;
        if ($this->_userWidth && $this->_barcode->getType() != 'error') {
            $width = $this->_userWidth;
        }
        if ($this->_userHeight && $this->_barcode->getType() != 'error') {
            $height = $this->_userHeight;
        }
        if ($this->_resource === null) {
            $this->_resource = new \DOMDocument('1.0', 'utf-8');
            $this->_resource->formatOutput = true;
            $this->_rootElement = $this->_resource->createElement('svg');
            $this->_rootElement->setAttribute('xmlns', "http://www.w3.org/2000/svg");
            $this->_rootElement->setAttribute('version', '1.1');
            $this->_rootElement->setAttribute('width', $width);
            $this->_rootElement->setAttribute('height', $height);

            $this->_appendRootElement('title',
                                      array(),
                                      "Barcode " . strtoupper($this->_barcode->getType()) . " " . $this->_barcode->getText());
        } else {
            $this->_readRootElement();
            $width = $this->_rootElement->getAttribute('width');
            $height = $this->_rootElement->getAttribute('height');
        }
        $this->_adjustPosition($height, $width);

        $this->_appendRootElement('rect',
                          array('x' => $this->_leftOffset,
                                'y' => $this->_topOffset,
                                'width' => ($this->_leftOffset + $barcodeWidth - 1),
                                'height' => ($this->_topOffset + $barcodeHeight - 1),
                                'fill' => $imageBackgroundColor));
    }

    protected function _readRootElement()
    {
        if ($this->_resource !== null) {
            $this->_rootElement = $this->_resource->documentElement;
        }
    }

    /**
     * Append a new DOMElement to the root element
     *
     * @param string $tagName
     * @param array $attributes
     * @param string $textContent
     */
    protected function _appendRootElement($tagName, $attributes = array(), $textContent = null)
    {
        $newElement = $this->_createElement($tagName, $attributes, $textContent);
        $this->_rootElement->appendChild($newElement);
    }

    /**
     * Create DOMElement
     *
     * @param string $tagName
     * @param array $attributes
     * @param string $textContent
     * @return DOMElement
     */
    protected function _createElement($tagName, $attributes = array(), $textContent = null)
    {
        $element = $this->_resource->createElement($tagName);
        foreach ($attributes as $k =>$v) {
            $element->setAttribute($k, $v);
        }
        if ($textContent !== null) {
            $element->appendChild(new \DOMText((string) $textContent));
        }
        return $element;
    }

    /**
     * Check barcode parameters
     *
     * @return void
     */
    protected function _checkParams()
    {
        $this->_checkDimensions();
    }

    /**
     * Check barcode dimensions
     *
     * @return void
     */
    protected function _checkDimensions()
    {
        if ($this->_resource !== null) {
            $this->_readRootElement();
            $height = (float) $this->_rootElement->getAttribute('height');
            if ($height < $this->_barcode->getHeight(true)) {
                throw new Exception(
                    'Barcode is define outside the image (height)'
                );
            }
        } else {
            if ($this->_userHeight) {
                $height = $this->_barcode->getHeight(true);
                if ($this->_userHeight < $height) {
                    throw new Exception(sprintf(
                        "Barcode is define outside the image (calculated: '%d', provided: '%d')",
                        $height,
                        $this->_userHeight
                    ));
                }
            }
        }
        if ($this->_resource !== null) {
            $this->_readRootElement();
            $width = $this->_rootElement->getAttribute('width');
            if ($width < $this->_barcode->getWidth(true)) {
                throw new Exception(
                    'Barcode is define outside the image (width)'
                );
            }
        } else {
            if ($this->_userWidth) {
                $width = (float) $this->_barcode->getWidth(true);
                if ($this->_userWidth < $width) {
                    throw new Exception(sprintf(
                        "Barcode is define outside the image (calculated: '%d', provided: '%d')",
                        $width,
                        $this->_userWidth
                    ));
                }
            }
        }
    }

    /**
     * Draw the barcode in the rendering resource
     * @return mixed
     */
    public function draw()
    {
        parent::draw();
        $this->_resource->appendChild($this->_rootElement);
        return $this->_resource;
    }

    /**
     * Draw and render the barcode with correct headers
     *
     * @return mixed
     */
    public function render()
    {
        $this->draw();
        header("Content-Type: image/svg+xml");
        echo $this->_resource->saveXML();
    }

    /**
     * Draw a polygon in the svg resource
     *
     * @param array $points
     * @param integer $color
     * @param boolean $filled
     */
    protected function _drawPolygon($points, $color, $filled = true)
    {
        $color = 'rgb(' . implode(', ', array(($color & 0xFF0000) >> 16,
                                              ($color & 0x00FF00) >> 8,
                                              ($color & 0x0000FF))) . ')';
        $orientation = $this->getBarcode()->getOrientation();
        $newPoints = array(
            $points[0][0] + $this->_leftOffset,
            $points[0][1] + $this->_topOffset,
            $points[1][0] + $this->_leftOffset,
            $points[1][1] + $this->_topOffset,
            $points[2][0] + $this->_leftOffset + cos(-$orientation),
            $points[2][1] + $this->_topOffset - sin($orientation),
            $points[3][0] + $this->_leftOffset + cos(-$orientation),
            $points[3][1] + $this->_topOffset - sin($orientation),
        );
        $newPoints = implode(' ', $newPoints);
        $attributes['points'] = $newPoints;
        $attributes['fill'] = $color;
        $this->_appendRootElement('polygon', $attributes);
    }

    /**
     * Draw a polygon in the svg resource
     *
     * @param string $text
     * @param float $size
     * @param array $position
     * @param string $font
     * @param integer $color
     * @param string $alignment
     * @param float $orientation
     */
    protected function _drawText($text, $size, $position, $font, $color, $alignment = 'center', $orientation = 0)
    {
        $color = 'rgb(' . implode(', ', array(($color & 0xFF0000) >> 16,
                                              ($color & 0x00FF00) >> 8,
                                              ($color & 0x0000FF))) . ')';
        $attributes['x'] = $position[0] + $this->_leftOffset;
        $attributes['y'] = $position[1] + $this->_topOffset;
        //$attributes['font-family'] = $font;
        $attributes['color'] = $color;
        $attributes['font-size'] = $size * 1.2;
        switch ($alignment) {
            case 'left':
                $textAnchor = 'start';
                break;
            case 'right':
                $textAnchor = 'end';
                break;
            case 'center':
            default:
                $textAnchor = 'middle';
        }
        $attributes['style'] = 'text-anchor: ' . $textAnchor;
        $attributes['transform'] = 'rotate('
                                 . (- $orientation)
                                 . ', '
                                 . ($position[0] + $this->_leftOffset)
                                 . ', ' . ($position[1] + $this->_topOffset)
                                 . ')';
        $this->_appendRootElement('text', $attributes, $text);
    }
}<|MERGE_RESOLUTION|>--- conflicted
+++ resolved
@@ -20,19 +20,12 @@
  * @version    $Id: Image.php 20366 2010-01-18 03:56:52Z ralph $
  */
 
-<<<<<<< HEAD
-=======
-
->>>>>>> 7238782e
 /**
  * @namespace
  */
 namespace Zend\Barcode\Renderer;
-<<<<<<< HEAD
-=======
 use Zend\Pdf\Color;
 use Zend;
->>>>>>> 7238782e
 
 /**
  * Class for rendering the barcode as svg
@@ -129,13 +122,8 @@
      * Set an image resource to draw the barcode inside
      *
      * @param DOMDocument $value
-<<<<<<< HEAD
      * @return \Zend\Barcode\Renderer\AbstractRenderer
      * @throw \Zend\Barcode\Renderer\Exception
-=======
-     * @return Zend_Barcode_Renderer
-     * @throw Exception
->>>>>>> 7238782e
      */
     public function setResource($svg)
     {
