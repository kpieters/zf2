<?php
/**
 * Zend Framework
 *
 * LICENSE
 *
 * This source file is subject to the new BSD license that is bundled
 * with this package in the file LICENSE.txt.
 * It is also available through the world-wide-web at this URL:
 * http://framework.zend.com/license/new-bsd
 * If you did not receive a copy of the license and are unable to
 * obtain it through the world-wide-web, please send an email
 * to license@zend.com so we can send you a copy immediately.
 *
 * @category   Zend
 * @package    Zend_Translator
 * @subpackage Zend_Translator_Adapter
 * @copyright  Copyright (c) 2005-2011 Zend Technologies USA Inc. (http://www.zend.com)
 * @license    http://framework.zend.com/license/new-bsd     New BSD License
 */

/**
 * @namespace
 */
namespace Zend\Translator;

use RecursiveDirectoryIterator,
    RecursiveIteratorIterator,
    RecursiveRegexIterator,
    Zend\Cache,
    Zend\Config\Config,
    Zend\Log,
    Zend\Locale;

/**
 * Basic adapter class for each translation source adapter
 *
 * @category   Zend
 * @package    Zend_Translator
 * @subpackage Zend_Translator_Adapter
 * @copyright  Copyright (c) 2005-2011 Zend Technologies USA Inc. (http://www.zend.com)
 * @license    http://framework.zend.com/license/new-bsd     New BSD License
 */
abstract class Adapter
{
    /**
     * Shows if locale detection is in automatic level
     * @var boolean
     */
    private $_automatic = true;

    /**
     * Internal value to see already routed languages
     * @var array()
     */
    private $_routed = array();

    /**
     * Internal cache for all adapters
     * @var \Zend\Cache\Frontend
     */
    protected static $_cache     = null;

    /**
     * Internal value to remember if cache supports tags
     *
     * @var boolean
     */
    private static $_cacheTags = false;

    /**
     * Scans for the locale within the name of the directory
     * @constant integer
     */
    const LOCALE_DIRECTORY = 'directory';

    /**
     * Scans for the locale within the name of the file
     * @constant integer
     */
    const LOCALE_FILENAME  = 'filename';

    /**
     * Array with all options, each adapter can have own additional options
     *   'clear'           => when true, clears already loaded translations when adding new files
     *   'content'         => content to translate or file or directory with content
     *   'disableNotices'  => when true, omits notices from being displayed
     *   'ignore'          => a prefix for files and directories which are not being added
     *   'locale'          => the actual set locale to use
     *   'log'             => a instance of Zend_Log where logs are written to
     *   'logMessage'      => message to be logged
     *   'logPriority'     => priority which is used to write the log message
     *   'logUntranslated' => when true, untranslated messages are not logged
     *   'reload'          => reloads the cache by reading the content again
     *   'route'           => adds routing for for not found translations
     *   'routeHttp'       => when true, uses routing by HTTP_ACCEPT_HEADER
     *   'scan'            => searches for translation files using the LOCALE constants
     *   'tag'             => tag to use for the cache
     *
     * @var array
     */
    protected $_options = array(
        'clear'           => false,
        'content'         => null,
        'disableNotices'  => false,
        'ignore'          => '.',
        'locale'          => 'auto',
        'log'             => null,
        'logMessage'      => "Untranslated message within '%locale%': %message%",
        'logPriority'     => 5,
        'logUntranslated' => false,
        'reload'          => false,
        'route'           => null,
        'routeHttp'       => true,
        'scan'            => null,
        'tag'             => 'Zend_Translator'
    );

    /**
     * Translation table
     * @var array
     */
    protected $_translate = array();

    /**
     * Generates the adapter
     *
     * @param  array|Zend_Config $options Translation options for this adapter
     * @throws \Zend\Translator\Exception\InvalidArgumentException
     * @return void
     */
    public function __construct($options = array())
    {
        if ($options instanceof Config) {
            $options = $options->toArray();
        } else if (func_num_args() > 1) {
            $args               = func_get_args();
            $options            = array();
            $options['content'] = array_shift($args);

            if (!empty($args)) {
                $options['locale'] = array_shift($args);
            }

            if (!empty($args)) {
                $opt     = array_shift($args);
                $options = array_merge($opt, $options);
            }
        } else if (!is_array($options)) {
            $options = array('content' => $options);
        }

        if (array_key_exists('cache', $options)) {
            self::setCache($options['cache']);
            unset($options['cache']);
        }

        if (isset(self::$_cache)) {
            $id = 'Zend_Translator_' . $this->toString() . '_Options';
            $result = self::$_cache->load($id);
            if ($result) {
                $this->_options = $result;
            }
        }

        if (empty($options['locale']) || ($options['locale'] === "auto")) {
            $this->_automatic = true;
        } else {
            $this->_automatic = false;
        }

        $locale = null;
        if (!empty($options['locale'])) {
            $locale = $options['locale'];
            unset($options['locale']);
        }

        $this->setOptions($options);
        $options['locale'] = $locale;

        if (!empty($options['content'])) {
            $this->addTranslation($options);
        }

        if ($this->getLocale() !== (string) $options['locale']) {
            if (!empty($this->_options['route'])) {
                $locale = $options['locale'];
                if ($locale == 'auto') {
                    $locale = Locale\Locale::findLocale($locale);
                }

                while (true) {
                    if (!empty($this->_translate[$locale])) {
                        break;
                    }

                    if (empty($this->_options['route'][$locale])) {
                        break;
                    } else {
                        $locale = $this->_options['route'][$locale];
                    }
                }

                $this->setLocale($locale);
            } else {
                $this->setLocale($options['locale']);
            }
        }
    }

    /**
     * Add translations
     *
     * This may be a new language or additional content for an existing language
     * If the key 'clear' is true, then translations for the specified
     * language will be replaced and added otherwise
     *
     * @param  array|Zend_Config $options Options and translations to be added
     * @throws \Zend\Translator\Exception\InvalidArgumentException
     * @return \Zend\Translator\Adapter Provides fluent interface
     */
    public function addTranslation($options = array())
    {
        if ($options instanceof Config) {
            $options = $options->toArray();
        } else if (func_num_args() > 1) {
            $args = func_get_args();
            $options            = array();
            $options['content'] = array_shift($args);

            if (!empty($args)) {
                $options['locale'] = array_shift($args);
            }

            if (!empty($args)) {
                $opt     = array_shift($args);
                $options = array_merge($opt, $options);
            }
        } else if (!is_array($options)) {
            $options = array('content' => $options);
        }

        if (!isset($options['content']) || empty($options['content'])) {
            throw new Exception\InvalidArgumentException('Missing content for translation');
        }

        $originate = null;
        if (!empty($options['locale'])) {
            $originate = (string) $options['locale'];
        }

        if ((array_key_exists('log', $options)) && !($options['log'] instanceof Log\Logger)) {
            throw new Exception\InvalidArgumentException('Instance of Zend_Log_Logger expected for option log');
        }

        try {
            if (!($options['content'] instanceof Translator) && !($options['content'] instanceof Adapter)) {
                if (empty($options['locale'])) {
                    $options['locale'] = null;
                }

                $options['locale'] = Locale\Locale::findLocale($options['locale']);
            } else if (empty($options['locale'])) {
                $originate = (string) $this->_options['locale'];
                $options['locale'] = $options['content']->getLocale();
            }
        } catch (Locale\Exception $e) {
            throw new Exception\InvalidArgumentException("The given Language '{$options['locale']}' does not exist", 0, $e);
        }

        $options  = $options + $this->_options;
        if (is_string($options['content']) and is_dir($options['content'])) {
            $test = realpath($options['content']);
            if ($test !== false) {
                $options['content'] = $test;
            }
            $search = strlen($options['content']);

            $prev = '';
            if (DIRECTORY_SEPARATOR == '\\') {
                $separator = '\\\\';
            } else {
                $separator = DIRECTORY_SEPARATOR;
            }

            if (is_array($options['ignore'])) {
                $ignore = '/';
                foreach($options['ignore'] as $key => $match) {
                    if (strpos($key, 'regex') !== false) {
                        if (($match[0] === '/') && (substr($match, -1, 1) === '/')) {
                            $match = substr($match, 1, -1);
                        }

                        $ignore .= $match . '|';
                    } else {
                        $ignore .= preg_quote($separator . $match, '/') . '|';
                    }
                }
                $ignore = substr($ignore, 0, -1) . '/u';
            } else {
                $ignore = '/' . preg_quote($separator . $options['ignore'], '/') . '/u';
            }

            $iterator = new RecursiveIteratorIterator(
                new RecursiveRegexIterator(
                     new RecursiveDirectoryIterator($options['content'], RecursiveDirectoryIterator::KEY_AS_PATHNAME),
                     $ignore,
                     RecursiveRegexIterator::MATCH
                ),
                RecursiveIteratorIterator::SELF_FIRST
            );

            foreach ($iterator as $directory => $info) {
                $file = $info->getFilename();
                $original = substr($directory, $search);
                if (is_array($options['ignore'])) {
                    foreach ($options['ignore'] as $key => $hop) {
                        if (strpos($key, 'regex') !== false) {
                            if (preg_match($hop, $original)) {
                                // ignore files matching the given regex from option 'ignore' and all files below
                                continue 2;
                            }
                        } else if (strpos($original, DIRECTORY_SEPARATOR . $hop) !== false) {
                            // ignore files matching first characters from option 'ignore' and all files below
                            continue 2;
                        }
                    }
                } else {
                    if (strpos($original, DIRECTORY_SEPARATOR . $options['ignore']) !== false) {
                        // ignore files matching first characters from option 'ignore' and all files below
                        continue;
                    }
                }

                if ($info->isDir()) {
                    // pathname as locale
                    if (($options['scan'] === self::LOCALE_DIRECTORY) and (Locale\Locale::isLocale($file, true))) {
                        $options['locale'] = $file;
                        $prev              = (string) $options['locale'];
                    }
                } else if ($info->isFile()) {
                    // filename as locale
                    if ($options['scan'] === self::LOCALE_FILENAME) {
                        $filename = explode('.', $file);
                        array_pop($filename);
                        $filename = implode('.', $filename);
                        if (Locale\Locale::isLocale((string) $filename, true)) {
                            $options['locale'] = (string) $filename;
                        } else {
                            $parts  = explode('.', $file);
                            $parts2 = array();
                            foreach($parts as $token) {
                                $parts2 += explode('_', $token);
                            }
                            $parts  = array_merge($parts, $parts2);
                            $parts2 = array();
                            foreach($parts as $token) {
                                $parts2 += explode('-', $token);
                            }
                            $parts = array_merge($parts, $parts2);
                            $parts = array_unique($parts);
                            $prev  = '';
                            foreach($parts as $token) {
                                if (Locale\Locale::isLocale($token, true)) {
                                    if (strlen($prev) <= strlen($token)) {
                                        $options['locale'] = $token;
                                        $prev              = $token;
                                    }
                                }
                            }
                        }
                    }

                    try {
                        $options['content'] = $info->getPathname();
                        $this->_addTranslationData($options);
                    } catch (Exception $e) {
                        // ignore failed sources while scanning
                    }
                }
            }
        } else {
            $this->_addTranslationData($options);
        }

        if ((isset($this->_translate[$originate]) === true) and (count($this->_translate[$originate]) > 0)) {
            $this->setLocale($originate);
        }

        return $this;
    }

    /**
     * Sets new adapter options
     *
     * @param  array $options Adapter options
     * @throws \Zend\Translator\Exception\InvalidArgumentException
     * @return \Zend\Translator\Adapter\Adapter Provides fluent interface
     */
    public function setOptions(array $options = array())
    {
        $change = false;
        $locale = null;
        if (isset($options['routeHttp']) && !empty($options['routeHttp'])) {
            $routing = Locale\Locale::getBrowser();
            arsort($routing);
            $route = array();
            reset($routing);
            $prev = key($routing);
            foreach($routing as $language => $quality) {
                if ($prev == $language) {
                    continue;
                }

                $route[$prev] = $language;
                $prev         = $language;
            }

            if (!empty($route)) {
                if (isset($options['route'])) {
                    $options['route'] = array_merge($route, $options['route']);
                } else {
                    $options['route'] = $route;
                }
            }
        }

        foreach ($options as $key => $option) {
            if ($key == 'locale') {
                $locale = $option;
            } else if ((isset($this->_options[$key]) and ($this->_options[$key] !== $option)) or
                    !isset($this->_options[$key])) {
                if (($key == 'log') && !($option instanceof Log\Logger)) {
                    throw new Exception\InvalidArgumentException('Instance of Zend_Log expected for option log');
                }

                if ($key == 'cache') {
                    self::setCache($option);
                    continue;
                }

                $this->_options[$key] = $option;
                if ($key != 'log') {
                    $change = true;
                }
            }
        }

        if ($locale !== null) {
            $this->setLocale($locale);
        }

        if (isset(self::$_cache) and ($change == true)) {
<<<<<<< HEAD
            $id = 'Zend_Translate_' . $this->toString() . '_Options';
            $this->saveCache($this->_options, $id);
=======
            $id = 'Zend_Translator_' . $this->toString() . '_Options';
            if (self::$_cacheTags) {
                self::$_cache->save($this->_options, $id, array($this->_options['tag']));
            } else {
                self::$_cache->save($this->_options, $id);
            }
>>>>>>> 4d8b5a5f
        }

        return $this;
    }

    /**
     * Returns the adapters name and it's options
     *
     * @param  string|null $optionKey String returns this option
     *                                null returns all options
     * @return integer|string|array|null
     */
    public function getOptions($optionKey = null)
    {
        if ($optionKey === null) {
            return $this->_options;
        }

        if (isset($this->_options[$optionKey]) === true) {
            return $this->_options[$optionKey];
        }

        return null;
    }

    /**
     * Gets locale
     *
     * @return \Zend\Locale\Locale|string|null
     */
    public function getLocale()
    {
        return $this->_options['locale'];
    }

    /**
     * Sets locale
     *
     * @param  string|\Zend\Locale\Locale $locale Locale to set
     * @throws \Zend\Translator\Exception\InvalidArgumentException
     * @return \Zend\Translator\Adapter\Adapter Provides fluent interface
     */
    public function setLocale($locale)
    {
        if (($locale === "auto") or ($locale === null)) {
            $this->_automatic = true;
        } else {
            $this->_automatic = false;
        }

        try {
            $locale = Locale\Locale::findLocale($locale);
        } catch (Locale\Exception $e) {
            throw new Exception\InvalidArgumentException("The given Language ({$locale}) does not exist", 0, $e);
        }

        if (!isset($this->_translate[$locale])) {
            $temp = explode('_', $locale);
            if (!isset($this->_translate[$temp[0]]) and !isset($this->_translate[$locale])) {
                if (($this->_automatic == true) && (!empty($this->_options['route'])) &&
                        array_key_exists($locale, $this->_options['route'])) {
                    $this->_routed[$locale] = true;
                    return $this->setLocale($this->_options['route'][$locale]);
                } else if (($this->_automatic == true) && (!empty($this->_options['route'])) &&
                        array_key_exists($temp[0], $this->_options['route'])) {
                    $this->_routed[$temp[0]] = true;
                    return $this->setLocale($this->_options['route'][$temp[0]]);
                } else if (!$this->_options['disableNotices']) {
                    if ($this->_options['log']) {
                        $this->_options['log']->log("The language '{$locale}' has to be added before it can be used.", $this->_options['logPriority']);
                    } else {
                        trigger_error("The language '{$locale}' has to be added before it can be used.", E_USER_NOTICE);
                    }
                }
            }

            $locale = $temp[0];
        }

        if (empty($this->_translate[$locale])) {
            if (!$this->_options['disableNotices']) {
                if ($this->_options['log']) {
                    $this->_options['log']->log("No translation for the language '{$locale}' available.", $this->_options['logPriority']);
                } else {
                    trigger_error("No translation for the language '{$locale}' available.", E_USER_NOTICE);
                }
            }
        }

        if ($this->_options['locale'] != $locale) {
            $this->_options['locale'] = $locale;
        }

        $this->_routed = array();
        return $this;
    }

    /**
     * Returns the available languages from this adapter
     *
     * @return array
     */
    public function getList()
    {
        $list = array_keys($this->_translate);
        $result = array();
        foreach($list as $value) {
            if (!empty($this->_translate[$value])) {
                $result[$value] = $value;
            }
        }
        return $result;
    }

    /**
     * Returns the message id for a given translation
     * If no locale is given, the actual language will be used
     *
     * @param  string             $message Message to get the key for
     * @param  string|\Zend\Locale\Locale $locale (optional) Language to return the message ids from
     * @return string|array|false
     */
    public function getMessageId($message, $locale = null)
    {
        if (empty($locale) or !$this->isAvailable($locale)) {
            $locale = $this->_options['locale'];
        }

        return array_search($message, $this->_translate[(string) $locale]);
    }

    /**
     * Returns all available message ids from this adapter
     * If no locale is given, the actual language will be used
     *
     * @param  string|\Zend\Locale\Locale $locale (optional) Language to return the message ids from
     * @return array
     */
    public function getMessageIds($locale = null)
    {
        if (empty($locale) or !$this->isAvailable($locale)) {
            $locale = $this->_options['locale'];
        }

        return array_keys($this->_translate[(string) $locale]);
    }

    /**
     * Returns all available translations from this adapter
     * If no locale is given, the actual language will be used
     * If 'all' is given the complete translation dictionary will be returned
     *
     * @param  string|\Zend\Locale\Locale $locale (optional) Language to return the messages from
     * @return array
     */
    public function getMessages($locale = null)
    {
        if ($locale === 'all') {
            return $this->_translate;
        }

        if ((empty($locale) === true) or ($this->isAvailable($locale) === false)) {
            $locale = $this->_options['locale'];
        }

        return $this->_translate[(string) $locale];
    }

    /**
     * Is the wished language available ?
     *
     * @see    Zend_Locale
     * @param  string|\Zend\Locale\Locale $locale Language to search for, identical with locale identifier,
     *                                    @see Zend_Locale for more information
     * @return boolean
     */
    public function isAvailable($locale)
    {
        $return = isset($this->_translate[(string) $locale]);
        return $return;
    }

    /**
     * Load translation data
     *
     * @param  mixed              $data
     * @param  string|\Zend\Locale\Locale $locale
     * @param  array              $options (optional)
     * @return array
     */
    abstract protected function _loadTranslationData($data, $locale, array $options = array());

    /**
     * Internal function for adding translation data
     *
     * This may be a new language or additional data for an existing language
     * If the options 'clear' is true, then the translation data for the specified
     * language is replaced and added otherwise
     *
     * @see    Zend_Locale
     * @param  array|\Zend\Config $content Translation data to add
     * @throws \Zend\Translator\Exception\InvalidArgumentException
     * @return \Zend\Translator\Adapter Provides fluent interface
     */
    private function _addTranslationData($options = array())
    {
        if ($options instanceof Config) {
            $options = $options->toArray();
        } else if (func_num_args() > 1) {
            $args = func_get_args();
            $options['content'] = array_shift($args);

            if (!empty($args)) {
                $options['locale'] = array_shift($args);
            }

            if (!empty($args)) {
                $options += array_shift($args);
            }
        }

        if (($options['content'] instanceof Translator) || ($options['content'] instanceof Adapter)) {
            $options['usetranslateadapter'] = true;
            $content = $options['content'];
            if (empty($options['locale']) || ($options['locale'] == 'auto')) {
                $locales = $content->getList();
            } else {
                $locales = array(1 => $options['locale']);
            }

            foreach ($locales as $locale) {
                $options['locale']  = $locale;
                $options['content'] = $content->getMessages($locale);
                $this->_addTranslationData($options);
            }

            return $this;
        }

        try {
            $options['locale'] = Locale\Locale::findLocale($options['locale']);
        } catch (Locale\Exception $e) {
            throw new Exception\InvalidArgumentException("The given Language '{$locale}' does not exist", 0, $e);
        }

        if ($options['clear'] || !isset($this->_translate[$options['locale']])) {
            $this->_translate[$options['locale']] = array();
        }

        $read = true;
        if (isset(self::$_cache)) {
            $id = 'Zend_Translator_' . md5(serialize($options['content'])) . '_' . $this->toString();
            $temp = self::$_cache->load($id);
            if ($temp) {
                $read = false;
            }
        }

        if ($options['reload']) {
            $read = true;
        }

        if ($read) {
            if (!empty($options['usetranslateadapter'])) {
                $temp = array($options['locale'] => $options['content']);
            } else {
                $temp = $this->_loadTranslationData($options['content'], $options['locale'], $options);
            }
        }

        if (empty($temp)) {
            $temp = array();
        }

        $keys = array_keys($temp);
        foreach($keys as $key) {
            if (!isset($this->_translate[$key])) {
                $this->_translate[$key] = array();
            }

            if (array_key_exists($key, $temp) && is_array($temp[$key])) {
                $this->_translate[$key] = $temp[$key] + $this->_translate[$key];
            }
        }

        if ($this->_automatic === true) {
            $find    = new Locale\Locale($options['locale']);
            $browser = $find->getEnvironment() + $find->getBrowser();
            arsort($browser);
            foreach($browser as $language => $quality) {
                if (isset($this->_translate[$language])) {
                    $this->_options['locale'] = $language;
                    break;
                }
            }
        }

        if (($read) and (isset(self::$_cache))) {
<<<<<<< HEAD
            $id = 'Zend_Translate_' . md5(serialize($options['content'])) . '_' . $this->toString();
            $this->saveCache($temp, $id);
=======
            $id = 'Zend_Translator_' . md5(serialize($options['content'])) . '_' . $this->toString();
            if (self::$_cacheTags) {
                self::$_cache->save($temp, $id, array($this->_options['tag']));
            } else {
                self::$_cache->save($temp, $id);
            }
>>>>>>> 4d8b5a5f
        }

        return $this;
    }

    /**
     * Translates the given string
     * returns the translation
     *
     * @see Zend_Locale
     * @param  string|array       $messageId Translation string, or Array for plural translations
     * @param  string|\Zend\Locale\Locale $locale    (optional) Locale/Language to use, identical with
     *                                       locale identifier, @see Zend_Locale for more information
     * @return string
     */
    public function translate($messageId, $locale = null)
    {
        if ($locale === null) {
            $locale = $this->_options['locale'];
        }

        $plural = null;
        if (is_array($messageId)) {
            if (count($messageId) > 2) {
                $number = array_pop($messageId);
                if (!is_numeric($number)) {
                    $plocale = $number;
                    $number  = array_pop($messageId);
                } else {
                    $plocale = 'en';
                }

                $plural    = $messageId;
                $messageId = $messageId[0];
            } else {
                $messageId = $messageId[0];
            }
        }

        if (!Locale\Locale::isLocale($locale, true)) {
            // use rerouting when enabled
            if (!empty($this->_options['route'])) {
                if (array_key_exists($locale, $this->_options['route']) &&
                    !array_key_exists($locale, $this->_routed)) {
                    $this->_routed[$locale] = true;
                    return $this->translate($messageId, $this->_options['route'][$locale]);
                }
            }

            $temp = explode('_', $locale);
            if (!Locale\Locale::isLocale($temp[0], true)) {
                // language does not exist, return original string
                if (!empty($this->_options['route'])) {
                    if (array_key_exists($temp[0], $this->_options['route']) &&
                        !array_key_exists($temp[0], $this->_routed)) {
                        $this->_routed[$temp[0]] = true;
                        return $this->translate($messageId, $this->_options['route'][$temp[0]]);
                    }
                }
                $this->_log($messageId, $locale);

                $this->_routed = array();
                if ($plural === null) {
                    return $messageId;
                }

                $rule = Plural::getPlural($number, $plocale);
                if (!isset($plural[$rule])) {
                    $rule = 0;
                }

                return $plural[$rule];
            }

            $locale = new Locale\Locale($locale);
        }

        $locale = (string) $locale;
        if ((is_string($messageId) || is_int($messageId)) && isset($this->_translate[$locale][$messageId])) {
            // return original translation
            if ($plural === null) {
                $this->_routed = array();
                return $this->_translate[$locale][$messageId];
            }

            $rule = Plural::getPlural($number, $locale);
            if (isset($this->_translate[$locale][$plural[0]][$rule])) {
                $this->_routed = array();
                return $this->_translate[$locale][$plural[0]][$rule];
            }
        } else if (!empty($this->_options['route']) && array_key_exists($locale, $this->_options['route']) &&
                !array_key_exists($locale, $this->_routed)) {
            $this->_routed[$locale] = true;
            return $this->translate($messageId, $this->_options['route'][$locale]);
        } else if (strlen($locale) != 2) {
            // faster than creating a new locale and separate the leading part
            $locale = substr($locale, 0, -strlen(strrchr($locale, '_')));

            if ((is_string($messageId) || is_int($messageId)) && isset($this->_translate[$locale][$messageId])) {
                // return regionless translation (en_US -> en)
                if ($plural === null) {
                    $this->_routed = array();
                    return $this->_translate[$locale][$messageId];
                }

                $rule = Plural::getPlural($number, $locale);
                if (isset($this->_translate[$locale][$plural[0]][$rule])) {
                    $this->_routed = array();
                    return $this->_translate[$locale][$plural[0]][$rule];
                }
            }
        }

        // use rerouting when enabled
        if (!empty($this->_options['route'])) {
            if (array_key_exists($locale, $this->_options['route']) &&
                !array_key_exists($locale, $this->_routed)) {
                $this->_routed[$locale] = true;
                return $this->translate($messageId, $this->_options['route'][$locale]);
            }
        }
        $this->_log($messageId, $locale);

        $this->_routed = array();
        if ($plural === null) {
            return $messageId;
        }

        $rule = Plural::getPlural($number, $plocale);
        if (!isset($plural[$rule])) {
            $rule = 0;
        }

        return $plural[$rule];
    }

    /**
     * Translates the given string using plural notations
     * Returns the translated string
     *
     * @see Zend_Locale
     * @param  string             $singular Singular translation string
     * @param  string             $plural   Plural translation string
     * @param  integer            $number   Number for detecting the correct plural
     * @param  string|\Zend\Locale\Locale $locale   (Optional) Locale/Language to use, identical with
     *                                      locale identifier, @see Zend_Locale for more information
     * @return string
     */
    public function plural($singular, $plural, $number, $locale = null)
    {
        return $this->translate(array($singular, $plural, $number), $locale);
    }

    /**
     * Logs a message when the log option is set
     *
     * @param string $message Message to log
     * @param String $locale  Locale to log
     */
    protected function _log($message, $locale) {
        if ($this->_options['logUntranslated']) {
            $message = str_replace('%message%', $message, $this->_options['logMessage']);
            $message = str_replace('%locale%', $locale, $message);
            if ($this->_options['log']) {
                $this->_options['log']->log($message, $this->_options['logPriority']);
            } else {
                trigger_error($message, E_USER_NOTICE);
            }
        }
    }

    /**
     * Translates the given string
     * returns the translation
     *
     * @param  string             $messageId Translation string
     * @param  string|\Zend\Locale\Locale $locale    (optional) Locale/Language to use, identical with locale
     *                                       identifier, @see Zend_Locale for more information
     * @return string
     */
    public function _($messageId, $locale = null)
    {
        return $this->translate($messageId, $locale);
    }

    /**
     * Checks if a string is translated within the source or not
     * returns boolean
     *
     * @param  string             $messageId Translation string
     * @param  boolean            $original  (optional) Allow translation only for original language
     *                                       when true, a translation for 'en_US' would give false when it can
     *                                       be translated with 'en' only
     * @param  string|\Zend\Locale\Locale $locale    (optional) Locale/Language to use, identical with locale identifier,
     *                                       see Zend_Locale for more information
     * @return boolean
     */
    public function isTranslated($messageId, $original = false, $locale = null)
    {
        if (($original !== false) and ($original !== true)) {
            $locale   = $original;
            $original = false;
        }

        if ($locale === null) {
            $locale = $this->_options['locale'];
        }

        if (!Locale\Locale::isLocale($locale, true)) {
            if (!Locale\Locale::isLocale($locale, false)) {
                // language does not exist, return original string
                return false;
            }

            $locale = new Locale\Locale($locale);
        }

        $locale = (string) $locale;
        if ((is_string($messageId) || is_int($messageId)) && isset($this->_translate[$locale][$messageId])) {
            // return original translation
            return true;
        } else if ((strlen($locale) != 2) and ($original === false)) {
            // faster than creating a new locale and separate the leading part
            $locale = substr($locale, 0, -strlen(strrchr($locale, '_')));

            if ((is_string($messageId) || is_int($messageId)) && isset($this->_translate[$locale][$messageId])) {
                // return regionless translation (en_US -> en)
                return true;
            }
        }

        // No translation found, return original
        return false;
    }

    /**
     * Returns the set cache
     *
     * @return \Zend\Cache\Frontend\Core The set cache
     */
    public static function getCache()
    {
        return self::$_cache;
    }

    /**
     * Sets a cache for all Zend_Translator_Adapters
     *
     * @param \Zend\Cache\Frontend $cache Cache to store to
     */
    public static function setCache(Cache\Frontend $cache)
    {
        self::$_cache = $cache;
        self::_getTagSupportForCache();
    }

    /**
     * Returns true when a cache is set
     *
     * @return boolean
     */
    public static function hasCache()
    {
        if (self::$_cache !== null) {
            return true;
        }

        return false;
    }

    /**
     * Removes any set cache
     *
     * @return void
     */
    public static function removeCache()
    {
        self::$_cache = null;
    }

    /**
     * Clears all set cache data
     *
     * @param string $tag Tag to clear when the default tag name is not used
     * @return void
     */
    public static function clearCache($tag = null)
    {
        if (self::$_cacheTags) {
            if ($tag == null) {
                $tag = 'Zend_Translator';
            }

            self::$_cache->clean(Cache\Cache::CLEANING_MODE_MATCHING_TAG, array($tag));
        } else {
            self::$_cache->clean(Cache\Cache::CLEANING_MODE_ALL);
        }
    }

    /**
     * Saves the given cache
     * Prevents broken cache when write_control is disabled and displays problems by log or error
     *
     * @param  mixed  $data
     * @param  string $id
     * @return boolean Returns false when the cache has not been written
     */
    protected function saveCache($data, $id)
    {
        if (self::$_cacheTags) {
            self::$_cache->save($data, $id, array($this->_options['tag']));
        } else {
            self::$_cache->save($data, $id);
        }

        if (!self::$_cache->test($id)) {
            if (!$this->_options['disableNotices']) {
                if ($this->_options['log']) {
                    $this->_options['log']->log("Writing to cache failed.", $this->_options['logPriority']);
                } else {
                    trigger_error("Writing to cache failed.", E_USER_NOTICE);
                }
            }

            self::$_cache->remove($id);
            return false;
        }

        return true;
    }

    /**
     * Returns the adapter name
     *
     * @return string
     */
    abstract public function toString();

    /**
     * Internal method to check if the given cache supports tags
     *
     * @param Zend_Cache $cache
     */
    private static function _getTagSupportForCache()
    {
        $backend = self::$_cache->getBackend();
        if ($backend instanceof Cache\Backend\ExtendedInterface) {
            $cacheOptions = $backend->getCapabilities();
            self::$_cacheTags = $cacheOptions['tags'];
        } else {
            self::$_cacheTags = false;
        }

        return self::$_cacheTags;
    }
}<|MERGE_RESOLUTION|>--- conflicted
+++ resolved
@@ -451,17 +451,12 @@
         }
 
         if (isset(self::$_cache) and ($change == true)) {
-<<<<<<< HEAD
-            $id = 'Zend_Translate_' . $this->toString() . '_Options';
-            $this->saveCache($this->_options, $id);
-=======
             $id = 'Zend_Translator_' . $this->toString() . '_Options';
             if (self::$_cacheTags) {
                 self::$_cache->save($this->_options, $id, array($this->_options['tag']));
             } else {
                 self::$_cache->save($this->_options, $id);
             }
->>>>>>> 4d8b5a5f
         }
 
         return $this;
@@ -760,17 +755,12 @@
         }
 
         if (($read) and (isset(self::$_cache))) {
-<<<<<<< HEAD
-            $id = 'Zend_Translate_' . md5(serialize($options['content'])) . '_' . $this->toString();
-            $this->saveCache($temp, $id);
-=======
             $id = 'Zend_Translator_' . md5(serialize($options['content'])) . '_' . $this->toString();
             if (self::$_cacheTags) {
                 self::$_cache->save($temp, $id, array($this->_options['tag']));
             } else {
                 self::$_cache->save($temp, $id);
             }
->>>>>>> 4d8b5a5f
         }
 
         return $this;
