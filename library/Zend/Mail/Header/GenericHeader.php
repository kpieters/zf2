--- conflicted
+++ resolved
@@ -36,23 +36,15 @@
 
     public static function fromString($headerLine)
     {
-<<<<<<< HEAD
-        $headerLine = iconv_mime_decode($headerLine, ICONV_MIME_DECODE_CONTINUE_ON_ERROR);
-        $parts = explode(': ', $headerLine, 2);
-=======
         $decodedLine = iconv_mime_decode($headerLine, ICONV_MIME_DECODE_CONTINUE_ON_ERROR, 'UTF-8');
         $parts = explode(': ', $decodedLine, 2);
->>>>>>> 0e2a8b1d
         if (count($parts) != 2) {
             throw new Exception\InvalidArgumentException('Header must match with the format "name: value"');
         }
         $header = new static($parts[0], $parts[1]);
-<<<<<<< HEAD
-=======
         if ($decodedLine != $headerLine) {
             $header->setEncoding('UTF-8');
         }
->>>>>>> 0e2a8b1d
         return $header;
     }
 
@@ -100,14 +92,6 @@
         return $this;
     }
 
-<<<<<<< HEAD
-    /**
-     * Retrieve header name
-     *
-     * @return string
-     */
-=======
->>>>>>> 0e2a8b1d
     public function getFieldName()
     {
         return $this->fieldName;
@@ -115,11 +99,7 @@
 
     /**
      * Set header value
-<<<<<<< HEAD
-     * 
-=======
      *
->>>>>>> 0e2a8b1d
      * @param  string $fieldValue
      * @return GenericHeader
      */
@@ -135,16 +115,7 @@
         return $this;
     }
 
-<<<<<<< HEAD
-    /**
-     * Retrieve header value
-     * 
-     * @return string
-     */
-    public function getFieldValue()
-=======
     public function getFieldValue($format = HeaderInterface::FORMAT_RAW)
->>>>>>> 0e2a8b1d
     {
         if (HeaderInterface::FORMAT_ENCODED) {
             return HeaderWrap::wrap($this->fieldValue, $this);
@@ -164,16 +135,6 @@
         return $this->encoding;
     }
 
-<<<<<<< HEAD
-    /**
-     * Cast to string
-     *
-     * Returns in form of "NAME: VALUE"
-     *
-     * @return string
-     */
-=======
->>>>>>> 0e2a8b1d
     public function toString()
     {
         $name  = $this->getFieldName();
