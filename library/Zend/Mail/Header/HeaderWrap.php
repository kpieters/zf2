<?php
/**
 * Zend Framework (http://framework.zend.com/)
 *
 * @link      http://github.com/zendframework/zf2 for the canonical source repository
 * @copyright Copyright (c) 2005-2012 Zend Technologies USA Inc. (http://www.zend.com)
 * @license   http://framework.zend.com/license/new-bsd New BSD License
 * @package   Zend_Mail
 */

namespace Zend\Mail\Header;

use Zend\Mail\Headers;
<<<<<<< HEAD
=======
use Zend\Mime\Mime;
>>>>>>> 0e2a8b1d

/**
 * Utility class used for creating wrapped or MIME-encoded versions of header
 * values.
 *
 * @category   Zend
 * @package    Zend_Mail
 * @subpackage Header
 */
abstract class HeaderWrap
{
    /**
     * Wrap a long header line
     *
     * @param  string          $value
     * @param  HeaderInterface $header
     * @return string
     */
    public static function wrap($value, HeaderInterface $header)
    {
        if ($header instanceof UnstructuredInterface) {
            return static::wrapUnstructuredHeader($value, $header);
        } elseif ($header instanceof StructuredInterface) {
            return static::wrapStructuredHeader($value, $header);
        }
        return $value;
    }

    /**
     * Wrap an unstructured header line
     *
     * Wrap at 78 characters or before, based on whitespace.
     *
     * @param string          $value
     * @param HeaderInterface $header
     * @return string
     */
    protected static function wrapUnstructuredHeader($value, HeaderInterface $header)
    {
<<<<<<< HEAD
        return wordwrap($value, 78, Headers::FOLDING);
=======
        $encoding = $header->getEncoding();
        if ($encoding == 'ASCII') {
            return wordwrap($value, 78, Headers::FOLDING);
        }
        return static::mimeEncodeValue($value, $encoding, 78);
>>>>>>> 0e2a8b1d
    }

    /**
     * Wrap a structured header line
     *
     * @param  string              $value
     * @param  StructuredInterface $header
     * @return string
     */
    protected static function wrapStructuredHeader($value, StructuredInterface $header)
    {
        $delimiter = $header->getDelimiter();

        $length = strlen($value);
        $lines  = array();
        $temp   = '';
        for ($i = 0; $i < $length; $i++) {
            $temp .= $value[$i];
            if ($value[$i] == $delimiter) {
                $lines[] = $temp;
                $temp    = '';
            }
        }
        return implode(Headers::FOLDING, $lines);
    }

    /**
     * MIME-encode a value
     *
     * Performs quoted-printable encoding on a value, setting maximum
     * line-length to 998.
     *
     * @param  string $value
     * @param  string $encoding
     * @param  int    $lineLength maximum line-length, by default 998
     * @return string Returns the mime encode value without the last line ending
     */
    public static function mimeEncodeValue($value, $encoding, $lineLength = 998)
    {
<<<<<<< HEAD
        if ($splitWords) {
            $words = array_map(function($word) use ($encoding) {
                $header = iconv_mime_encode('Header', $word, array(
                    'scheme'         => 'Q',
                    'line-length'    => 78,
                    'output-charset' => $encoding,
                ));
                return str_replace('Header: ', '', $header);
            }, explode(' ', $value));
            return implode(Headers::FOLDING, $words);
        }

        $header = iconv_mime_encode('Header', $value, array(
            'scheme'         => 'Q',
            'line-length'    => 998,
            'output-charset' => $encoding,
        ));
        return str_replace('Header: ', '', $header);
=======
        return Mime::encodeQuotedPrintableHeader($value, $encoding, $lineLength, Headers::EOL);
>>>>>>> 0e2a8b1d
    }
}<|MERGE_RESOLUTION|>--- conflicted
+++ resolved
@@ -11,10 +11,7 @@
 namespace Zend\Mail\Header;
 
 use Zend\Mail\Headers;
-<<<<<<< HEAD
-=======
 use Zend\Mime\Mime;
->>>>>>> 0e2a8b1d
 
 /**
  * Utility class used for creating wrapped or MIME-encoded versions of header
@@ -54,15 +51,11 @@
      */
     protected static function wrapUnstructuredHeader($value, HeaderInterface $header)
     {
-<<<<<<< HEAD
-        return wordwrap($value, 78, Headers::FOLDING);
-=======
         $encoding = $header->getEncoding();
         if ($encoding == 'ASCII') {
             return wordwrap($value, 78, Headers::FOLDING);
         }
         return static::mimeEncodeValue($value, $encoding, 78);
->>>>>>> 0e2a8b1d
     }
 
     /**
@@ -102,27 +95,6 @@
      */
     public static function mimeEncodeValue($value, $encoding, $lineLength = 998)
     {
-<<<<<<< HEAD
-        if ($splitWords) {
-            $words = array_map(function($word) use ($encoding) {
-                $header = iconv_mime_encode('Header', $word, array(
-                    'scheme'         => 'Q',
-                    'line-length'    => 78,
-                    'output-charset' => $encoding,
-                ));
-                return str_replace('Header: ', '', $header);
-            }, explode(' ', $value));
-            return implode(Headers::FOLDING, $words);
-        }
-
-        $header = iconv_mime_encode('Header', $value, array(
-            'scheme'         => 'Q',
-            'line-length'    => 998,
-            'output-charset' => $encoding,
-        ));
-        return str_replace('Header: ', '', $header);
-=======
         return Mime::encodeQuotedPrintableHeader($value, $encoding, $lineLength, Headers::EOL);
->>>>>>> 0e2a8b1d
     }
 }