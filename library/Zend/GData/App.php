--- conflicted
+++ resolved
@@ -590,11 +590,7 @@
                 'You must specify an URI to which to post.');
         }
         if ($contentType != null){
-<<<<<<< HEAD
-            $headers['Content-Type'] = $contentType; 
-=======
             $headers['Content-Type'] = $contentType;
->>>>>>> 0e2a8b1d
         }
         if (self::getGzipEnabled()) {
             // some services require the word 'gzip' to be in the user-agent
