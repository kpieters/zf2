<?php
/**
 * Zend Framework
 *
 * LICENSE
 *
 * This source file is subject to the new BSD license that is bundled
 * with this package in the file LICENSE.txt.
 * It is also available through the world-wide-web at this URL:
 * http://framework.zend.com/license/new-bsd
 * If you did not receive a copy of the license and are unable to
 * obtain it through the world-wide-web, please send an email
 * to license@zend.com so we can send you a copy immediately.
 *
 * @category   Zend
 * @package    Zend_Application
 * @subpackage Resource
 * @copyright  Copyright (c) 2005-2011 Zend Technologies USA Inc. (http://www.zend.com)
 * @license    http://framework.zend.com/license/new-bsd     New BSD License
 */

/**
 * @namespace
 */
namespace Zend\Application\Resource;

use Zend\Registry,
    Zend\Translator\Translator as Translate;

/**
 * Resource for setting translation options
 *
 * @uses       \Zend\Application\ResourceException
 * @uses       \Zend\Application\Resource\AbstractResource
 * @uses       \Zend\Registry
 * @uses       \Zend\Translator\Translator
 * @category   Zend
 * @package    Zend_Application
 * @subpackage Resource
 * @copyright  Copyright (c) 2005-2011 Zend Technologies USA Inc. (http://www.zend.com)
 * @license    http://framework.zend.com/license/new-bsd     New BSD License
 */
class Translator extends AbstractResource
{
    const DEFAULT_REGISTRY_KEY = 'Zend_Translator';

    /**
     * @var \Zend\Translator\Translator
     */
    protected $_translate;

    /**
     * Defined by Zend_Application_Resource_Resource
     *
     * @return \Zend\Translator\Translator
     */
    public function init()
    {
        return $this->getTranslate();
    }

    /**
     * Retrieve translate object
     *
     * @return \Zend\Translator\Translator
     * @throws \Zend\Application\ResourceException if registry key was used
     *          already but is no instance of Zend_Translator
     */
    public function getTranslate()
    {
        if (null === $this->_translate) {
            $options = $this->getOptions();

            if (!isset($options['content'])) {
                throw new Exception\InitializationException('No translation source data provided.');
            }

            if (empty($options['adapter'])) {
                $options['adapter'] = Translate::AN_ARRAY;
<<<<<<< HEAD
            }

            if (!empty($options['data'])) {
                $options['content'] = $options['data'];
                unset($options['data']);
=======
>>>>>>> a40d1a65
            }

            if (isset($options['options'])) {
                foreach($options['options'] as $key => $value) {
                    $options[$key] = $value;
                }
            }

            if (!empty($options['cache']) && is_string($options['cache'])) {
                $bootstrap = $this->getBootstrap();
                if ($bootstrap instanceof \Zend\Application\ResourceBootstrapper &&
                    $bootstrap->getBroker()->hasPlugin('CacheManager')
                ) {
                    $cacheManager = $bootstrap->bootstrap('CacheManager')
                        ->getResource('CacheManager');
                    if (null !== $cacheManager &&
                        $cacheManager->hasCache($options['cache'])
                    ) {
                        $options['cache'] = $cacheManager->getCache($options['cache']);
                    }
                }
            }

            $key = (isset($options['registry_key']) && !is_numeric($options['registry_key']))
                 ? $options['registry_key']
                 : self::DEFAULT_REGISTRY_KEY;
            unset($options['registry_key']);

            if(Registry::isRegistered($key)) {
                $translate = Registry::get($key);
                if(!$translate instanceof Translate) {
                    throw new Exception\InitializationException($key
                                   . ' already registered in registry but is '
                                   . 'no instance of Zend_Translator');
                }

                $translate->addTranslation($options);
                $this->_translate = $translate;
            } else {
                $this->_translate = new Translate($options);
                Registry::set($key, $this->_translate);
            }
        }

        return $this->_translate;
    }
}<|MERGE_RESOLUTION|>--- conflicted
+++ resolved
@@ -77,14 +77,6 @@
 
             if (empty($options['adapter'])) {
                 $options['adapter'] = Translate::AN_ARRAY;
-<<<<<<< HEAD
-            }
-
-            if (!empty($options['data'])) {
-                $options['content'] = $options['data'];
-                unset($options['data']);
-=======
->>>>>>> a40d1a65
             }
 
             if (isset($options['options'])) {
