--- conflicted
+++ resolved
@@ -20,17 +20,10 @@
 
 namespace Zend\Feed\Reader\Extension\DublinCore;
 
-<<<<<<< HEAD
+use DateTime;
 use Zend\Feed\Reader;
 use Zend\Feed\Reader\Collection;
 use Zend\Feed\Reader\Extension;
-use Zend\Date;
-=======
-use DateTime;
-use Zend\Feed\Reader,
-    Zend\Feed\Reader\Collection,
-    Zend\Feed\Reader\Extension;
->>>>>>> ac356fe1
 
 /**
 * @category Zend
