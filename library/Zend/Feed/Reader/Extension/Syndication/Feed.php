--- conflicted
+++ resolved
@@ -20,15 +20,9 @@
 
 namespace Zend\Feed\Reader\Extension\Syndication;
 
-<<<<<<< HEAD
+use DateTime;
 use Zend\Feed\Reader;
 use Zend\Feed\Reader\Extension;
-use Zend\Date;
-=======
-use DateTime;
-use Zend\Feed\Reader,
-    Zend\Feed\Reader\Extension;
->>>>>>> ac356fe1
 
 /**
  * @category   Zend
