<?php
/**
 * Zend Framework
 *
 * LICENSE
 *
 * This source file is subject to the new BSD license that is bundled
 * with this package in the file LICENSE.txt.
 * It is also available through the world-wide-web at this URL:
 * http://framework.zend.com/license/new-bsd
 * If you did not receive a copy of the license and are unable to
 * obtain it through the world-wide-web, please send an email
 * to license@zend.com so we can send you a copy immediately.
 *
 * @category   Zend
 * @package    Reader\Reader
 * @copyright  Copyright (c) 2005-2012 Zend Technologies USA Inc. (http://www.zend.com)
 * @license    http://framework.zend.com/license/new-bsd     New BSD License
 */

namespace Zend\Feed\Reader\Feed\Atom;

<<<<<<< HEAD
use Zend\Feed\Reader;
use Zend\Feed\Reader\Feed;
use Zend\Date;
use DOMElement;
use DOMXPath;
=======
use Zend\Feed\Reader,
    Zend\Feed\Reader\Feed,
    DOMElement,
    DOMXPath;
>>>>>>> ac356fe1

/**
* @category Zend
* @package Reader
* @copyright Copyright (c) 2005-2012 Zend Technologies USA Inc. (http://www.zend.com)
* @license http://framework.zend.com/license/new-bsd New BSD License
*/
class Source extends Feed\Atom
{

    /**
     * Constructor: Create a Source object which is largely just a normal
     * Zend\Feed\Reader\AbstractFeed object only designed to retrieve feed level
     * metadata from an Atom entry's source element.
     *
     * @param DOMElement $source
     * @param string $xpathPrefix Passed from parent Entry object
     * @param string $type Nearly always Atom 1.0
     */
    public function __construct(DOMElement $source, $xpathPrefix, $type = Reader\Reader::TYPE_ATOM_10)
    {
        $this->_domDocument = $source->ownerDocument;
        $this->_xpath = new DOMXPath($this->_domDocument);
        $this->_data['type'] = $type;
        $this->_registerNamespaces();
        $this->_loadExtensions();
        
        $atomClass = Reader\Reader::getPluginLoader()->getClassName('Atom\\Feed');
        $this->_extensions['Atom\\Feed'] = new $atomClass($this->_domDocument, $this->_data['type'], $this->_xpath);
        $atomClass = Reader\Reader::getPluginLoader()->getClassName('DublinCore\\Feed');
        $this->_extensions['DublinCore\\Feed'] = new $atomClass($this->_domDocument, $this->_data['type'], $this->_xpath);
        foreach ($this->_extensions as $extension) {
            $extension->setXpathPrefix(rtrim($xpathPrefix, '/') . '/atom:source');
        }
    }
    
    /**
     * Since this is not an Entry carrier but a vehicle for Feed metadata, any
     * applicable Entry methods are stubbed out and do nothing.
     */
     
    /**
     * @return void
     */
    public function count() {}

    /**
     * @return void
     */
    public function current() {}
    
    /**
     * @return void
     */
    public function key() {}

    /**
     * @return void
     */
    public function next() {}

    /**
     * @return void
     */
    public function rewind() {}
    
    /**
     * @return void
     */
    public function valid() {}
    
    /**
     * @return void
     */
    protected function _indexEntries() {}

}<|MERGE_RESOLUTION|>--- conflicted
+++ resolved
@@ -20,18 +20,10 @@
 
 namespace Zend\Feed\Reader\Feed\Atom;
 
-<<<<<<< HEAD
+use DOMElement;
+use DOMXPath;
 use Zend\Feed\Reader;
 use Zend\Feed\Reader\Feed;
-use Zend\Date;
-use DOMElement;
-use DOMXPath;
-=======
-use Zend\Feed\Reader,
-    Zend\Feed\Reader\Feed,
-    DOMElement,
-    DOMXPath;
->>>>>>> ac356fe1
 
 /**
 * @category Zend
