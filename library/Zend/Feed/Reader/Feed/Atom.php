--- conflicted
+++ resolved
@@ -20,14 +20,8 @@
 
 namespace Zend\Feed\Reader\Feed;
 
-<<<<<<< HEAD
+use DOMDocument;
 use Zend\Feed\Reader;
-use Zend\Date;
-use DOMDocument;
-=======
-use Zend\Feed\Reader,
-    DOMDocument;
->>>>>>> ac356fe1
 
 /**
 * @category Zend
