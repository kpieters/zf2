<?php
/**
 * Zend Framework
 *
 * LICENSE
 *
 * This source file is subject to the new BSD license that is bundled
 * with this package in the file LICENSE.txt.
 * It is also available through the world-wide-web at this URL:
 * http://framework.zend.com/license/new-bsd
 * If you did not receive a copy of the license and are unable to
 * obtain it through the world-wide-web, please send an email
 * to license@zend.com so we can send you a copy immediately.
 *
 * @category   Zend
 * @package    Reader\Reader
 * @copyright  Copyright (c) 2005-2012 Zend Technologies USA Inc. (http://www.zend.com)
 * @license    http://framework.zend.com/license/new-bsd     New BSD License
 */

namespace Zend\Feed\Reader\Entry;

<<<<<<< HEAD
use Zend\Feed\Reader;
use Zend\Date;
use Zend\Feed\Reader\Exception;
use DOMElement;
use DOMXPath;
=======
use DateTime;
use Zend\Feed\Reader,
    Zend\Feed\Reader\Exception,
    DOMElement,
    DOMXPath;
>>>>>>> ac356fe1

/**
* @category Zend
* @package Reader\Reader
* @copyright Copyright (c) 2005-2012 Zend Technologies USA Inc. (http://www.zend.com)
* @license http://framework.zend.com/license/new-bsd New BSD License
*/
class Rss extends AbstractEntry implements EntryInterface
{

    /**
     * XPath query for RDF
     *
     * @var string
     */
    protected $_xpathQueryRdf = '';

    /**
     * XPath query for RSS
     *
     * @var string
     */
    protected $_xpathQueryRss = '';

    /**
     * Constructor
     *
     * @param  DOMElement $entry
     * @param  string $entryKey
     * @param  string $type
     * @return void
     */
    public function __construct(DOMElement $entry, $entryKey, $type = null)
    {
        parent::__construct($entry, $entryKey, $type);
        $this->_xpathQueryRss = '//item[' . ($this->_entryKey+1) . ']';
        $this->_xpathQueryRdf = '//rss:item[' . ($this->_entryKey+1) . ']';

        $pluginLoader = Reader\Reader::getPluginLoader();

        $dublinCoreClass = $pluginLoader->getClassName('DublinCore\\Entry');
        $this->_extensions['DublinCore\\Entry'] = new $dublinCoreClass($entry, $entryKey, $type);

        $contentClass   = $pluginLoader->getClassName('Content\\Entry');
        $this->_extensions['Content\\Entry'] = new $contentClass($entry, $entryKey, $type);

        $atomClass   = $pluginLoader->getClassName('Atom\\Entry');
        $this->_extensions['Atom\\Entry'] = new $atomClass($entry, $entryKey, $type);

        $wfwClass   = $pluginLoader->getClassName('WellFormedWeb\\Entry');
        $this->_extensions['WellFormedWeb\\Entry'] = new $wfwClass($entry, $entryKey, $type);

        $slashClass   = $pluginLoader->getClassName('Slash\\Entry');
        $this->_extensions['Slash\\Entry'] = new $slashClass($entry, $entryKey, $type);

        $threadClass   = $pluginLoader->getClassName('Thread\\Entry');
        $this->_extensions['Thread\\Entry'] = new $threadClass($entry, $entryKey, $type);
    }

    /**
     * Get an author entry
     *
     * @param DOMElement $element
     * @return string
     */
    public function getAuthor($index = 0)
    {
        $authors = $this->getAuthors();

        if (isset($authors[$index])) {
            return $authors[$index];
        }

        return null;
    }

    /**
     * Get an array with feed authors
     *
     * @return array
     */
    public function getAuthors()
    {
        if (array_key_exists('authors', $this->_data)) {
            return $this->_data['authors'];
        }
        
        $authors = array();
        $authors_dc = $this->getExtension('DublinCore')->getAuthors();
        if (!empty($authors_dc)) {
            foreach ($authors_dc as $author) {
                $authors[] = array(
                    'name' => $author['name']
                );
            }
        }
        
        if ($this->getType() !== Reader\Reader::TYPE_RSS_10
        && $this->getType() !== Reader\Reader::TYPE_RSS_090) {
            $list = $this->_xpath->query($this->_xpathQueryRss . '//author');
        } else {
            $list = $this->_xpath->query($this->_xpathQueryRdf . '//rss:author');
        }
        if ($list->length) {
            foreach ($list as $author) {
                $string = trim($author->nodeValue);
                $email = null;
                $name = null;
                $data = array();
                // Pretty rough parsing - but it's a catchall
                if (preg_match("/^.*@[^ ]*/", $string, $matches)) {
                    $data['email'] = trim($matches[0]);
                    if (preg_match("/\((.*)\)$/", $string, $matches)) {
                        $data['name'] = $matches[1];
                    }
                    $authors[] = $data;
                } 
            }
        }

        if (count($authors) == 0) {
            $authors = $this->getExtension('Atom')->getAuthors();
        } else {
            $authors = new Reader\Collection\Author(
                Reader\Reader::arrayUnique($authors)
            );
        }

        if (count($authors) == 0) {
            $authors = null;
        }

        $this->_data['authors'] = $authors;

        return $this->_data['authors'];
    }

    /**
     * Get the entry content
     *
     * @return string
     */
    public function getContent()
    {
        if (array_key_exists('content', $this->_data)) {
            return $this->_data['content'];
        }

        $content = $this->getExtension('Content')->getContent();

        if (!$content) {
            $content = $this->getDescription();
        }

        if (empty($content)) {
            $content = $this->getExtension('Atom')->getContent();
        }

        $this->_data['content'] = $content;

        return $this->_data['content'];
    }

    /**
     * Get the entry's date of creation
     *
     * @return string
     */
    public function getDateCreated()
    {
        return $this->getDateModified();
    }

    /**
     * Get the entry's date of modification
     *
     * @return string
     */
    public function getDateModified()
    {
        if (array_key_exists('datemodified', $this->_data)) {
            return $this->_data['datemodified'];
        }

        $dateModified = null;
        $date = null;

        if ($this->getType() !== Reader\Reader::TYPE_RSS_10
            && $this->getType() !== Reader\Reader::TYPE_RSS_090
        ) {
            $dateModified = $this->_xpath->evaluate('string('.$this->_xpathQueryRss.'/pubDate)');
            if ($dateModified) {
                $dateModifiedParsed = strtotime($dateModified);
                if ($dateModifiedParsed) {
                    $date = new DateTime('@' . $dateModifiedParsed);
                } else {
                    $dateStandards = array(DateTime::RSS, DateTime::RFC822,
                                           DateTime::RFC2822, null);
                    foreach ($dateStandards as $standard) {
                        try {
                            $date = date_create_from_format($standard, $dateModified);
                            break;
<<<<<<< HEAD
                        } catch (Date\Exception\ExceptionInterface $e) {
                            if ($standard == Date\Date::DATES) {
=======
                        } catch (\Exception $e) {
                            if ($standard == null) {
>>>>>>> ac356fe1
                                throw new Exception\RuntimeException(
                                    'Could not load date due to unrecognised'
                                    .' format (should follow RFC 822 or 2822):'
                                    . $e->getMessage(),
                                    0, $e
                                );
                            }
                        }
                    }
                }
            }
        }

        if (!$date) {
            $date = $this->getExtension('DublinCore')->getDate();
        }

        if (!$date) {
            $date = $this->getExtension('Atom')->getDateModified();
        }

        if (!$date) {
            $date = null;
        }

        $this->_data['datemodified'] = $date;

        return $this->_data['datemodified'];
    }

    /**
     * Get the entry description
     *
     * @return string
     */
    public function getDescription()
    {
        if (array_key_exists('description', $this->_data)) {
            return $this->_data['description'];
        }

        $description = null;

        if ($this->getType() !== Reader\Reader::TYPE_RSS_10
            && $this->getType() !== Reader\Reader::TYPE_RSS_090
        ) {
            $description = $this->_xpath->evaluate('string('.$this->_xpathQueryRss.'/description)');
        } else {
            $description = $this->_xpath->evaluate('string('.$this->_xpathQueryRdf.'/rss:description)');
        }

        if (!$description) {
            $description = $this->getExtension('DublinCore')->getDescription();
        }

        if (empty($description)) {
            $description = $this->getExtension('Atom')->getDescription();
        }

        if (!$description) {
            $description = null;
        }

        $this->_data['description'] = $description;

        return $this->_data['description'];
    }

    /**
     * Get the entry enclosure
     * @return string
     */
    public function getEnclosure()
    {
        if (array_key_exists('enclosure', $this->_data)) {
            return $this->_data['enclosure'];
        }

        $enclosure = null;

        if ($this->getType() == Reader\Reader::TYPE_RSS_20) {
            $nodeList = $this->_xpath->query($this->_xpathQueryRss . '/enclosure');

            if ($nodeList->length > 0) {
                $enclosure = new \stdClass();
                $enclosure->url    = $nodeList->item(0)->getAttribute('url');
                $enclosure->length = $nodeList->item(0)->getAttribute('length');
                $enclosure->type   = $nodeList->item(0)->getAttribute('type');
            }
        }

        if (!$enclosure) {
            $enclosure = $this->getExtension('Atom')->getEnclosure();
        }

        $this->_data['enclosure'] = $enclosure;

        return $this->_data['enclosure'];
    }

    /**
     * Get the entry ID
     *
     * @return string
     */
    public function getId()
    {
        if (array_key_exists('id', $this->_data)) {
            return $this->_data['id'];
        }

        $id = null;

        if ($this->getType() !== Reader\Reader::TYPE_RSS_10
            && $this->getType() !== Reader\Reader::TYPE_RSS_090
        ) {
            $id = $this->_xpath->evaluate('string('.$this->_xpathQueryRss.'/guid)');
        }

        if (!$id) {
            $id = $this->getExtension('DublinCore')->getId();
        }

        if (empty($id)) {
            $id = $this->getExtension('Atom')->getId();
        }

        if (!$id) {
            if ($this->getPermalink()) {
                $id = $this->getPermalink();
            } elseif ($this->getTitle()) {
                $id = $this->getTitle();
            } else {
                $id = null;
            }
        }

        $this->_data['id'] = $id;

        return $this->_data['id'];
    }

    /**
     * Get a specific link
     *
     * @param  int $index
     * @return string
     */
    public function getLink($index = 0)
    {
        if (!array_key_exists('links', $this->_data)) {
            $this->getLinks();
        }

        if (isset($this->_data['links'][$index])) {
            return $this->_data['links'][$index];
        }

        return null;
    }

    /**
     * Get all links
     *
     * @return array
     */
    public function getLinks()
    {
        if (array_key_exists('links', $this->_data)) {
            return $this->_data['links'];
        }

        $links = array();

        if ($this->getType() !== Reader\Reader::TYPE_RSS_10 &&
            $this->getType() !== Reader\Reader::TYPE_RSS_090) {
            $list = $this->_xpath->query($this->_xpathQueryRss.'//link');
        } else {
            $list = $this->_xpath->query($this->_xpathQueryRdf.'//rss:link');
        }

        if (!$list->length) {
            $links = $this->getExtension('Atom')->getLinks();
        } else {
            foreach ($list as $link) {
                $links[] = $link->nodeValue;
            }
        }

        $this->_data['links'] = $links;

        return $this->_data['links'];
    }
    
    /**
     * Get all categories
     *
     * @return Reader\Collection\Category
     */
    public function getCategories()
    {
        if (array_key_exists('categories', $this->_data)) {
            return $this->_data['categories'];
        }

        if ($this->getType() !== Reader\Reader::TYPE_RSS_10 &&
            $this->getType() !== Reader\Reader::TYPE_RSS_090) {
            $list = $this->_xpath->query($this->_xpathQueryRss.'//category');
        } else {
            $list = $this->_xpath->query($this->_xpathQueryRdf.'//rss:category');
        }

        if ($list->length) {
            $categoryCollection = new Reader\Collection\Category;
            foreach ($list as $category) {
                $categoryCollection[] = array(
                    'term' => $category->nodeValue,
                    'scheme' => $category->getAttribute('domain'),
                    'label' => $category->nodeValue,
                );
            }
        } else {
            $categoryCollection = $this->getExtension('DublinCore')->getCategories();
        }
        
        if (count($categoryCollection) == 0) {
            $categoryCollection = $this->getExtension('Atom')->getCategories();
        }

        $this->_data['categories'] = $categoryCollection;

        return $this->_data['categories'];
    }

    /**
     * Get a permalink to the entry
     *
     * @return string
     */
    public function getPermalink()
    {
        return $this->getLink(0);
    }

    /**
     * Get the entry title
     *
     * @return string
     */
    public function getTitle()
    {
        if (array_key_exists('title', $this->_data)) {
            return $this->_data['title'];
        }

        $title = null;

        if ($this->getType() !== Reader\Reader::TYPE_RSS_10
            && $this->getType() !== Reader\Reader::TYPE_RSS_090
        ) {
            $title = $this->_xpath->evaluate('string('.$this->_xpathQueryRss.'/title)');
        } else {
            $title = $this->_xpath->evaluate('string('.$this->_xpathQueryRdf.'/rss:title)');
        }

        if (!$title) {
            $title = $this->getExtension('DublinCore')->getTitle();
        }

        if (!$title) {
            $title = $this->getExtension('Atom')->getTitle();
        }

        if (!$title) {
            $title = null;
        }

        $this->_data['title'] = $title;

        return $this->_data['title'];
    }

    /**
     * Get the number of comments/replies for current entry
     *
     * @return string|null
     */
    public function getCommentCount()
    {
        if (array_key_exists('commentcount', $this->_data)) {
            return $this->_data['commentcount'];
        }

        $commentcount = $this->getExtension('Slash')->getCommentCount();

        if (!$commentcount) {
            $commentcount = $this->getExtension('Thread')->getCommentCount();
        }

        if (!$commentcount) {
            $commentcount = $this->getExtension('Atom')->getCommentCount();
        }

        if (!$commentcount) {
            $commentcount = null;
        }

        $this->_data['commentcount'] = $commentcount;

        return $this->_data['commentcount'];
    }

    /**
     * Returns a URI pointing to the HTML page where comments can be made on this entry
     *
     * @return string
     */
    public function getCommentLink()
    {
        if (array_key_exists('commentlink', $this->_data)) {
            return $this->_data['commentlink'];
        }

        $commentlink = null;

        if ($this->getType() !== Reader\Reader::TYPE_RSS_10
            && $this->getType() !== Reader\Reader::TYPE_RSS_090
        ) {
            $commentlink = $this->_xpath->evaluate('string('.$this->_xpathQueryRss.'/comments)');
        }

        if (!$commentlink) {
            $commentlink = $this->getExtension('Atom')->getCommentLink();
        }

        if (!$commentlink) {
            $commentlink = null;
        }

        $this->_data['commentlink'] = $commentlink;

        return $this->_data['commentlink'];
    }

    /**
     * Returns a URI pointing to a feed of all comments for this entry
     *
     * @return string
     */
    public function getCommentFeedLink()
    {
        if (array_key_exists('commentfeedlink', $this->_data)) {
            return $this->_data['commentfeedlink'];
        }

        $commentfeedlink = $this->getExtension('WellFormedWeb')->getCommentFeedLink();

        if (!$commentfeedlink) {
            $commentfeedlink = $this->getExtension('Atom')->getCommentFeedLink('rss');
        }

        if (!$commentfeedlink) {
            $commentfeedlink = $this->getExtension('Atom')->getCommentFeedLink('rdf');
        }

        if (!$commentfeedlink) {
            $commentfeedlink = null;
        }

        $this->_data['commentfeedlink'] = $commentfeedlink;

        return $this->_data['commentfeedlink'];
    }

    /**
     * Set the XPath query (incl. on all Extensions)
     *
     * @param DOMXPath $xpath
     * @return void
     */
    public function setXpath(DOMXPath $xpath)
    {
        parent::setXpath($xpath);
        foreach ($this->_extensions as $extension) {
            $extension->setXpath($this->_xpath);
        }
    }
}<|MERGE_RESOLUTION|>--- conflicted
+++ resolved
@@ -20,19 +20,11 @@
 
 namespace Zend\Feed\Reader\Entry;
 
-<<<<<<< HEAD
-use Zend\Feed\Reader;
-use Zend\Date;
-use Zend\Feed\Reader\Exception;
+use DateTime;
 use DOMElement;
 use DOMXPath;
-=======
-use DateTime;
-use Zend\Feed\Reader,
-    Zend\Feed\Reader\Exception,
-    DOMElement,
-    DOMXPath;
->>>>>>> ac356fe1
+use Zend\Feed\Reader;
+use Zend\Feed\Reader\Exception;
 
 /**
 * @category Zend
@@ -235,13 +227,8 @@
                         try {
                             $date = date_create_from_format($standard, $dateModified);
                             break;
-<<<<<<< HEAD
-                        } catch (Date\Exception\ExceptionInterface $e) {
-                            if ($standard == Date\Date::DATES) {
-=======
                         } catch (\Exception $e) {
                             if ($standard == null) {
->>>>>>> ac356fe1
                                 throw new Exception\RuntimeException(
                                     'Could not load date due to unrecognised'
                                     .' format (should follow RFC 822 or 2822):'
