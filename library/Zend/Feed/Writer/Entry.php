<?php
/**
 * Zend Framework
 *
 * LICENSE
 *
 * This source file is subject to the new BSD license that is bundled
 * with this package in the file LICENSE.txt.
 * It is also available through the world-wide-web at this URL:
 * http://framework.zend.com/license/new-bsd
 * If you did not receive a copy of the license and are unable to
 * obtain it through the world-wide-web, please send an email
 * to license@zend.com so we can send you a copy immediately.
 *
 * @category   Zend
 * @package    Zend_Feed_Writer
 * @copyright  Copyright (c) 2005-2010 Zend Technologies USA Inc. (http://www.zend.com)
 * @license    http://framework.zend.com/license/new-bsd     New BSD License
 * @version    $Id: Entry.php 22064 2010-04-30 14:02:38Z padraic $
 */

/**
* @namespace
*/
namespace Zend\Feed\Writer;
use Zend\Feed\Writer\Exception;
use Zend\Uri;
use Zend\Date;

/**
* @uses \Zend\Date\Date
* @uses \Zend\Feed\Exception
* @uses \Zend\Feed\Writer\Writer
* @uses \Zend\Feed\Writer\Source
* @uses \Zend\Uri\Uri
* @category Zend
* @package Zend_Feed_Writer
* @copyright Copyright (c) 2005-2010 Zend Technologies USA Inc. (http://www.zend.com)
* @license http://framework.zend.com/license/new-bsd New BSD License
*/
class Entry
{

    /**
     * Internal array containing all data associated with this entry or item.
     *
     * @var array
     */
    protected $_data = array();
    
    /**
     * Registered extensions
     *
     * @var array
     */
    protected $_extensions = array();
    
    /**
     * Holds the value "atom" or "rss" depending on the feed type set when
     * when last exported.
     *
     * @var string
     */
    protected $_type = null;
    
    /**
     * Constructor: Primarily triggers the registration of core extensions and
     * loads those appropriate to this data container.
     *
     * @return void
     */
    public function __construct()
    {
        Writer::registerCoreExtensions();
        $this->_loadExtensions();
    }

    /**
     * Set a single author
     *
     * @param  int $index
     * @return string|null
     */
    public function addAuthor($name, $email = null, $uri = null)
    {
        $author = array();
        if (is_array($name)) {
            if (!array_key_exists('name', $name) 
                || empty($name['name']) 
                || !is_string($name['name'])
            ) {
                throw new Exception('Invalid parameter: author array must include a "name" key with a non-empty string value');
            }
            $author['name'] = $name['name'];
            if (isset($name['email'])) {
                if (empty($name['email']) || !is_string($name['email'])) {
                    throw new Exception('Invalid parameter: "email" array value must be a non-empty string');
                }
                $author['email'] = $name['email'];
            }
            if (isset($name['uri'])) {
                if (empty($name['uri']) 
                    || !is_string($name['uri']) 
                    || !Uri\Url::validate($name['uri'])
                ) {
                    throw new Exception('Invalid parameter: "uri" array value must be a non-empty string and valid URI/IRI');
                }
                $author['uri'] = $name['uri'];
            }
        /**
         * @deprecated
         * Array notation (above) is preferred and will be the sole supported input from ZF 2.0
         */
        } else {
            if (empty($name['name']) || !is_string($name['name'])) {
                throw new Exception('Invalid parameter: "name" must be a non-empty string value');
            }
            $author['name'] = $name;
            if (isset($email)) {
                if (empty($email) || !is_string($email)) {
                    throw new Exception('Invalid parameter: "email" value must be a non-empty string');
                }
                $author['email'] = $email;
            }
            if (isset($uri)) {
                if (empty($uri) || !is_string($uri) || !Uri\Url::validate($uri)) {
                    throw new Exception('Invalid parameter: "uri" value must be a non-empty string and valid URI/IRI');
                }
                $author['uri'] = $uri;
            }
        }
        $this->_data['authors'][] = $author;
    }

    /**
     * Set an array with feed authors
     *
     * @return array
     */
    public function addAuthors(array $authors)
    {
        foreach($authors as $author) {
            $this->addAuthor($author);
        }
    }
    
    /**
     * Set the feed character encoding
     *
     * @return string|null
     */
    public function setEncoding($encoding)
    {
        if (empty($encoding) || !is_string($encoding)) {
            throw new Exception('Invalid parameter: parameter must be a non-empty string');
        }
        $this->_data['encoding'] = $encoding;
    }

    /**
     * Get the feed character encoding
     *
     * @return string|null
     */
    public function getEncoding()
    {
        if (!array_key_exists('encoding', $this->_data)) {
            return 'UTF-8';
        }
        return $this->_data['encoding'];
    }

    /**
     * Set the copyright entry
     *
     * @return string|null
     */
    public function setCopyright($copyright)
    {
        if (empty($copyright) || !is_string($copyright)) {
            throw new Exception('Invalid parameter: parameter must be a non-empty string');
        }
        $this->_data['copyright'] = $copyright;
    }

    /**
     * Set the entry's content
     *
     * @return string|null
     */
    public function setContent($content)
    {
        if (empty($content) || !is_string($content)) {
            throw new Exception('Invalid parameter: parameter must be a non-empty string');
        }
        $this->_data['content'] = $content;
    }

    /**
     * Set the feed creation date
     *
     * @return string|null
     */
    public function setDateCreated($date = null)
    {
        $zdate = null;
<<<<<<< HEAD
        if (is_null($date)) {
            $zdate = new Date\Date;
=======
        if ($date === null) {
            $zdate = new Zend_Date;
>>>>>>> 1d6b9ab2
        } elseif (ctype_digit($date) && strlen($date) == 10) {
            $zdate = new Date\Date($date, Date\Date::TIMESTAMP);
        } elseif ($date instanceof Date\Date) {
            $zdate = $date;
        } else {
            throw new Exception('Invalid Zend\Date\Date object or UNIX Timestamp passed as parameter');
        }
        $this->_data['dateCreated'] = $zdate;
    }

    /**
     * Set the feed modification date
     *
     * @return string|null
     */
    public function setDateModified($date = null)
    {
        $zdate = null;
<<<<<<< HEAD
        if (is_null($date)) {
            $zdate = new Date\Date;
=======
        if ($date === null) {
            $zdate = new Zend_Date;
>>>>>>> 1d6b9ab2
        } elseif (ctype_digit($date) && strlen($date) == 10) {
            $zdate = new Date\Date($date, Date\Date::TIMESTAMP);
        } elseif ($date instanceof Date\Date) {
            $zdate = $date;
        } else {
            throw new Exception('Invalid Date\Date object or UNIX Timestamp passed as parameter');
        }
        $this->_data['dateModified'] = $zdate;
    }

    /**
     * Set the feed description
     *
     * @return string|null
     */
    public function setDescription($description)
    {
        if (empty($description) || !is_string($description)) {
            throw new Exception('Invalid parameter: parameter must be a non-empty string');
        }
        $this->_data['description'] = $description;
    }

    /**
     * Set the feed ID
     *
     * @return string|null
     */
    public function setId($id)
    {
        if (empty($id) || !is_string($id)) {
            throw new Exception('Invalid parameter: parameter must be a non-empty string');
        }
        $this->_data['id'] = $id;
    }

    /**
     * Set a link to the HTML source of this entry
     *
     * @return string|null
     */
    public function setLink($link)
    {
        if (empty($link) || !is_string($link) || !Uri\Url::validate($link)) {
            throw new Exception('Invalid parameter: parameter must be a non-empty string and valid URI/IRI');
        }
        $this->_data['link'] = $link;
    }

    /**
     * Set the number of comments associated with this entry
     *
     * @return string|null
     */
    public function setCommentCount($count)
    {
        if (empty($count) || !is_numeric($count) || (int) $count < 0) {
            throw new Exception('Invalid parameter: "count" must be a non-empty integer number');
        }
        $this->_data['commentCount'] = (int) $count;
    }

    /**
     * Set a link to a HTML page containing comments associated with this entry
     *
     * @return string|null
     */
    public function setCommentLink($link)
    {
        if (empty($link) || !is_string($link) || !Uri\Url::validate($link)) {
            throw new Exception('Invalid parameter: "link" must be a non-empty string and valid URI/IRI');
        }
        $this->_data['commentLink'] = $link;
    }

    /**
     * Set a link to an XML feed for any comments associated with this entry
     *
     * @return string|null
     */
    public function setCommentFeedLink(array $link)
    {
        if (!isset($link['uri']) || !is_string($link['uri']) || !Uri\Url::validate($link['uri'])) {
            throw new Exception('Invalid parameter: "link" must be a non-empty string and valid URI/IRI');
        }
        if (!isset($link['type']) || !in_array($link['type'], array('atom', 'rss', 'rdf'))) {
            throw new Exception('Invalid parameter: "type" must be one'
            . ' of "atom", "rss" or "rdf"');
        }
        if (!isset($this->_data['commentFeedLinks'])) {
            $this->_data['commentFeedLinks'] = array();
        }
        $this->_data['commentFeedLinks'][] = $link;
    }
    
    /**
     * Set a links to an XML feed for any comments associated with this entry.
     * Each link is an array with keys "uri" and "type", where type is one of:
     * "atom", "rss" or "rdf".
     *
     * @return string|null
     */
    public function setCommentFeedLinks(array $links)
    {
        foreach ($links as $link) {
            $this->setCommentFeedLink($link);
        }
    }

    /**
     * Set the feed title
     *
     * @return string|null
     */
    public function setTitle($title)
    {
        if (empty($title) || !is_string($title)) {
            throw new Exception('Invalid parameter: parameter must be a non-empty string');
        }
        $this->_data['title'] = $title;
    }

    /**
     * Get an array with feed authors
     *
     * @return array
     */
    public function getAuthors()
    {
        if (!array_key_exists('authors', $this->_data)) {
            return null;
        }
        return $this->_data['authors'];
    }

    /**
     * Get the entry content
     *
     * @return string
     */
    public function getContent()
    {
        if (!array_key_exists('content', $this->_data)) {
            return null;
        }
        return $this->_data['content'];
    }

    /**
     * Get the entry copyright information
     *
     * @return string
     */
    public function getCopyright()
    {
        if (!array_key_exists('copyright', $this->_data)) {
            return null;
        }
        return $this->_data['copyright'];
    }

    /**
     * Get the entry creation date
     *
     * @return string
     */
    public function getDateCreated()
    {
        if (!array_key_exists('dateCreated', $this->_data)) {
            return null;
        }
        return $this->_data['dateCreated'];
    }

    /**
     * Get the entry modification date
     *
     * @return string
     */
    public function getDateModified()
    {
        if (!array_key_exists('dateModified', $this->_data)) {
            return null;
        }
        return $this->_data['dateModified'];
    }

    /**
     * Get the entry description
     *
     * @return string
     */
    public function getDescription()
    {
        if (!array_key_exists('description', $this->_data)) {
            return null;
        }
        return $this->_data['description'];
    }

    /**
     * Get the entry ID
     *
     * @return string
     */
    public function getId()
    {
        if (!array_key_exists('id', $this->_data)) {
            return null;
        }
        return $this->_data['id'];
    }
    
    /**
     * Get a link to the HTML source
     *
     * @return string|null
     */
    public function getLink()
    {
        if (!array_key_exists('link', $this->_data)) {
            return null;
        }
        return $this->_data['link'];
    }


    /**
     * Get all links
     *
     * @return array
     */
    public function getLinks()
    {
        if (!array_key_exists('links', $this->_data)) {
            return null;
        }
        return $this->_data['links'];
    }

    /**
     * Get the entry title
     *
     * @return string
     */
    public function getTitle()
    {
        if (!array_key_exists('title', $this->_data)) {
            return null;
        }
        return $this->_data['title'];
    }

    /**
     * Get the number of comments/replies for current entry
     *
     * @return integer
     */
    public function getCommentCount()
    {
        if (!array_key_exists('commentCount', $this->_data)) {
            return null;
        }
        return $this->_data['commentCount'];
    }

    /**
     * Returns a URI pointing to the HTML page where comments can be made on this entry
     *
     * @return string
     */
    public function getCommentLink()
    {
        if (!array_key_exists('commentLink', $this->_data)) {
            return null;
        }
        return $this->_data['commentLink'];
    }

    /**
     * Returns an array of URIs pointing to a feed of all comments for this entry
     * where the array keys indicate the feed type (atom, rss or rdf).
     *
     * @return string
     */
    public function getCommentFeedLinks()
    {
        if (!array_key_exists('commentFeedLinks', $this->_data)) {
            return null;
        }
        return $this->_data['commentFeedLinks'];
    }
    
    /**
     * Add a entry category
     *
     * @param string $category
     */ 
    public function addCategory(array $category)
    {
        if (!isset($category['term'])) {
            throw new Exception('Each category must be an array and '
            . 'contain at least a "term" element containing the machine '
            . ' readable category name');
        }
        if (isset($category['scheme'])) {
            if (empty($category['scheme']) 
                || !is_string($category['scheme'])
                || !Uri\Url::validate($category['scheme'])
            ) {
                throw new Exception('The Atom scheme or RSS domain of'
                . ' a category must be a valid URI');
            }
        }
        if (!isset($this->_data['categories'])) {
            $this->_data['categories'] = array();
        }
        $this->_data['categories'][] = $category;
    }
    
    /**
     * Set an array of entry categories
     *
     * @param array $categories
     */
    public function addCategories(array $categories)
    {
        foreach ($categories as $category) {
            $this->addCategory($category);
        }
    }
    
    /**
     * Get the entry categories
     *
     * @return string|null
     */
    public function getCategories()
    {
        if (!array_key_exists('categories', $this->_data)) {
            return null;
        }
        return $this->_data['categories'];
    }
    
    /**
     * Adds an enclosure to the entry. The array parameter may contain the
     * keys 'uri', 'type' and 'length'. Only 'uri' is required for Atom, though the
     * others must also be provided or RSS rendering (where they are required)
     * will throw an Exception.
     *
     * @param array $enclosures
     */
    public function setEnclosure(array $enclosure)
    {
        if (!isset($enclosure['uri'])) {
            throw new Exception('Enclosure "uri" is not set');
        }
        if (!Uri\Url::validate($enclosure['uri'])) {
            throw new Exception('Enclosure "uri" is not a valid URI/IRI');
        }
        $this->_data['enclosure'] = $enclosure;
    }
    
    /**
     * Retrieve an array of all enclosures to be added to entry.
     *
     * @return array
     */
    public function getEnclosure()
    {
        if (!array_key_exists('enclosure', $this->_data)) {
            return null;
        }
        return $this->_data['enclosure'];
    }
    
    /**
     * Unset a specific data point
     *
     * @param string $name
     */
    public function remove($name)
    {
        if (isset($this->_data[$name])) {
            unset($this->_data[$name]);
        }
    }
    
    /**
     * Get registered extensions
     *
     * @return array
     */
    public function getExtensions()
    {
        return $this->_extensions;
    }

    /**
     * Return an Extension object with the matching name (postfixed with _Entry)
     *
     * @param string $name
     * @return object
     */
    public function getExtension($name)
    {
        if (array_key_exists($name . '\\Entry', $this->_extensions)) {
            return $this->_extensions[$name . '\\Entry'];
        }
        return null;
    }
    
    /**
     * Set the current feed type being exported to "rss" or "atom". This allows
     * other objects to gracefully choose whether to execute or not, depending
     * on their appropriateness for the current type, e.g. renderers.
     *
     * @param string $type
     */
    public function setType($type)
    {
        $this->_type = $type;
    }
    
    /**
     * Retrieve the current or last feed type exported.
     *
     * @return string Value will be "rss" or "atom"
     */
    public function getType()
    {
        return $this->_type;
    }

    /**
     * Method overloading: call given method on first extension implementing it
     *
     * @param  string $method
     * @param  array $args
     * @return mixed
     * @throws Exception if no extensions implements the method
     */
    public function __call($method, $args)
    {
        foreach ($this->_extensions as $extension) {
            try {
                return call_user_func_array(array($extension, $method), $args);
            } catch (InvalidMethodException $e) {
            }
        }
        throw new Exception('Method: ' . $method
            . ' does not exist and could not be located on a registered Extension');
    }
    
    /**
     * Creates a new Zend_Feed_Writer_Source data container for use. This is NOT
     * added to the current feed automatically, but is necessary to create a
     * container with some initial values preset based on the current feed data.
     *
     * @return Zend_Feed_Writer_Source
     */
    public function createSource()
    {
        $source = new Source;
        if ($this->getEncoding()) {
            $source->setEncoding($this->getEncoding());
        }
        $source->setType($this->getType());
        return $source;
    }

    /**
     * Appends a Zend_Feed_Writer_Entry object representing a new entry/item
     * the feed data container's internal group of entries.
     *
     * @param Zend_Feed_Writer_Source $source
     */
    public function setSource(Source $source)
    {
        $this->_data['source'] = $source;
    }
    
    /**
     * @return Zend_Feed_Writer_Source
     */
    public function getSource()
    {
        if (isset($this->_data['source'])) {
            return $this->_data['source'];
        }
        return null;
    }

    /**
     * Load extensions from Zend_Feed_Writer
     *
     * @return void
     */
    protected function _loadExtensions()
    {
        $all = Writer::getExtensions();
        $exts = $all['entry'];
        foreach ($exts as $ext) {
            $className = Writer::getPluginLoader()->getClassName($ext);
            $this->_extensions[$ext] = new $className();
            $this->_extensions[$ext]->setEncoding($this->getEncoding());
        }
    }
}<|MERGE_RESOLUTION|>--- conflicted
+++ resolved
@@ -204,13 +204,8 @@
     public function setDateCreated($date = null)
     {
         $zdate = null;
-<<<<<<< HEAD
-        if (is_null($date)) {
+        if ($date === null) {
             $zdate = new Date\Date;
-=======
-        if ($date === null) {
-            $zdate = new Zend_Date;
->>>>>>> 1d6b9ab2
         } elseif (ctype_digit($date) && strlen($date) == 10) {
             $zdate = new Date\Date($date, Date\Date::TIMESTAMP);
         } elseif ($date instanceof Date\Date) {
@@ -229,13 +224,8 @@
     public function setDateModified($date = null)
     {
         $zdate = null;
-<<<<<<< HEAD
-        if (is_null($date)) {
+        if ($date === null) {
             $zdate = new Date\Date;
-=======
-        if ($date === null) {
-            $zdate = new Zend_Date;
->>>>>>> 1d6b9ab2
         } elseif (ctype_digit($date) && strlen($date) == 10) {
             $zdate = new Date\Date($date, Date\Date::TIMESTAMP);
         } elseif ($date instanceof Date\Date) {
