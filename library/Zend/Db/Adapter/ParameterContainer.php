<?php
/**
 * Zend Framework
 *
 * LICENSE
 *
 * This source file is subject to the new BSD license that is bundled
 * with this package in the file LICENSE.txt.
 * It is also available through the world-wide-web at this URL:
 * http://framework.zend.com/license/new-bsd
 * If you did not receive a copy of the license and are unable to
 * obtain it through the world-wide-web, please send an email
 * to license@zend.com so we can send you a copy immediately.
 *
 * @category   Zend
 * @package    Zend_Db
 * @subpackage Adapter
 * @copyright  Copyright (c) 2005-2012 Zend Technologies USA Inc. (http://www.zend.com)
 * @license    http://framework.zend.com/license/new-bsd     New BSD License
 */

namespace Zend\Db\Adapter;

use Iterator;

/**
 * @category   Zend
 * @package    Zend_Db
 * @subpackage Adapter
 * @copyright  Copyright (c) 2005-2012 Zend Technologies USA Inc. (http://www.zend.com)
 * @license    http://framework.zend.com/license/new-bsd     New BSD License
 */
class ParameterContainer implements Iterator, ParameterContainerInterface
{
    /**
     * Data
     * 
     * @var array
     */
    protected $data = array();
    /**
     * Errata
     * 
     * @var array 
     */
    protected $errata = array();

<<<<<<< HEAD
    public function __construct(array $data = array())
=======
    /**
     * Constructor
     * 
     * @param array $data 
     */
    public function __construct(array $data)
>>>>>>> 3160d369
    {
        if ($data) {
            $this->setFromArray($data);
        }
    }

    /**
     * Offset exists
     * 
     * @param  string $nameOrPosition
     * @return boolean 
     */
    public function offsetExists($nameOrPosition)
    {
        return (isset($this->data[$nameOrPosition]));
    }
    /**
     * Offset get
     * 
     * @param  string $nameOrPosition
     * @return mixed 
     */
    public function offsetGet($nameOrPosition)
    {
        return $this->data[$nameOrPosition];
    }

    /**
     * Offset set
     * 
     * @param string|integer $nameOrPosition
     * @param mixed $value
     * @param mixed $errata 
     */
    public function offsetSet($nameOrPosition, $value, $errata = null)
    {
        if ($nameOrPosition === null) {
            $this->data[] = $value;
            end($this->data);
            $nameOrPosition = key($this->data);
        } else {
            $this->data[$nameOrPosition] = $value;
        }

        $this->errata[$nameOrPosition] = null;
        if ($errata) {
            $this->offsetSetErrata($nameOrPosition, $errata);
        }
    }

    /**
     * Offset unset
     * 
     * @param  string $nameOrPosition
     * @return ParameterContainer 
     */
    public function offsetUnset($nameOrPosition)
    {
        unset($this->data[$nameOrPosition]);
        return $this;
    }

    /**
     * Set from array
     * 
     * @param  array $data
     * @return ParameterContainer 
     */
    public function setFromArray(Array $data)
    {
        foreach ($data as $n => $v) {
            $this->offsetSet($n, $v);
        }
        return $this;
    }
    /**
     * Offset set errata
     * 
     * @param string|integer $nameOrPosition
     * @param mixed $errata 
     */
    public function offsetSetErrata($nameOrPosition, $errata)
    {
        if (!array_key_exists($nameOrPosition, $this->errata)) {
            throw new \InvalidArgumentException('Data does not exist for this name/position');
        }
        $this->errata[$nameOrPosition] = $errata;
    }
    
    /**
     * Offset get errata
     * 
     * @param  string|integer $nameOrPosition
     * @return mixed 
     */
    public function offsetGetErrata($nameOrPosition)
    {
        if (!array_key_exists($nameOrPosition, $this->errata)) {
            throw new \InvalidArgumentException('Data does not exist for this name/position');
        }
        return $this->errata[$nameOrPosition];
    }
    /**
     * Offset has errata
     * 
     * @param  string|integer $nameOrPosition
     * @return boolean 
     */
    public function offsetHasErrata($nameOrPosition)
    {
        if (!array_key_exists($nameOrPosition, $this->errata)) {
            throw new \InvalidArgumentException('Data does not exist for this name/position');
        }
        return (isset($this->errata[$nameOrPosition]));
    }

    /**
     * Offset unset errata
     * 
     * @param string|integer $nameOrPosition 
     */
    public function offsetUnsetErrata($nameOrPosition)
    {
        if (!array_key_exists($nameOrPosition, $this->errata)) {
            throw new \InvalidArgumentException('Data does not exist for this name/position');
        }
        $this->errata[$nameOrPosition] = null;
    }

    /**
     * Get errata iterator
     * 
     * @return \ArrayIterator 
     */
    public function getErrataIterator()
    {
        return new \ArrayIterator($this->errata);
    }

    /**
     * toArray
     * 
     * @return array 
     */
    public function toArray()
    {
        return $this->data;
    }

    /**
     * count
     * 
     * @return integer 
     */
    public function count()
    {
        return count($this->data);
    }

    /**
     * Current
     * 
     * @return mixed 
     */
    public function current()
    {
        return current($this->data);
    }

    /**
     * Next
     * 
     * @return mixed 
     */    
    public function next()
    {
        return next($this->data);
    }

    /**
     * Key
     * 
     * @return mixed 
     */
    public function key()
    {
        return key($this->data);
    }

    /**
     * Valid
     * 
     * @return boolean 
     */
    public function valid()
    {
        return (current($this->data) !== false);
    }

    /**
     * Rewind
     */
    public function rewind()
    {
        reset($this->data);
    }
}<|MERGE_RESOLUTION|>--- conflicted
+++ resolved
@@ -45,16 +45,12 @@
      */
     protected $errata = array();
 
-<<<<<<< HEAD
+    /**
+     * Constructor
+     * 
+     * @param array $data 
+     */
     public function __construct(array $data = array())
-=======
-    /**
-     * Constructor
-     * 
-     * @param array $data 
-     */
-    public function __construct(array $data)
->>>>>>> 3160d369
     {
         if ($data) {
             $this->setFromArray($data);
