<?php
/**
 * Zend Framework (http://framework.zend.com/)
 *
 * @link      http://github.com/zendframework/zf2 for the canonical source repository
 * @copyright Copyright (c) 2005-2012 Zend Technologies USA Inc. (http://www.zend.com)
 * @license   http://framework.zend.com/license/new-bsd New BSD License
 * @package   Zend_Text
 */

namespace Zend\Text\Table;

use Traversable;
use Zend\Stdlib\ArrayUtils;
use Zend\Text\Table\Decorator\DecoratorInterface as Decorator;

/**
 * Zend\Text\Table\Table enables developers to create tables out of characters
 *
 * @category  Zend
 * @package   Zend_Text_Table
 */
class Table
{
    /**
     * Auto separator settings
     */
    const AUTO_SEPARATE_NONE   = 0x0;
    const AUTO_SEPARATE_HEADER = 0x1;
    const AUTO_SEPARATE_FOOTER = 0x2;
    const AUTO_SEPARATE_ALL    = 0x4;

    /**
     * Decorator used for the table borders
     *
     * @var Decorator
     */
    protected $decorator = null;

    /**
     * List of all column widths
     *
     * @var array
     */
    protected $columnWidths = null;

    /**
     * Rows of the table
     *
     * @var array
     */
    protected $rows = array();

    /**
     * Auto separation mode
     *
     * @var integer
     */
    protected $autoSeparate = self::AUTO_SEPARATE_ALL;

    /**
     * Padding for columns
     *
     * @var integer
     */
    protected $padding = 0;

    /**
     * Default column aligns for rows created by appendRow(array $data)
     *
     * @var array
     */
    protected $defaultColumnAligns = array();

    /**
     * Plugin loader for decorators
     *
     * @var DecoratorManager
     */
    protected $decoratorManager = null;

    /**
     * Charset which is used for input by default
     *
     * @var string
     */
    protected static $inputCharset = 'utf-8';

    /**
     * Charset which is used internally
     *
     * @var string
     */
    protected static $outputCharset = 'utf-8';

    /**
     * Option keys to skip when calling setOptions()
     *
     * @var array
     */
    protected $skipOptions = array(
        'options',
        'config',
        'defaultColumnAlign',
    );

    /**
     * Create a basic table object
     *
     * @param  array             $columns Widths List of all column widths
     * @param  array|Traversable $options Configuration options
     * @throws Exception\UnexpectedValueException When no columns widths were set
     */
    public function __construct($options = null)
    {
        // Set options
        if ($options instanceof Traversable) {
            $options = ArrayUtils::iteratorToArray($options);
        }
        if (is_array($options)) {
            $this->setOptions($options);
        }

        // If no decorator was given, use default unicode decorator
        if ($this->decorator === null) {
            if (self::getOutputCharset() === 'utf-8') {
                $this->setDecorator('unicode');
            } else {
                $this->setDecorator('ascii');
            }
        }
    }

    /**
     * Set options from array
     *
     * @param  array $options Configuration for Table
     * @return Table
     */
    public function setOptions(array $options)
    {
        foreach ($options as $key => $value) {
            if (in_array(strtolower($key), $this->skipOptions)) {
                continue;
            }

            $method = 'set' . ucfirst($key);
            if (method_exists($this, $method)) {
                $this->$method($value);
            }
        }

        return $this;
    }

    /**
     * Set column widths
     *
     * @param  array $columnWidths Widths of all columns
     * @throws Exception\InvalidArgumentException When no columns were supplied
     * @throws Exception\InvalidArgumentException When a column has an invalid width
     * @return Table
     */
    public function setColumnWidths(array $columnWidths)
    {
        if (count($columnWidths) === 0) {
            throw new Exception\InvalidArgumentException('You must supply at least one column');
        }

        foreach ($columnWidths as $columnNum => $columnWidth) {
            if (is_int($columnWidth) === false or $columnWidth < 1) {
                throw new Exception\InvalidArgumentException('Column ' . $columnNum . ' has an invalid'
                                                    . ' column width');
            }
        }

        $this->columnWidths = $columnWidths;

        return $this;
    }

    /**
     * Set auto separation mode
     *
     * @param  integer $autoSeparate Auto separation mode
     * @return Table
     */
    public function setAutoSeparate($autoSeparate)
    {
        $this->autoSeparate = (int) $autoSeparate;
        return $this;
    }

    /**
     * Set decorator
     *
     * @param  Decorator|string $decorator Decorator to use
     * @return Table
     */
    public function setDecorator($decorator)
    {
        if (!$decorator instanceof Decorator) {
            $decorator = $this->getDecoratorManager()->get($decorator);
        }

        $this->decorator = $decorator;

        return $this;
    }

    /**
     * Set the column padding
     *
     * @param  integer $padding The padding for the columns
     * @return Table
     */
    public function setPadding($padding)
    {
        $this->padding = max(0, (int) $padding);
        return $this;
    }

    /**
     * Get the plugin manager for decorators
     *
     * @return DecoratorManager
     */
    public function getDecoratorManager()
    {
        if ($this->decoratorManager instanceof DecoratorManager) {
            return $this->decoratorManager;
        }

        $this->setDecoratorManager(new DecoratorManager());
        return $this->decoratorManager;
    }

    /**
     * Set the plugin manager instance for decorators
     * 
     * @param  DecoratorManager $decoratorManager 
     * @return Table
     */
    public function setDecoratorManager(DecoratorManager $decoratorManager)
    {
        $this->decoratorManager = $decoratorManager;
        return $this;
    }

    /**
     * Set default column align for rows created by appendRow(array $data)
     *
     * @param  integer $columnNum
     * @param  string  $align
     * @return Table
     */
    public function setDefaultColumnAlign($columnNum, $align)
    {
        $this->defaultColumnAligns[$columnNum] = $align;

        return $this;
    }

    /**
     * Set the input charset for column contents
     *
     * @param string $charset
     */
    public static function setInputCharset($charset)
    {
        self::$inputCharset = strtolower($charset);
    }

    /**
     * Get the input charset for column contents
     *
     * @param string $charset
     */
    public static function getInputCharset()
    {
        return self::$inputCharset;
    }

    /**
     * Set the output charset for column contents
     *
     * @param string $charset
     */
    public static function setOutputCharset($charset)
    {
        self::$outputCharset = strtolower($charset);
    }

    /**
     * Get the output charset for column contents
     *
     * @param string $charset
     */
    public static function getOutputCharset()
    {
        return self::$outputCharset;
    }

    /**
     * Append a row to the table
     *
     * @param  array|Row $row The row to append to the table
     * @throws Exception\InvalidArgumentException When $row is neither an array nor Zend_Zext_Table_Row
     * @throws Exception\OverflowException When a row contains too many columns
     * @return Table
     */
    public function appendRow($row)
    {
        if (!is_array($row) && !($row instanceof Row)) {
            throw new Exception\InvalidArgumentException('$row must be an array or instance of Zend\Text\Table\Row');
        }

        if (is_array($row)) {
            if (count($row) > count($this->columnWidths)) {
                throw new Exception\OverflowException('Row contains too many columns');
            }

            $data   = $row;
            $row    = new Row();
            $colNum = 0;
            foreach ($data as $columnData) {
                if (isset($this->defaultColumnAligns[$colNum])) {
                    $align = $this->defaultColumnAligns[$colNum];
                } else {
                    $align = null;
                }

                $row->appendColumn(new Column($columnData, $align));
                $colNum++;
            }
        }

        $this->rows[] = $row;

        return $this;
    }

    /**
     * Render the table
     *
     * @throws Exception\UnexpectedValueException When no rows were added to the table
     * @return string
     */
    public function render()
    {
        // There should be at least one row
        if (count($this->rows) === 0) {
            throw new Exception\UnexpectedValueException('No rows were added to the table yet');
        }

        // Initiate the result variable
        $result = '';

        // Count total columns
        $totalNumColumns = count($this->columnWidths);

        // Check if we have a horizontal character defined
        $hasHorizontal = $this->_decorator->getHorizontal() !== '';

        // Now render all rows, starting from the first one
        $numRows = count($this->rows);
        foreach ($this->rows as $rowNum => $row) {
            // Get all column widths
            if (isset($columnWidths) === true) {
                $lastColumnWidths = $columnWidths;
            }

            $renderedRow  = $row->render($this->columnWidths, $this->decorator, $this->padding);
            $columnWidths = $row->getColumnWidths();
            $numColumns   = count($columnWidths);

            // Check what we have to draw
            if ($rowNum === 0 && $hasHorizontal) {
                // If this is the first row, draw the table top
                $result .= $this->decorator->getTopLeft();

                foreach ($columnWidths as $columnNum => $columnWidth) {
                    $result .= str_repeat($this->decorator->getHorizontal(),
                                          $columnWidth);

                    if (($columnNum + 1) === $numColumns) {
                        $result .= $this->decorator->getTopRight();
                    } else {
                        $result .= $this->decorator->getHorizontalDown();
                    }
                }

                $result .= "\n";
            } else {
                // Else check if we have to draw the row separator
<<<<<<< HEAD
                if ($this->autoSeparate & self::AUTO_SEPARATE_ALL) {
=======
                if (!$hasHorizontal){
                    $drawSeparator = false; // there is no horizontal character;
                } elseif ($this->_autoSeparate & self::AUTO_SEPARATE_ALL) {
>>>>>>> cf46e04b
                    $drawSeparator = true;
                } elseif ($rowNum === 1 && $this->autoSeparate & self::AUTO_SEPARATE_HEADER) {
                    $drawSeparator = true;
                } elseif ($rowNum === ($numRows - 1) && $this->autoSeparate & self::AUTO_SEPARATE_FOOTER) {
                    $drawSeparator = true;
                } else {
                    $drawSeparator = false;
                }

                if ($drawSeparator) {
                    $result .= $this->decorator->getVerticalRight();

                    $currentUpperColumn = 0;
                    $currentLowerColumn = 0;
                    $currentUpperWidth  = 0;
                    $currentLowerWidth  = 0;

                    // Add horizontal lines
                    // Loop through all column widths
                    foreach ($this->columnWidths as $columnNum => $columnWidth) {
                        // Add the horizontal line
                        $result .= str_repeat($this->decorator->getHorizontal(),
                                              $columnWidth);

                        // If this is the last line, break out
                        if (($columnNum + 1) === $totalNumColumns) {
                            break;
                        }

                        // Else check, which connector style has to be used
                        $connector          = 0x0;
                        $currentUpperWidth += $columnWidth;
                        $currentLowerWidth += $columnWidth;

                        if ($lastColumnWidths[$currentUpperColumn] === $currentUpperWidth) {
                            $connector          |= 0x1;
                            $currentUpperColumn += 1;
                            $currentUpperWidth   = 0;
                        } else {
                            $currentUpperWidth += 1;
                        }

                        if ($columnWidths[$currentLowerColumn] === $currentLowerWidth) {
                            $connector          |= 0x2;
                            $currentLowerColumn += 1;
                            $currentLowerWidth   = 0;
                        } else {
                            $currentLowerWidth += 1;
                        }

                        switch ($connector) {
                            case 0x0:
                                $result .= $this->decorator->getHorizontal();
                                break;

                            case 0x1:
                                $result .= $this->decorator->getHorizontalUp();
                                break;

                            case 0x2:
                                $result .= $this->decorator->getHorizontalDown();
                                break;

                            case 0x3:
                                $result .= $this->decorator->getCross();
                                break;

                            default:
                                // This can never happen, but the CS tells I have to have it ...
                                break;
                        }
                    }
<<<<<<< HEAD

                    $result .= $this->decorator->getVerticalLeft() . "\n";
=======
                    $result .= $this->_decorator->getVerticalLeft() . "\n";
>>>>>>> cf46e04b
                }
            }

            // Add the rendered row to the result
            $result .= $renderedRow;

            // If this is the last row, draw the table bottom
<<<<<<< HEAD
            if (($rowNum + 1) === $numRows) {
                $result .= $this->decorator->getBottomLeft();
=======
            if (($rowNum + 1) === $numRows && $hasHorizontal) {
                $result .= $this->_decorator->getBottomLeft();
>>>>>>> cf46e04b

                foreach ($columnWidths as $columnNum => $columnWidth) {
                    $result .= str_repeat($this->decorator->getHorizontal(),
                                          $columnWidth);

                    if (($columnNum + 1) === $numColumns) {
                        $result .= $this->decorator->getBottomRight();
                    } else {
                        $result .= $this->decorator->getHorizontalUp();
                    }
                }

                $result .= "\n";
            }
        }

        return $result;
    }

    /**
     * Magic method which returns the rendered table
     *
     * @return string
     */
    public function __toString()
    {
        try {
            return $this->render();
        } catch (\Exception $e) {
            trigger_error($e->getMessage(), E_USER_ERROR);
        }

    }
}<|MERGE_RESOLUTION|>--- conflicted
+++ resolved
@@ -393,13 +393,9 @@
                 $result .= "\n";
             } else {
                 // Else check if we have to draw the row separator
-<<<<<<< HEAD
-                if ($this->autoSeparate & self::AUTO_SEPARATE_ALL) {
-=======
                 if (!$hasHorizontal){
                     $drawSeparator = false; // there is no horizontal character;
-                } elseif ($this->_autoSeparate & self::AUTO_SEPARATE_ALL) {
->>>>>>> cf46e04b
+                } elseif ($this->autoSeparate & self::AUTO_SEPARATE_ALL) {
                     $drawSeparator = true;
                 } elseif ($rowNum === 1 && $this->autoSeparate & self::AUTO_SEPARATE_HEADER) {
                     $drawSeparator = true;
@@ -472,12 +468,8 @@
                                 break;
                         }
                     }
-<<<<<<< HEAD
 
                     $result .= $this->decorator->getVerticalLeft() . "\n";
-=======
-                    $result .= $this->_decorator->getVerticalLeft() . "\n";
->>>>>>> cf46e04b
                 }
             }
 
@@ -485,13 +477,8 @@
             $result .= $renderedRow;
 
             // If this is the last row, draw the table bottom
-<<<<<<< HEAD
-            if (($rowNum + 1) === $numRows) {
+            if (($rowNum + 1) === $numRows && $hasHorizontal) {
                 $result .= $this->decorator->getBottomLeft();
-=======
-            if (($rowNum + 1) === $numRows && $hasHorizontal) {
-                $result .= $this->_decorator->getBottomLeft();
->>>>>>> cf46e04b
 
                 foreach ($columnWidths as $columnNum => $columnWidth) {
                     $result .= str_repeat($this->decorator->getHorizontal(),
