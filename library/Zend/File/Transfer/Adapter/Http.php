--- conflicted
+++ resolved
@@ -306,12 +306,7 @@
     public static function getProgress($id = null)
     {
         if (!function_exists('apc_fetch') and !function_exists('uploadprogress_get_info')) {
-<<<<<<< HEAD
-            throw new Transfer\Exception('Wether APC nor uploadprogress extension installed');
-=======
-            require_once 'Zend/File/Transfer/Exception.php';
-            throw new Zend_File_Transfer_Exception('Neither APC nor uploadprogress extension installed');
->>>>>>> 1d6b9ab2
+            throw new Transfer\Exception('Neither APC nor uploadprogress extension installed');
         }
 
         $session = 'Zend\File\Transfer\Adapter\Http\ProgressBar';
