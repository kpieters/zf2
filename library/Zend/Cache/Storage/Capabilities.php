--- conflicted
+++ resolved
@@ -54,9 +54,6 @@
     protected $_expiredRead;
 
     /**
-<<<<<<< HEAD
-     * Max key length
-=======
      * Max. key length
      *
     * If it's NULL the capability isn't set and the getter
@@ -73,7 +70,6 @@
     * returns the base capability or the default value.
      *
      * @var null|int
->>>>>>> 0e2a8b1d
      */
     protected $_minTtl;
 
@@ -138,16 +134,12 @@
     protected $_supportedMetadata;
 
     /**
-<<<<<<< HEAD
-     * Ttl precision
-=======
      * TTL precision
      *
     * If it's NULL the capability isn't set and the getter
     * returns the base capability or the default value.
      *
      * @var null|int
->>>>>>> 0e2a8b1d
      */
     protected $_ttlPrecision;
 
@@ -540,11 +532,7 @@
 
             // trigger event
             if ($this->storage instanceof EventsCapableInterface) {
-<<<<<<< HEAD
-                $this->storage->events()->trigger('capability', $this->storage, new ArrayObject(array(
-=======
                 $this->storage->getEventManager()->trigger('capability', $this->storage, new ArrayObject(array(
->>>>>>> 0e2a8b1d
                     $name => $value
                 )));
             }
