<?php
/**
 * Zend Framework
 *
 * LICENSE
 *
 * This source file is subject to the new BSD license that is bundled
 * with this package in the file LICENSE.txt.
 * It is also available through the world-wide-web at this URL:
 * http://framework.zend.com/license/new-bsd
 * If you did not receive a copy of the license and are unable to
 * obtain it through the world-wide-web, please send an email
 * to license@zend.com so we can send you a copy immediately.
 *
 * @category   Zend
 * @package    Zend_Markup
 * @subpackage Renderer
 * @copyright  Copyright (c) 2005-2010 Zend Technologies USA Inc. (http://www.zend.com)
 * @license    http://framework.zend.com/license/new-bsd     New BSD License
 */

/**
 * @namespace
 */
namespace Zend\Markup\Renderer;
use Zend\Markup\Token,
    Zend\Markup\TokenList,
    Zend\Markup\Parser,
    Zend\Markup\Renderer\Markup,
    Zend\Config\Config;

/**
 * Defines the basic rendering functionality
 *
 * @uses       \Zend\Markup\Renderer\Exception
 * @uses       \Zend\Markup\Renderer\Markup\MarkupInterface
 * @category   Zend
 * @package    Zend_Markup
 * @subpackage Renderer
 * @copyright  Copyright (c) 2005-2010 Zend Technologies USA Inc. (http://www.zend.com)
 * @license    http://framework.zend.com/license/new-bsd     New BSD License
 */
abstract class AbstractRenderer
{

    /**
     * Markup info
     *
     * @var array
     */
    protected $_markups = array();

    /**
     * Parser
     *
     * @var \Zend\Markup\Parser
     */
    protected $_parser;

    /**
     * Plugin loader for markups
     *
     * @var \Zend\Loader\PluginLoader
     */
    protected $_pluginLoader;

    /**
     * The current token
     *
     * @var \Zend\Markup\Token
     */
    protected $_token;

    /**
     * Encoding
     *
     * @var string
     */
    protected $_encoding = 'UTF-8';

    /**
     * Groups configuration
     *
<<<<<<< HEAD
     * An example of the format for this array:
     *
     * <code>
     * array(
     *     'block'  => array('inline', 'block'),
     *     'inline' => array('inline')
     * )
     * </code>
=======
     * @var array
     */
    protected $_groups = array();

    /**
     * Plugin broker for tags
     *
     * @var \Zend\Loader\Broker
     */
    protected $_pluginBroker;

    /**
     * The current token
>>>>>>> b957fb92
     *
     * This example shows two groups, block and inline. Elements who are in the
     * block group, allow elements from the inline and block groups inside
     * them. But elements from the inline group, only allow elements from the
     * inline group inside them.
     *
     * @var array
     */
    protected $_groups = array();

    /**
     * The current group
     *
     * @var string
     */
    protected $_group;


    /**
     * Constructor
     *
     * @param array|\Zend\Config\Config $options
     *
     * @todo make constructor compliant with new configuration standards
     *
     * @return void
     */
    public function __construct($options = array())
    {
        if ($options instanceof Config) {
            $options = $options->toArray();
        }

        if (isset($options['loadDefaultConfig']) && $options['loadDefaultConfig']) {
            $this->_loadDefaultConfig();
        }
        if (isset($options['encoding'])) {
            $this->setEncoding($options['encoding']);
        }
        if (isset($options['parser'])) {
            $this->setParser($options['parser']);
        }
    }

    /**
     * Load the default configuration for this renderer
     *
     * @return void
     */
    abstract protected function _loadDefaultConfig();

    /**
     * Set the parser
     *
     * @param  \Zend\Markup\Parser $parser
     *
     * @return \Zend\Markup\Renderer\RendererAbstract
     */
    public function setParser(Parser $parser)
    {
        $this->_parser = $parser;

        return $this;
    }

    /**
     * Get the parser
     *
     * @return \Zend\Markup\Parser
     */
    public function getParser()
    {
        return $this->_parser;
    }

    /**
     * Get the plugin loader
     *
<<<<<<< HEAD
     * @return \Zend\Loader\PluginLoader
=======
     * @return \Zend\Loader\Broker
>>>>>>> b957fb92
     */
    public function getPluginBroker()
    {
        return $this->_pluginBroker;
    }

    /**
     * Set the renderer's encoding
     *
     * @param string $encoding
     *
     * @return \Zend\Markup\Renderer\AbstractRenderer
     */
    public function setEncoding($encoding)
    {
        $this->_encoding = $encoding;

        return $this;
    }

    /**
     * Get the renderer's encoding
     *
     * @return string
     */
    public function getEncoding()
    {
        return $this->_encoding;
    }

    /**
     * Add a new markup
     *
     * @param string $name
     * @param \Zend\Markup\Renderer\Markup $markup
     *
     * @return \Zend\Markup\Renderer\AbstractRenderer
     */
    public function addMarkup($name, Markup $markup)
    {
<<<<<<< HEAD
        $markup->setRenderer($this);

        $this->_markups[$name] = $markup;
=======
        if (!isset($options['group']) && ($type ^ self::TYPE_ALIAS)) {
            throw new Exception\InvalidArgumentException("There is no render group defined.");
        }

        // add the filter
        if (isset($options['filter'])) {
            if ($options['filter'] instanceof Filter\Filter) {
                $filter = $options['filter'];
            } elseif ($options['filter'] === true) {
                $filter = $this->getDefaultFilter();
            } else {
                $filter = false;
            }
        } else {
            $filter = $this->getDefaultFilter();
        }

        // check the type
        if ($type & self::TYPE_CALLBACK) {
            // add a callback tag
            if (isset($options['callback'])) {
                if (!($options['callback'] instanceof TokenConverter)) {
                    throw new Exception\InvalidArgumentException("Not a valid markup callback.");
                }
                if (method_exists($options['callback'], 'setRenderer')) {
                    $options['callback']->setRenderer($this);
                }
            } else {
                $options['callback'] = null;
            }
>>>>>>> b957fb92

        return $this;
    }

<<<<<<< HEAD
    /**
     * Add a new markup by giving its plugin name
     *
     * @param string $name
     * @param string $markup
     *
     * @return \Zend\Markup\Renderer\AbstractRenderer
     */
    public function addMarkupByName($name, $markup)
    {
        $markup = $this->_pluginLoader->load($markup);
=======
            $this->_markups[$name] = $options;
        } elseif ($type & self::TYPE_ALIAS) {
            // add an alias
            if (empty($options['name'])) {
                throw new Exception\InvalidArgumentException('No alias was provided but markup was defined as such');
            }
>>>>>>> b957fb92

        $this->addMarkup($name, new $markup());
    }

    /**
     * Remove a markup
     *
     * @param string $name
     *
     * @return void
     */
    public function removeMarkup($name)
    {
        unset($this->_markups[$name]);
    }

    /**
     * Remove all the markups
     *
     * @return void
     */
    public function clearMarkups()
    {
        $this->_markups = array();
    }

    /**
     * Render function
     *
     * @param  \Zend\Markup\TokenList|string $tokenList
     *
     * @return string
     */
    public function render($value)
    {
        if ($value instanceof TokenList) {
            $tokenList = $value;
        } else {
            $tokenList = $this->getParser()->parse($value);
        }

        $root = $tokenList->current();

        return $this->_render($root);
    }

    /**
     * Render a single token
     *
     * @param  \Zend\Markup\Token $token
     * @return string
     */
    protected function _render(Token $token)
    {
        $return = '';

        $this->_token = $token;

        // if this markup has children, execute them
        if ($token->hasChildren()) {
            foreach ($token->getChildren() as $child) {
                $return .= $this->_execute($child);
            }
        }

        return $return;
    }

    /**
     * Render the content of a token.
     *
     * This method renders a token, and sets the correct group and filter.
     *
<<<<<<< HEAD
     * @todo Apply setting of the correct filters.
=======
     * @param  \Zend\Markup\Token $token
     * @return string
     */
    protected function _execute(Token $token)
    {
        // first return the normal text tags
        if ($token->getType() == Token::TYPE_NONE) {
            return $this->_filter($token->getTag());
        }

        // if the token doesn't have a notation, return the plain text
        if (!isset($this->_markups[$token->getName()])) {
            $oldToken  = $this->_token;
            $return = $this->_filter($token->getTag()) . $this->_render($token) . $token->getStopper();
            $this->_token = $oldToken;
            return $return;
        }

        $name   = $this->_getMarkupName($token);
        $markup = (!$name) ? false : $this->_markups[$name];
        $empty  = (is_array($markup) && array_key_exists('empty', $markup) && $markup['empty']);

        // check if the tag has content
        if (!$empty && !$token->hasChildren()) {
            return '';
        }

        // check for the context
        if (is_array($markup) && !in_array($markup['group'], $this->_groups[$this->_group])) {
            $oldToken = $this->_token;
            $return   = $this->_filter($token->getTag()) . $this->_render($token) . $token->getStopper();
            $this->_token = $oldToken;
            return $return;
        }

        // check for the filter
        if (!isset($markup['filter'])
            || (!($markup['filter'] instanceof Filter\Filter) && ($markup['filter'] !== false))) {
            $this->_markups[$name]['filter'] = $this->getDefaultFilter();
        }

        // save old values to reset them after the work is done
        $oldFilter = $this->_filter;
        $oldGroup  = $this->_group;

        $return = '';

        // set the filter and the group
        $this->_filter = $this->getFilter($name);

        if ($group = $this->_getGroup($token)) {
            $this->_group = $group;
        }

        // callback
        if (is_array($markup) && ($markup['type'] & self::TYPE_CALLBACK)) {
            // load the callback if the tag doesn't exist
            if (!($markup['callback'] instanceof TokenConverter)) {
                $markup['callback'] = $this->getPluginBroker()->load($name);

                if (method_exists($markup['callback'], 'setRenderer')) {
                    $markup['callback']->setRenderer($this);
                }
            }
            if ($markup['type'] && !$empty) {
                $return = $markup['callback']->__invoke($token, $this->_render($token));
            } else {
                $return = $markup['callback']->__invoke($token, null);
            }
        } else {
            // replace
            if ($markup['type'] && !$empty) {
                $return = $this->_executeReplace($token, $markup);
            } else {
                $return = $this->_executeSingleReplace($token, $markup);
            }
        }

        // reset to the old values
        $this->_filter = $oldFilter;
        $this->_group  = $oldGroup;

        return $return;
    }

    /**
     * Filter method
>>>>>>> b957fb92
     *
     * @param \Zend\Markup\Token $token
     * @param \Zend\Markup\Renderer\Markup $markup
     *
     * @return string
     */
    protected function _renderContent(Token $token, Markup $markup)
    {
        $oldGroup     = $this->_group;
        $this->_group = $markup->getGroup();

        $value = $this->_render($token);

        $this->_group = $oldGroup;

        return $value;
    }

    /**
     * Execute the token
     *
     * @param  \Zend\Markup\Token $token
     *
     * @return string
     */
    protected function _execute(Token $token)
    {
        switch ($token->getType()) {
            case Token::TYPE_MARKUP:
                if (!isset($this->_markups[$token->getName()])) {
                    // TODO: apply filters
                    return $token->getContent() . $this->_render($token) . $token->getStopper();
                }

                $markup = $this->_markups[$token->getName()];

                // check if the markup is allowed here
                if (!in_array($markup->getGroup(), $this->_groups[$this->_group])) {
                    // TODO: apply filters
                    return $token->getContent() . $this->_render($token) . $token->getStopper();
                }

                return $markup($token, $this->_renderContent($token, $markup));
                break;
            case Token::TYPE_NONE:
            default:
                // TODO: apply filters
                return $token->getContent();
                break;
        }
    }
}<|MERGE_RESOLUTION|>--- conflicted
+++ resolved
@@ -58,13 +58,6 @@
     protected $_parser;
 
     /**
-     * Plugin loader for markups
-     *
-     * @var \Zend\Loader\PluginLoader
-     */
-    protected $_pluginLoader;
-
-    /**
      * The current token
      *
      * @var \Zend\Markup\Token
@@ -81,7 +74,6 @@
     /**
      * Groups configuration
      *
-<<<<<<< HEAD
      * An example of the format for this array:
      *
      * <code>
@@ -90,21 +82,6 @@
      *     'inline' => array('inline')
      * )
      * </code>
-=======
-     * @var array
-     */
-    protected $_groups = array();
-
-    /**
-     * Plugin broker for tags
-     *
-     * @var \Zend\Loader\Broker
-     */
-    protected $_pluginBroker;
-
-    /**
-     * The current token
->>>>>>> b957fb92
      *
      * This example shows two groups, block and inline. Elements who are in the
      * block group, allow elements from the inline and block groups inside
@@ -181,20 +158,6 @@
     }
 
     /**
-     * Get the plugin loader
-     *
-<<<<<<< HEAD
-     * @return \Zend\Loader\PluginLoader
-=======
-     * @return \Zend\Loader\Broker
->>>>>>> b957fb92
-     */
-    public function getPluginBroker()
-    {
-        return $this->_pluginBroker;
-    }
-
-    /**
      * Set the renderer's encoding
      *
      * @param string $encoding
@@ -228,68 +191,11 @@
      */
     public function addMarkup($name, Markup $markup)
     {
-<<<<<<< HEAD
         $markup->setRenderer($this);
 
         $this->_markups[$name] = $markup;
-=======
-        if (!isset($options['group']) && ($type ^ self::TYPE_ALIAS)) {
-            throw new Exception\InvalidArgumentException("There is no render group defined.");
-        }
-
-        // add the filter
-        if (isset($options['filter'])) {
-            if ($options['filter'] instanceof Filter\Filter) {
-                $filter = $options['filter'];
-            } elseif ($options['filter'] === true) {
-                $filter = $this->getDefaultFilter();
-            } else {
-                $filter = false;
-            }
-        } else {
-            $filter = $this->getDefaultFilter();
-        }
-
-        // check the type
-        if ($type & self::TYPE_CALLBACK) {
-            // add a callback tag
-            if (isset($options['callback'])) {
-                if (!($options['callback'] instanceof TokenConverter)) {
-                    throw new Exception\InvalidArgumentException("Not a valid markup callback.");
-                }
-                if (method_exists($options['callback'], 'setRenderer')) {
-                    $options['callback']->setRenderer($this);
-                }
-            } else {
-                $options['callback'] = null;
-            }
->>>>>>> b957fb92
 
         return $this;
-    }
-
-<<<<<<< HEAD
-    /**
-     * Add a new markup by giving its plugin name
-     *
-     * @param string $name
-     * @param string $markup
-     *
-     * @return \Zend\Markup\Renderer\AbstractRenderer
-     */
-    public function addMarkupByName($name, $markup)
-    {
-        $markup = $this->_pluginLoader->load($markup);
-=======
-            $this->_markups[$name] = $options;
-        } elseif ($type & self::TYPE_ALIAS) {
-            // add an alias
-            if (empty($options['name'])) {
-                throw new Exception\InvalidArgumentException('No alias was provided but markup was defined as such');
-            }
->>>>>>> b957fb92
-
-        $this->addMarkup($name, new $markup());
     }
 
     /**
@@ -361,97 +267,7 @@
      *
      * This method renders a token, and sets the correct group and filter.
      *
-<<<<<<< HEAD
      * @todo Apply setting of the correct filters.
-=======
-     * @param  \Zend\Markup\Token $token
-     * @return string
-     */
-    protected function _execute(Token $token)
-    {
-        // first return the normal text tags
-        if ($token->getType() == Token::TYPE_NONE) {
-            return $this->_filter($token->getTag());
-        }
-
-        // if the token doesn't have a notation, return the plain text
-        if (!isset($this->_markups[$token->getName()])) {
-            $oldToken  = $this->_token;
-            $return = $this->_filter($token->getTag()) . $this->_render($token) . $token->getStopper();
-            $this->_token = $oldToken;
-            return $return;
-        }
-
-        $name   = $this->_getMarkupName($token);
-        $markup = (!$name) ? false : $this->_markups[$name];
-        $empty  = (is_array($markup) && array_key_exists('empty', $markup) && $markup['empty']);
-
-        // check if the tag has content
-        if (!$empty && !$token->hasChildren()) {
-            return '';
-        }
-
-        // check for the context
-        if (is_array($markup) && !in_array($markup['group'], $this->_groups[$this->_group])) {
-            $oldToken = $this->_token;
-            $return   = $this->_filter($token->getTag()) . $this->_render($token) . $token->getStopper();
-            $this->_token = $oldToken;
-            return $return;
-        }
-
-        // check for the filter
-        if (!isset($markup['filter'])
-            || (!($markup['filter'] instanceof Filter\Filter) && ($markup['filter'] !== false))) {
-            $this->_markups[$name]['filter'] = $this->getDefaultFilter();
-        }
-
-        // save old values to reset them after the work is done
-        $oldFilter = $this->_filter;
-        $oldGroup  = $this->_group;
-
-        $return = '';
-
-        // set the filter and the group
-        $this->_filter = $this->getFilter($name);
-
-        if ($group = $this->_getGroup($token)) {
-            $this->_group = $group;
-        }
-
-        // callback
-        if (is_array($markup) && ($markup['type'] & self::TYPE_CALLBACK)) {
-            // load the callback if the tag doesn't exist
-            if (!($markup['callback'] instanceof TokenConverter)) {
-                $markup['callback'] = $this->getPluginBroker()->load($name);
-
-                if (method_exists($markup['callback'], 'setRenderer')) {
-                    $markup['callback']->setRenderer($this);
-                }
-            }
-            if ($markup['type'] && !$empty) {
-                $return = $markup['callback']->__invoke($token, $this->_render($token));
-            } else {
-                $return = $markup['callback']->__invoke($token, null);
-            }
-        } else {
-            // replace
-            if ($markup['type'] && !$empty) {
-                $return = $this->_executeReplace($token, $markup);
-            } else {
-                $return = $this->_executeSingleReplace($token, $markup);
-            }
-        }
-
-        // reset to the old values
-        $this->_filter = $oldFilter;
-        $this->_group  = $oldGroup;
-
-        return $return;
-    }
-
-    /**
-     * Filter method
->>>>>>> b957fb92
      *
      * @param \Zend\Markup\Token $token
      * @param \Zend\Markup\Renderer\Markup $markup
