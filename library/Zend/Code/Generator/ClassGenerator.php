<?php
/**
 * Zend Framework
 *
 * LICENSE
 *
 * This source file is subject to the new BSD license that is bundled
 * with this package in the file LICENSE.txt.
 * It is also available through the world-wide-web at this URL:
 * http://framework.zend.com/license/new-bsd
 * If you did not receive a copy of the license and are unable to
 * obtain it through the world-wide-web, please send an email
 * to license@zend.com so we can send you a copy immediately.
 *
 * @category   Zend
 * @package    Zend_Code_Generator
 * @subpackage PHP
 * @copyright  Copyright (c) 2005-2012 Zend Technologies USA Inc. (http://www.zend.com)
 * @license    http://framework.zend.com/license/new-bsd     New BSD License
 */

namespace Zend\Code\Generator;

use Zend\Code\Reflection\ClassReflection;

/**
 * @category   Zend
 * @package    Zend_Code_Generator
 * @copyright  Copyright (c) 2005-2012 Zend Technologies USA Inc. (http://www.zend.com)
 * @license    http://framework.zend.com/license/new-bsd     New BSD License
 */
class ClassGenerator extends AbstractGenerator
{

    const FLAG_ABSTRACT  = 0x01;
    const FLAG_FINAL     = 0x02;

    /**
     * @var \FileGenerator\Code\Generator\PhpFile
     */
    protected $containingFileGenerator = null;

    /**
     * @var string
     */
    protected $namespaceName = null;

    /**
     * @var DocblockGenerator
     */
    protected $docblock = null;

    /**
     * @var string
     */
    protected $name = null;

    /**
     * @var bool
     */
    protected $flags = 0x00;

    /**
     * @var string
     */
    protected $extendedClass = null;

    /**
     * @var array Array of string names
     */
    protected $implementedInterfaces = array();

    /**
     * @var PropertyGenerator[] Array of properties
     */
    protected $properties = array();

    /**
     * @var MethodGenerator[] Array of methods
     */
    protected $methods = array();

    /**
     * fromReflection() - build a Code Generation Php Object from a Class Reflection
     *
     * @param ReflectionClass $classReflection
     * @return ClassGenerator
     */
    public static function fromReflection(ClassReflection $classReflection)
    {
        // class generator
        $cg = new static($classReflection->getName());

        $cg->setSourceContent($cg->getSourceContent());
        $cg->setSourceDirty(false);

        if ($classReflection->getDocComment() != '') {
            $cg->setDocblock(DocblockGenerator::fromReflection($classReflection->getDocblock()));
        }

        $cg->setAbstract($classReflection->isAbstract());

        // set the namespace
        if ($classReflection->inNamespace()) {
            $cg->setNamespaceName($classReflection->getNamespaceName());
        }

        /* @var $parentClass \Zend\Code\Reflection\ReflectionClass */
        if ($parentClass = $classReflection->getParentClass()) {
            $cg->setExtendedClass($parentClass->getName());
            $interfaces = array_diff($classReflection->getInterfaces(), $parentClass->getInterfaces());
        } else {
            $interfaces = $classReflection->getInterfaces();
        }

        $interfaceNames = array();
        foreach ($interfaces AS $interface) {
            /* @var $interface \Zend\Code\Reflection\ReflectionClass */
            $interfaceNames[] = $interface->getName();
        }

        $cg->setImplementedInterfaces($interfaceNames);

        $properties = array();
        foreach ($classReflection->getProperties() as $reflectionProperty) {
            /* @var $reflectionProperty \PropertyReflection\Code\Reflection\ReflectionProperty */
            if ($reflectionProperty->getDeclaringClass()->getName() == $cg->getName()) {
                $properties[] = PropertyGenerator::fromReflection($reflectionProperty);
            }
        }
        $cg->setProperties($properties);

        $methods = array();
        foreach ($classReflection->getMethods() as $reflectionMethod) {
            /* @var $reflectionMethod \MethodReflection\Code\Reflection\ReflectionMethod */
            if ($reflectionMethod->getDeclaringClass()->getName() == $cg->getNamespaceName()."\\".$cg->getName()) {
                $methods[] = MethodGenerator::fromReflection($reflectionMethod);
            }
        }
        $cg->setMethods($methods);

        return $cg;
    }

    /**
     *
     *
     * @configkey name           string        [required] Class Name
     * @configkey filegenerator  FileGenerator File generator that holds this class
     * @configkey namespacename  string        The namespace for this class
     * @configkey docblock       string        The docblock information
     * @configkey flags          int           Flags, one of ClassGenerator::FLAG_ABSTRACT ClassGenerator::FLAG_FINAL
     * @configkey extendedclass  string        Class which this class is extending
     * @configkey implementedinterfaces 
     * @configkey properties
     * @configkey methods
     *
     *
     * @static
     * @throws Exception\InvalidArgumentException
     * @param array $array
     * @return ClassGenerator
     */
    public static function fromArray(array $array)
    {
        if (!isset($array['name'])) {
            throw new Exception\InvalidArgumentException('Class generator requires that a name is provided for this object');
        }
        $cg = new static($array['name']);
        foreach ($array as $name => $value) {
            // normalize key
            switch (strtolower(str_replace(array('.', '-', '_'), '', $name))) {
                case 'containingfile':
                    $cg->setContainingFileGenerator($value);
                    break;
                case 'namespacename':
                    $cg->setNamespaceName($value);
                    break;
                case 'docblock':
                    $cg->setDocblock((!$value instanceof DocblockGenerator) ?: DocblockGenerator::fromArray($value));
                    break;
                case 'flags':
                    $cg->setFlags($value);
                    break;
                case 'extendedclass':
                    $cg->setExtendedClass($value);
                    break;
                case 'implementedinterfaces':
                    $cg->setImplementedInterfaces($value);
                    break;
                case 'properties':
                    $cg->setProperties($value);
                    break;
                case 'methods':
                    $cg->setMethods($value);
                    break;
            }
        }
        return $cg;
    }

    public function __construct($name = null, $namespaceName = null, $flags = null, $extends = null, $interfaces = array(), $properties = array(), $methods = array(), $docblock = null)
    {
        if ($name !== null) {
            $this->setName($name);
        }
        if ($namespaceName !== null) {
            $this->setNamespaceName($namespaceName);
        }
        if ($flags !== null) {
            $this->setFlags($flags);
        }
        if ($properties !== array()) {
            $this->setProperties($properties);
        }
        if ($extends !== null) {
            $this->setExtendedClass($extends);
        }
        if (is_array($interfaces)) {
            $this->setImplementedInterfaces($interfaces);
        }
        if ($methods !== array()) {
            $this->setMethods($methods);
        }
        if ($docblock !== null) {
            $this->setDocblock($docblock);
        }
    }

    /**
     * setName()
     *
     * @param string $name
     * @return ClassGenerator
     */
    public function setName($name)
    {
        if (strstr($name, '\\')) {
            $namespace = substr($name, 0, strrpos($name, '\\'));
            $name      = substr($name, strrpos($name, '\\') + 1);
            $this->setNamespaceName($namespace);
        }

        $this->name = $name;
        return $this;
    }

    /**
     * getName()
     *
     * @return string
     */
    public function getName()
    {
        return $this->name;
    }

    /**
     * getNamespaceName()
     *
     * @return string
     */
    public function getNamespaceName()
    {
        return $this->namespaceName;
    }

    /**
     * setNamespaceName()
     *
     * @param $namespaceName
     * @return Zend\Code\Generator\PhpClass
     */
    public function setNamespaceName($namespaceName)
    {
        $this->namespaceName = $namespaceName;
        return $this;
    }

    /**
     * setPhpFile()
     *
     * @param ClassGenerator $phpFile
     */
    public function setContainingFileGenerator(FileGenerator $fileGenerator)
    {
        $this->containingFileGenerator = $fileGenerator;
        return $this;
    }

    /**
     * getPhpFile()
     *
     * @return Zend\Code\Generator\PhpFile
     */
    public function getContainingFileGenerator()
    {
        return $this->containingFileGenerator;
    }
    
    /**
     * setDocblock() Set the docblock
     *
     * @param \Zend\Code\GeneratorDocblock|array|string $docblock
     * @return \FileGenerator\Code\Generator\PhpFile
     */
    public function setDocblock(DocblockGenerator $docblock)
    {
        /*
        if (is_string($docblock)) {
            $docblock = array('shortDescription' => $docblock);
        }

        if (is_array($docblock)) {
            $docblock = new DocblockGenerator($docblock);
        } elseif (!$docblock instanceof DocblockGenerator) {
            throw new Exception\InvalidArgumentException(
                'setDocblock() is expecting either a string, array or an instance of Zend\Code\Generator\DocblockGenerator'
            );
        }
        */

        $this->docblock = $docblock;
        return $this;
    }

    
    /**
     * getDocblock()
     *
     * @return DocblockGenerator
     */
    public function getDocblock()
    {
        return $this->docblock;
    }

    public function setFlags($flags)
    {
        if (is_array($flags)) {
            $flagsArray = $flags;
            $flags = 0x00;
            foreach ($flagsArray as $flag) {
                $flags |= $flag;
            }
        }
        // check that visibility is one of three
        $this->flags = $flags;
        return $this;
    }

    public function addFlag($flag)
    {
        $this->setFlags($this->flags | $flag);
        return $this;
    }

    public function removeFlag($flag)
    {
        $this->setFlags($this->flags & ~$flag);
        return $this;
    }

    /**
     * setAbstract()
     *
     * @param bool $isAbstract
     * @return \AbstractMemberGenerator\Code\Generator\PhpMember\AbstractMember
     */
    public function setAbstract($isAbstract)
    {
        return (($isAbstract) ? $this->addFlag(self::FLAG_ABSTRACT) : $this->removeFlag(self::FLAG_ABSTRACT));
    }

    /**
     * isAbstract()
     *
     * @return bool
     */
    public function isAbstract()
    {
        return (boolean) ($this->flags & self::FLAG_ABSTRACT);
    }

    /**
     * setFinal()
     *
     * @param bool $isFinal
     * @return \AbstractMemberGenerator\Code\Generator\PhpMember\AbstractMember
     */
    public function setFinal($isFinal)
    {
        return (($isFinal) ? $this->addFlag(self::FLAG_FINAL) : $this->removeFlag(self::FLAG_FINAL));
    }

    /**
     * isFinal()
     *
     * @return bool
     */
    public function isFinal()
    {
        return ($this->flags & self::FLAG_FINAL);
    }

    /**
     * setExtendedClass()
     *
     * @param string $extendedClass
     * @return ClassGenerator
     */
    public function setExtendedClass($extendedClass)
    {
        $this->extendedClass = $extendedClass;
        return $this;
    }

    /**
     * getExtendedClass()
     *
     * @return string
     */
    public function getExtendedClass()
    {
        return $this->extendedClass;
    }

    /**
     * setImplementedInterfaces()
     *
     * @param array $implementedInterfaces
     * @return ClassGenerator
     */
    public function setImplementedInterfaces(array $implementedInterfaces)
    {
        $this->implementedInterfaces = $implementedInterfaces;
        return $this;
    }

    /**
     * getImplementedInterfaces
     *
     * @return array
     */
    public function getImplementedInterfaces()
    {
        return $this->implementedInterfaces;
    }

    /**
     * setProperties()
     *
     * @param array $properties
     * @return ClassGenerator
     */
    public function setProperties(array $properties)
    {
        foreach ($properties as $property) {
            if ($property instanceof PropertyGenerator) {
                $this->setProperty($property);
            } else {
                if (is_string($property)) {
                    $this->addProperty($property);
                } else if (is_array($property)) {
                    call_user_func_array(array($this, 'addProperty'), $property);
                }
            }
        }

        return $this;
    }

    /**
     * @see 
     */
    public function addProperty($name, $defaultValue = null, $flags = PropertyGenerator::FLAG_PUBLIC)
    {
        if (!is_string($name)) {
            throw new Exception\InvalidArgumentException('setProperty() expects either a string or an instance of Zend\Code\Generator\PropertyGenerator');
        }

        $property = new PropertyGenerator($name, $defaultValue, $flags);
        $this->setProperty($property);
    }

    /**
     * setProperty()
     *
     * @param  string|PropertyGenerator $property
     * @return ClassGenerator
     */
<<<<<<< HEAD
    public function setProperty($property)
=======
    public function setProperty(PropertyGenerator $property)
    //public function addPropertyGenerator(PropertyGenerator $property)
>>>>>>> 64cac8e0
    {
        if (is_string($property)) {
            $property = new PropertyGenerator($property);
        } 
        
        if (!$property instanceof PropertyGenerator) {
            throw new Exception\InvalidArgumentException(
                'setProperty() expects either a string '
                . 'or an instance of Zend\Code\Generator\PropertyGenerator'
            );
        }

        $propertyName = $property->getName();

        if (isset($this->properties[$propertyName])) {
            throw new Exception\InvalidArgumentException('A property by name ' . $propertyName . ' already exists in this class.');
        }

        $this->properties[$propertyName] = $property;
        return $this;
    }

    /**
     * getProperties()
     *
     * @return PropertyGenerator[]
     */
    public function getProperties()
    {
        return $this->properties;
    }

    /**
     * getProperty()
     *
     * @param string $propertyName
     * @return \PropertyGenerator\Code\Generator\PhpProperty
     */
    public function getProperty($propertyName)
    {
        foreach ($this->getProperties() as $property) {
            if ($property->getName() == $propertyName) {
                return $property;
            }
        }
        return false;
    }

    /**
     * hasProperty()
     *
     * @param string $propertyName
     * @return bool
     */
    public function hasProperty($propertyName)
    {
        return isset($this->properties[$propertyName]);
    }

    /**
     * setMethods()
     *
     * @param array $methods
     * @return \ClassGenerator\Code\Generator\PhpClass
     */
    public function setMethods(array $methods)
    {
        foreach ($methods as $method) {
            if ($method instanceof MethodGenerator) {
                $this->setMethod($method);
            } else {
                if (is_string($method)) {
                    $this->addMethod($method);
                } else if (is_array($method)){
                    call_user_func_array(array($this, 'addMethod'), $method);
                }
            }
        }
        return $this;
    }

    /**
     * Add Method from scalars
     */
    public function addMethod($name = null, array $parameters = array(), $flags = MethodGenerator::FLAG_PUBLIC, $body = null, $docblock = null)
    {
        if (!is_string($name)) {
            throw new Exception\InvalidArgumentException('setMethod() expects either a string method name or an instance of Zend\Code\Generator\MethodGenerator');
        }
        $method = new MethodGenerator($name, $parameters, $flags, $body, $docblock);
        $this->setMethod($method);
    }


    /**
     * setMethod()
     *
     * @param  string|MethodGenerator $method
     * @return ClassGenerator
     */
<<<<<<< HEAD
    public function setMethod($method)
=======
    public function setMethod(MethodGenerator $method)
    //public function setMethodGenerator(MethodGenerator $method)
>>>>>>> 64cac8e0
    {
        if (is_string($method)) {
            $method = new MethodGenerator($method);
        } 
        
        if (!$method instanceof MethodGenerator) {
            throw new Exception\InvalidArgumentException('setMethod() expects either a string method name or an instance of Zend\Code\Generator\MethodGenerator');
        }

        $methodName = $method->getName();

        if (isset($this->methods[$methodName])) {
            throw new Exception\InvalidArgumentException('A method by name ' . $methodName . ' already exists in this class.');
        }

        $this->methods[$methodName] = $method;
        return $this;
    }

    /**
     * getMethods()
     *
     * @return MethodGenerator[]
     */
    public function getMethods()
    {
        return $this->methods;
    }

    /**
     * getMethod()
     *
     * @param string $methodName
     * @return \MethodGenerator\Code\Generator\PhpMethod
     */
    public function getMethod($methodName)
    {
        foreach ($this->getMethods() as $method) {
            if ($method->getName() == $methodName) {
                return $method;
            }
        }
        return false;
    }

    /**
     * hasMethod()
     *
     * @param string $methodName
     * @return bool
     */
    public function hasMethod($methodName)
    {
        return isset($this->methods[$methodName]);
    }

    /**
     * isSourceDirty()
     *
     * @return bool
     */
    public function isSourceDirty()
    {
        if (($docblock = $this->getDocblock()) && $docblock->isSourceDirty()) {
            return true;
        }

        foreach ($this->getProperties() as $property) {
            if ($property->isSourceDirty()) {
                return true;
            }
        }

        foreach ($this->getMethods() as $method) {
            if ($method->isSourceDirty()) {
                return true;
            }
        }

        return parent::isSourceDirty();
    }

    /**
     * generate()
     *
     * @return string
     */
    public function generate()
    {
        if (!$this->isSourceDirty()) {
            $output = $this->getSourceContent();
            if (!empty($output)) {
                return $output;
            }
        }

        $output = '';

        if (null !== ($namespace = $this->getNamespaceName())) {
            $output .= 'namespace ' . $namespace . ';' . self::LINE_FEED . self::LINE_FEED;
        }

        if (null !== ($docblock = $this->getDocblock())) {
            $docblock->setIndentation('');
            $output .= $docblock->generate();
        }

        if ($this->isAbstract()) {
            $output .= 'abstract ';
        }

        $output .= 'class ' . $this->getName();

        if ( !empty( $this->extendedClass) ) {
            $output .= ' extends ' . $this->extendedClass;
        }

        $implemented = $this->getImplementedInterfaces();
        if (!empty($implemented)) {
            $output .= ' implements ' . implode(', ', $implemented);
        }

        $output .= self::LINE_FEED . '{' . self::LINE_FEED . self::LINE_FEED;

        $properties = $this->getProperties();
        if (!empty($properties)) {
            foreach ($properties as $property) {
                $output .= $property->generate() . self::LINE_FEED . self::LINE_FEED;
            }
        }

        $methods = $this->getMethods();
        if (!empty($methods)) {
            foreach ($methods as $method) {
                $output .= $method->generate() . self::LINE_FEED;
            }
        }

        $output .= self::LINE_FEED . '}' . self::LINE_FEED;

        return $output;
    }

}<|MERGE_RESOLUTION|>--- conflicted
+++ resolved
@@ -151,7 +151,7 @@
      * @configkey docblock       string        The docblock information
      * @configkey flags          int           Flags, one of ClassGenerator::FLAG_ABSTRACT ClassGenerator::FLAG_FINAL
      * @configkey extendedclass  string        Class which this class is extending
-     * @configkey implementedinterfaces 
+     * @configkey implementedinterfaces
      * @configkey properties
      * @configkey methods
      *
@@ -297,7 +297,7 @@
     {
         return $this->containingFileGenerator;
     }
-    
+
     /**
      * setDocblock() Set the docblock
      *
@@ -324,7 +324,7 @@
         return $this;
     }
 
-    
+
     /**
      * getDocblock()
      *
@@ -471,7 +471,7 @@
     }
 
     /**
-     * @see 
+     * @see
      */
     public function addProperty($name, $defaultValue = null, $flags = PropertyGenerator::FLAG_PUBLIC)
     {
@@ -489,17 +489,12 @@
      * @param  string|PropertyGenerator $property
      * @return ClassGenerator
      */
-<<<<<<< HEAD
     public function setProperty($property)
-=======
-    public function setProperty(PropertyGenerator $property)
-    //public function addPropertyGenerator(PropertyGenerator $property)
->>>>>>> 64cac8e0
     {
         if (is_string($property)) {
             $property = new PropertyGenerator($property);
-        } 
-        
+        }
+
         if (!$property instanceof PropertyGenerator) {
             throw new Exception\InvalidArgumentException(
                 'setProperty() expects either a string '
@@ -595,17 +590,12 @@
      * @param  string|MethodGenerator $method
      * @return ClassGenerator
      */
-<<<<<<< HEAD
     public function setMethod($method)
-=======
-    public function setMethod(MethodGenerator $method)
-    //public function setMethodGenerator(MethodGenerator $method)
->>>>>>> 64cac8e0
     {
         if (is_string($method)) {
             $method = new MethodGenerator($method);
-        } 
-        
+        }
+
         if (!$method instanceof MethodGenerator) {
             throw new Exception\InvalidArgumentException('setMethod() expects either a string method name or an instance of Zend\Code\Generator\MethodGenerator');
         }
