--- conflicted
+++ resolved
@@ -29,12 +29,8 @@
         }
     }
 
-<<<<<<< HEAD
-    public static function clearCache() {
-=======
     public static function clearCache()
     {
->>>>>>> 64cac8e0
         static::$cache = array();
     }
 
