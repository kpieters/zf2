--- conflicted
+++ resolved
@@ -32,21 +32,12 @@
         if (!empty($event['extra']['trace'])) {
             $outputTrace = '';
             foreach ($event['extra']['trace'] as $trace) {
-<<<<<<< HEAD
-                $outputTrace .= "File  : {$trace['file']}\n" .
-                                "Line  : {$trace['line']}\n" .
-                                "Func  : {$trace['function']}\n" .
-                                "Class : {$trace['class']}\n" .
-                                "Type  : " . $this->getType($trace['type']) . "\n" .
-                                "Args  : " . print_r($trace['args'], true) . "\n";
-=======
                 $outputTrace .= "File  : {$trace['file']}\n"
                               . "Line  : {$trace['line']}\n"
                               . "Func  : {$trace['function']}\n"
                               . "Class : {$trace['class']}\n"
                               . "Type  : " . $this->getType($trace['type']) . "\n"
                               . "Args  : " . print_r($trace['args'], true) . "\n";
->>>>>>> 0e2a8b1d
             }
             $output .= "\n[Trace]\n" . $outputTrace;
         }
