--- conflicted
+++ resolved
@@ -83,13 +83,10 @@
             $config['priority'] = constant($config['priority']);
         }
 
-<<<<<<< HEAD
         if (!is_numeric($config['priority'])) {
         	throw new \Zend\Log\Exception\InvalidArgumentException('Priority must be an integer.');
         }
         
-=======
->>>>>>> 4c2bc445
         return new self(
             $config['priority'], 
             $config['operator']
