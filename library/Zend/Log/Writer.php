--- conflicted
+++ resolved
@@ -14,12 +14,7 @@
  *
  * @category   Zend
  * @package    Zend_Log
-<<<<<<< HEAD
- * @subpackage Writer
  * @copyright  Copyright (c) 2005-2011 Zend Technologies USA Inc. (http://www.zend.com)
-=======
- * @copyright  Copyright (c) 2005-2010 Zend Technologies USA Inc. (http://www.zend.com)
->>>>>>> e681f0ce
  * @license    http://framework.zend.com/license/new-bsd     New BSD License
  */
 
@@ -31,12 +26,7 @@
 /**
  * @category   Zend
  * @package    Zend_Log
-<<<<<<< HEAD
- * @subpackage Writer
  * @copyright  Copyright (c) 2005-2011 Zend Technologies USA Inc. (http://www.zend.com)
-=======
- * @copyright  Copyright (c) 2005-2010 Zend Technologies USA Inc. (http://www.zend.com)
->>>>>>> e681f0ce
  * @license    http://framework.zend.com/license/new-bsd     New BSD License
  */
 interface Writer
