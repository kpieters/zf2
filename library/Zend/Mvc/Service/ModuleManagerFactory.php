<?php
/**
 * Zend Framework (http://framework.zend.com/)
 *
 * @link      http://github.com/zendframework/zf2 for the canonical source repository
 * @copyright Copyright (c) 2005-2012 Zend Technologies USA Inc. (http://www.zend.com)
 * @license   http://framework.zend.com/license/new-bsd New BSD License
 * @package   Zend_Mvc
 */

namespace Zend\Mvc\Service;

use Zend\ModuleManager\Listener\DefaultListenerAggregate;
use Zend\ModuleManager\Listener\ListenerOptions;
use Zend\ModuleManager\Listener\ServiceListener;
use Zend\ModuleManager\ModuleEvent;
use Zend\ModuleManager\ModuleManager;
use Zend\ServiceManager\FactoryInterface;
use Zend\ServiceManager\ServiceLocatorInterface;

/**
 * @category   Zend
 * @package    Zend_Mvc
 * @subpackage Service
 */
class ModuleManagerFactory implements FactoryInterface
{
    /**
     * Default mvc-related service configuration -- can be overridden by modules.
     *
     * @var array
     */
    protected $defaultServiceConfig = array(
        'invokables' => array(
            'DispatchListener' => 'Zend\Mvc\DispatchListener',
            'RouteListener'    => 'Zend\Mvc\RouteListener',
        ),
        'factories' => array(
            'Application'             => 'Zend\Mvc\Service\ApplicationFactory',
            'Config'                  => 'Zend\Mvc\Service\ConfigFactory',
            'ControllerLoader'        => 'Zend\Mvc\Service\ControllerLoaderFactory',
            'ControllerPluginManager' => 'Zend\Mvc\Service\ControllerPluginManagerFactory',
            'ConsoleAdapter'          => 'Zend\Mvc\Service\ConsoleAdapterFactory',
            'DependencyInjector'      => 'Zend\Mvc\Service\DiFactory',
            'Request'                 => 'Zend\Mvc\Service\RequestFactory',
            'Response'                => 'Zend\Mvc\Service\ResponseFactory',
            'Router'                  => 'Zend\Mvc\Service\RouterFactory',
            'HttpRouter'              => 'Zend\Mvc\Service\RouterFactory',
            'ConsoleRouter'           => 'Zend\Mvc\Service\RouterFactory',
            'ViewManager'             => 'Zend\Mvc\Service\ViewManagerFactory',
            'ViewHelperManager'       => 'Zend\Mvc\Service\ViewHelperManagerFactory',
            'ViewFeedRenderer'        => 'Zend\Mvc\Service\ViewFeedRendererFactory',
            'ViewFeedStrategy'        => 'Zend\Mvc\Service\ViewFeedStrategyFactory',
            'ViewJsonRenderer'        => 'Zend\Mvc\Service\ViewJsonRendererFactory',
            'ViewJsonStrategy'        => 'Zend\Mvc\Service\ViewJsonStrategyFactory',
            'ViewResolver'            => 'Zend\Mvc\Service\ViewResolverFactory',
            'ViewTemplateMapResolver' => 'Zend\Mvc\Service\ViewTemplateMapResolverFactory',
            'ViewTemplatePathStack'   => 'Zend\Mvc\Service\ViewTemplatePathStackFactory',
        ),
        'aliases' => array(
<<<<<<< HEAD
            'Configuration'                          => 'Config',
            'ControllerPluginBroker'                 => 'ControllerPluginManager',
            'Di'                                     => 'DependencyInjector',
            'Zend\Di\LocatorInterface'               => 'DependencyInjector',
            'Zend\Mvc\Controller\PluginBroker'       => 'ControllerPluginBroker',
            'Zend\Mvc\Controller\PluginManager'      => 'ControllerPluginManager',
            'Zend\View\Resolver\TemplateMapResolver' => 'ViewTemplateMapResolver',
            'Zend\View\Resolver\TemplatePathStack'   => 'ViewTemplatePathStack',
            'Zend\View\Resolver\AggregateResolver'   => 'ViewResolver',
            'Zend\View\Resolver\ResolverInterface'   => 'ViewResolver',
=======
            'Console'                           => 'ConsoleAdapter',
            'Configuration'                     => 'Config',
            'ControllerPluginBroker'            => 'ControllerPluginManager',
            'Di'                                => 'DependencyInjector',
            'Zend\Di\LocatorInterface'          => 'DependencyInjector',
            'Zend\Mvc\Controller\PluginBroker'  => 'ControllerPluginBroker',
            'Zend\Mvc\Controller\PluginManager' => 'ControllerPluginManager',
>>>>>>> cf46e04b
        ),
    );

    /**
     * Creates and returns the module manager
     *
     * Instantiates the default module listeners, providing them configuration
     * from the "module_listener_options" key of the ApplicationConfig
     * service. Also sets the default config glob path.
     *
     * Module manager is instantiated and provided with an EventManager, to which
     * the default listener aggregate is attached. The ModuleEvent is also created
     * and attached to the module manager.
     *
     * @param  ServiceLocatorInterface $serviceLocator
     * @return ModuleManager
     */
    public function createService(ServiceLocatorInterface $serviceLocator)
    {
        $configuration    = $serviceLocator->get('ApplicationConfig');
        $listenerOptions  = new ListenerOptions($configuration['module_listener_options']);
        $defaultListeners = new DefaultListenerAggregate($listenerOptions);
        $serviceListener  = $serviceLocator->get('ServiceListener');

        $serviceListener->addServiceManager($serviceLocator,
            'service_manager',
            'Zend\ModuleManager\Feature\ServiceProviderInterface',
            'getServiceConfig'
        );
        $serviceListener->addServiceManager(
            'ControllerLoader',
            'controllers',
            'Zend\ModuleManager\Feature\ControllerProviderInterface',
            'getControllerConfig'
        );
        $serviceListener->addServiceManager(
            'ControllerPluginManager',
            'controller_plugins',
            'Zend\ModuleManager\Feature\ControllerPluginProviderInterface',
            'getControllerPluginConfig'
        );
        $serviceListener->addServiceManager(
            'ViewHelperManager',
            'view_helpers',
            'Zend\ModuleManager\Feature\ViewHelperProviderInterface',
            'getViewHelperConfig'
        );

        $events = $serviceLocator->get('EventManager');
        $events->attach($defaultListeners);
        $events->attach($serviceListener);

        $moduleEvent = new ModuleEvent;
        $moduleEvent->setParam('ServiceManager', $serviceLocator);

        $moduleManager = new ModuleManager($configuration['modules'], $events);
        $moduleManager->setEvent($moduleEvent);

        return $moduleManager;
    }
}<|MERGE_RESOLUTION|>--- conflicted
+++ resolved
@@ -58,8 +58,8 @@
             'ViewTemplatePathStack'   => 'Zend\Mvc\Service\ViewTemplatePathStackFactory',
         ),
         'aliases' => array(
-<<<<<<< HEAD
             'Configuration'                          => 'Config',
+            'Console'                                => 'ConsoleAdapter',
             'ControllerPluginBroker'                 => 'ControllerPluginManager',
             'Di'                                     => 'DependencyInjector',
             'Zend\Di\LocatorInterface'               => 'DependencyInjector',
@@ -69,15 +69,6 @@
             'Zend\View\Resolver\TemplatePathStack'   => 'ViewTemplatePathStack',
             'Zend\View\Resolver\AggregateResolver'   => 'ViewResolver',
             'Zend\View\Resolver\ResolverInterface'   => 'ViewResolver',
-=======
-            'Console'                           => 'ConsoleAdapter',
-            'Configuration'                     => 'Config',
-            'ControllerPluginBroker'            => 'ControllerPluginManager',
-            'Di'                                => 'DependencyInjector',
-            'Zend\Di\LocatorInterface'          => 'DependencyInjector',
-            'Zend\Mvc\Controller\PluginBroker'  => 'ControllerPluginBroker',
-            'Zend\Mvc\Controller\PluginManager' => 'ControllerPluginManager',
->>>>>>> cf46e04b
         ),
     );
 
