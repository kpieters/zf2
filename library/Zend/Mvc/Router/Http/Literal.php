<?php
/**
 * Zend Framework
 *
 * LICENSE
 *
 * This source file is subject to the new BSD license that is bundled
 * with this package in the file LICENSE.txt.
 * It is also available through the world-wide-web at this URL:
 * http://framework.zend.com/license/new-bsd
 * If you did not receive a copy of the license and are unable to
 * obtain it through the world-wide-web, please send an email
 * to license@zend.com so we can send you a copy immediately.
 *
 * @category   Zend
 * @package    Zend_Router
 * @subpackage Route
 * @copyright  Copyright (c) 2005-2010 Zend Technologies USA Inc. (http://www.zend.com)
 * @license    http://framework.zend.com/license/new-bsd     New BSD License
 */

/**
 * @namespace
 */
namespace Zend\Mvc\Router\Http;

use Traversable,
    Zend\Config\Config,
    Zend\Stdlib\RequestDescription as Request,
    Zend\Mvc\Router\Exception,
    Zend\Mvc\Router\Route;

/**
 * Literal route.
 *
 * @package    Zend_Router
 * @subpackage Route
 * @copyright  Copyright (c) 2005-2010 Zend Technologies USA Inc. (http://www.zend.com)
 * @license    http://framework.zend.com/license/new-bsd     New BSD License
 * @see        http://manuals.rubyonrails.com/read/chapter/65
 */
class Literal implements Route
{
    /**
     * Route to match.
     *
     * @var string
     */
    protected $route;

    /**
     * Default values.
     *
     * @var array
     */
    protected $defaults;

    /**
     * __construct(): defined by Route interface.
     *
     * @see    Route::__construct()
     * @param  mixed $options
     * @return void
     */
    public function __construct($options = null)
    {
        if ($options instanceof Config) {
            $options = $options->toArray();
        } elseif ($options instanceof Traversable) {
            $options = iterator_to_array($options);
        }

        if (!is_array($options)) {
            throw new Exception\InvalidArgumentException('Options must either be an array or a Traversable object');
        }

        if (!isset($options['route']) || !is_string($options['route'])) {
            throw new Exception\InvalidArgumentException('Route not defined nor not a string');
        }

        if (!isset($options['defaults']) || !is_array($options['defaults'])) {
            throw new Exception\InvalidArgumentException('Defaults not defined nor not an array');
        }

        $this->route    = $options['route'];
        $this->defaults = $options['defaults'];
    }

    /**
     * match(): defined by Route interface.
     *
     * @see    Route::match()
     * @param  Request $request
     * @return RouteMatch
     */
    public function match(Request $request, $pathOffset = null)
    {
        if (!method_exists($request, 'uri')) {
            return null;
        }

        $uri  = $request->uri();
        $path = $uri->getPath();

        if ($pathOffset !== null) {
<<<<<<< HEAD
            if (strpos($path, $this->route, $pathOffset) === $pathOffset) {
=======
            if ($pathOffset >= 0 && $pathOffset <= strlen($path) && strpos($path, $this->route, $pathOffset) === $pathOffset) {
>>>>>>> 4e408607
                return new RouteMatch($this->defaults, $this, strlen($this->route));
            }
        } else {
            if ($path === $this->route) {
                return new RouteMatch($this->defaults, $this, strlen($this->route));
            }
        }

        return null;
    }

    /**
     * assemble(): Defined by Route interface.
     *
     * @see    Route::assemble()
     * @param  array $params
     * @param  array $options
     * @return mixed
     */
    public function assemble(array $params = null, array $options = null)
    {
        return $this->route;
    }
}<|MERGE_RESOLUTION|>--- conflicted
+++ resolved
@@ -103,11 +103,7 @@
         $path = $uri->getPath();
 
         if ($pathOffset !== null) {
-<<<<<<< HEAD
-            if (strpos($path, $this->route, $pathOffset) === $pathOffset) {
-=======
             if ($pathOffset >= 0 && $pathOffset <= strlen($path) && strpos($path, $this->route, $pathOffset) === $pathOffset) {
->>>>>>> 4e408607
                 return new RouteMatch($this->defaults, $this, strlen($this->route));
             }
         } else {
