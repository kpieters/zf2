--- conflicted
+++ resolved
@@ -26,13 +26,8 @@
     Zend\Http\Response as HttpResponse,
     Zend\Mvc\Application,
     Zend\Mvc\MvcEvent,
-<<<<<<< HEAD
-    Zend\Stdlib\ResponseDescription as Response,
+    Zend\Stdlib\ResponseInterface as Response,
     Zend\View\Model\ViewModel;
-=======
-    Zend\Stdlib\ResponseInterface as Response,
-    Zend\View\Model as ViewModel;
->>>>>>> d3e60431
 
 /**
  * @category   Zend
