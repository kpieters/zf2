<?php

namespace Zend\Mvc\Controller;

use Zend\Di\Locator,
    Zend\EventManager\EventManagerInterface,
    Zend\EventManager\EventInterface as Event,
    Zend\EventManager\EventManager,
    Zend\EventManager\EventManagerAware,
    Zend\Http\PhpEnvironment\Response as HttpResponse,
    Zend\Loader\Broker,
    Zend\Loader\Pluggable,
    Zend\Mvc\Exception,
    Zend\Mvc\InjectApplicationEventInterface,
    Zend\Mvc\LocatorAwareInterface,
    Zend\Mvc\MvcEvent,
    Zend\Stdlib\Dispatchable,
    Zend\Stdlib\RequestDescription as Request,
    Zend\Stdlib\ResponseDescription as Response,
    Zend\View\Model\ViewModel;

/**
 * Basic action controller
 */
abstract class ActionController implements Dispatchable, EventManagerAware, InjectApplicationEventInterface, LocatorAwareInterface, Pluggable
{
    //use \Zend\EventManager\ProvidesEvents;

    protected $broker;
    protected $event;
    protected $events;
    protected $locator;
    protected $request;
    protected $response;

    /**
     * Default action if none provided
     *
     * @return array
     */
    public function indexAction()
    {
        return new ViewModel(array(
            'content' => 'Placeholder page'
        ));
    }

    /**
     * Action called if matched action does not exist
     *
     * @return array
     */
    public function notFoundAction()
    {
        $response   = $this->response;
        $event      = $this->getEvent();
        $routeMatch = $event->getRouteMatch();

        $response->setStatusCode(404);
        $routeMatch->setParam('action', 'not-found');

        return new ViewModel(array(
            'content' => 'Page not found'
        ));
    }

    /**
     * Dispatch a request
     *
     * @events dispatch.pre, dispatch.post
     * @param  Request $request
     * @param  null|Response $response
     * @return Response|mixed
     */
    public function dispatch(Request $request, Response $response = null)
    {
        $this->request = $request;
        if (!$response) {
            $response = new HttpResponse();
        }
        $this->response = $response;

        $e = $this->getEvent();
        $e->setRequest($request)
          ->setResponse($response)
          ->setTarget($this);

        $result = $this->events()->trigger(MvcEvent::EVENT_DISPATCH, $e, function($test) {
            return ($test instanceof Response);
        });

        if ($result->stopped()) {
            return $result->last();
        }
        return $e->getResult();
    }

    /**
     * Execute the request
     *
     * @param  MvcEvent $e
     * @return mixed
     */
    public function execute(MvcEvent $e)
    {
        $routeMatch = $e->getRouteMatch();
        if (!$routeMatch) {
            /**
             * @todo Determine requirements for when route match is missing.
             *       Potentially allow pulling directly from request metadata?
             */
            throw new \DomainException('Missing route matches; unsure how to retrieve action');
        }

        $action = $routeMatch->getParam('action', 'not-found');
        $method = static::getMethodFromAction($action);

        if (!method_exists($this, $method)) {
            $method = 'notFoundAction';
        }

        $actionResponse = $this->$method();

        $e->setResult($actionResponse);
        return $actionResponse;
    }

    /**
     * Get the request object
     *
     * @return Request
     */
    public function getRequest()
    {
        return $this->request;
    }

    /**
     * Get the response object
     *
     * @return Response
     */
    public function getResponse()
    {
        if (null === $this->response) {
            $this->response = new HttpResponse();
        }
        return $this->response;
    }

    /**
     * Set the event manager instance used by this context
     *
     * @param  EventManagerInterface $events
     * @return AppContext
     */
    public function setEventManager(EventManagerInterface $events)
    {
        $events->setIdentifiers(array(
            'Zend\Stdlib\Dispatchable',
            __CLASS__,
            get_class($this)
        ));
        $this->events = $events;
        $this->attachDefaultListeners();
        return $this;
    }

    /**
     * Retrieve the event manager
     *
     * Lazy-loads an EventManager instance if none registered.
     *
     * @return EventManagerInterface
     */
    public function events()
    {
<<<<<<< HEAD
        if (!$this->events instanceof EventCollection) {
            $this->setEventManager(new EventManager());
=======
        if (!$this->events instanceof EventManagerInterface) {
            $this->setEventManager(new EventManager(array(
                'Zend\Stdlib\Dispatchable',
                __CLASS__,
                get_called_class()
            )));
            $this->attachDefaultListeners();
>>>>>>> a9608b2a
        }
        return $this->events;
    }

    /**
     * Set an event to use during dispatch
     *
     * By default, will re-cast to MvcEvent if another event type is provided.
     *
     * @param  Event $e
     * @return void
     */
    public function setEvent(Event $e)
    {
        if ($e instanceof Event && !$e instanceof MvcEvent) {
            $eventParams = $e->getParams();
            $e = new MvcEvent();
            $e->setParams($eventParams);
            unset($eventParams);
        }
        $this->event = $e;
    }

    /**
     * Get the attached event
     *
     * Will create a new MvcEvent if none provided.
     *
     * @return Event
     */
    public function getEvent()
    {
        if (!$this->event) {
            $this->setEvent(new MvcEvent());
        }
        return $this->event;
    }

    /**
     * Set locator instance
     *
     * @param  Locator $locator
     * @return void
     */
    public function setLocator(Locator $locator)
    {
        $this->locator = $locator;
    }

    /**
     * Retrieve locator instance
     *
     * @return Locator
     */
    public function getLocator()
    {
        return $this->locator;
    }

    /**
     * Get plugin broker instance
     *
     * @return Zend\Loader\Broker
     */
    public function getBroker()
    {
        if (!$this->broker) {
            $this->setBroker(new PluginBroker());
        }
        return $this->broker;
    }

    /**
     * Set plugin broker instance
     *
     * @param  string|Broker $broker Plugin broker to load plugins
     * @return Zend\Loader\Pluggable
     */
    public function setBroker($broker)
    {
        if (!$broker instanceof Broker) {
            throw new Exception\InvalidArgumentException('Broker must implement Zend\Loader\Broker');
        }
        $this->broker = $broker;
        if (method_exists($broker, 'setController')) {
            $this->broker->setController($this);
        }
        return $this;
    }

    /**
     * Get plugin instance
     *
     * @param  string     $plugin  Name of plugin to return
     * @param  null|array $options Options to pass to plugin constructor (if not already instantiated)
     * @return mixed
     */
    public function plugin($name, array $options = null)
    {
        return $this->getBroker()->load($name, $options);
    }

    /**
     * Method overloading: return/call plugins
     *
     * If the plugin is a functor, call it, passing the parameters provided.
     * Otherwise, return the plugin instance.
     *
     * @param  string $method
     * @param  array $params
     * @return mixed
     */
    public function __call($method, array $params)
    {
        $plugin = $this->plugin($method);
        if (is_callable($plugin)) {
            return call_user_func_array($plugin, $params);
        }
        return $plugin;
    }

    /**
     * Register the default events for this controller
     *
     * @return void
     */
    protected function attachDefaultListeners()
    {
        $events = $this->events();
        $events->attach(MvcEvent::EVENT_DISPATCH, array($this, 'execute'));
    }

    /**
     * Transform an action name into a method name
     *
     * @param  string $action
     * @return string
     */
    public static function getMethodFromAction($action)
    {
        $method  = str_replace(array('.', '-', '_'), ' ', $action);
        $method  = ucwords($method);
        $method  = str_replace(' ', '', $method);
        $method  = lcfirst($method);
        $method .= 'Action';
        return $method;
    }
}<|MERGE_RESOLUTION|>--- conflicted
+++ resolved
@@ -175,18 +175,8 @@
      */
     public function events()
     {
-<<<<<<< HEAD
-        if (!$this->events instanceof EventCollection) {
+        if (!$this->events instanceof EventManagerInterface) {
             $this->setEventManager(new EventManager());
-=======
-        if (!$this->events instanceof EventManagerInterface) {
-            $this->setEventManager(new EventManager(array(
-                'Zend\Stdlib\Dispatchable',
-                __CLASS__,
-                get_called_class()
-            )));
-            $this->attachDefaultListeners();
->>>>>>> a9608b2a
         }
         return $this->events;
     }
