<?php

namespace Zend\Mvc\Controller\Plugin;

<<<<<<< HEAD
use Zend\Di\Locator,
    Zend\Mvc\InjectApplicationEventInterface,
=======
use Zend\Di\LocatorInterface,
    Zend\Mvc\InjectApplicationEvent,
>>>>>>> 01936a58
    Zend\Mvc\Exception,
    Zend\Mvc\LocatorAwareInterface,
    Zend\Mvc\MvcEvent,
    Zend\Mvc\Router\RouteMatch,
    Zend\Stdlib\DispatchableInterface as Dispatchable;

class Forward extends AbstractPlugin
{
    protected $event;
    protected $locator;
    protected $maxNestedForwards = 10;
    protected $numNestedForwards = 0;

    public function setMaxNestedForwards($maxNestedForwards)
    {
        $this->maxNestedForwards = (int) $maxNestedForwards;
        return $this;
    }

    /**
     * Dispatch another controller
     * 
     * @param  string $name Controller name; either a class name or an alias used in the DI container or service locator
     * @param  null|array $params Parameters with which to seed a custom RouteMatch object for the new controller
     * @return mixed
     * @throws Exception\DomainException if composed controller does not define InjectApplicationEventInterface
     *         or Locator aware; or if the discovered controller is not dispatchable
     */
    public function dispatch($name, array $params = null)
    {
        $event   = $this->getEvent();
        $locator = $this->getLocator();

        $controller = $locator->get($name);
        if (!$controller instanceof Dispatchable) {
            throw new Exception\DomainException('Can only forward to DispatchableInterface classes; class of type ' . get_class($controller) . ' received');
        }
        if ($controller instanceof InjectApplicationEventInterface) {
            $controller->setEvent($event);
        }
        if ($controller instanceof LocatorAwareInterface) {
            $controller->setLocator($locator);
        }

        // Allow passing parameters to seed the RouteMatch with
        $cachedMatches = false;
        if ($params) {
            $matches       = new RouteMatch($params);
            $cachedMatches = $event->getRouteMatch();
            $event->setRouteMatch($matches);
        }

        if ($this->numNestedForwards > $this->maxNestedForwards) {
            throw new Exception\DomainException("Circular forwarding detected: greater than $this->maxNestedForwards nested forwards");
        }
        $this->numNestedForwards++;

        $return = $controller->dispatch($event->getRequest(), $event->getResponse());

        $this->numNestedForwards--;

        if ($cachedMatches) {
            $event->setRouteMatch($cachedMatches);
        }

        return $return;
    }

    /**
     * Get the locator
     * 
     * @return LocatorInterface
     * @throws Exception\DomainException if unable to find locator
     */
    protected function getLocator()
    {
        if ($this->locator) {
            return $this->locator;
        }

        $controller = $this->getController();

        if (!$controller instanceof LocatorAwareInterface) {
            throw new Exception\DomainException('Forward plugin requires controller implements LocatorAwareInterface');
        }
        $locator = $controller->getLocator();
        if (!$locator instanceof LocatorInterface) {
            throw new Exception\DomainException('Forward plugin requires controller composes Locator');
        }
        $this->locator = $locator;
        return $this->locator;
    }

    /**
     * Get the event
     * 
     * @return MvcEvent
     * @throws Exception\DomainException if unable to find event
     */
    protected function getEvent()
    {
        if ($this->event) {
            return $this->event;
        }

        $controller = $this->getController();
        if (!$controller instanceof InjectApplicationEventInterface) {
            throw new Exception\DomainException('Redirect plugin requires a controller that implements InjectApplicationEventInterface');
        }

        $event = $controller->getEvent();
        if (!$event instanceof MvcEvent) {
            $params = array();
            if ($event) {
                $params = $event->getParams();
            }
            $event  = new MvcEvent();
            $event->setParams($params);
        }
        $this->event = $event;

        return $this->event;
    }
}<|MERGE_RESOLUTION|>--- conflicted
+++ resolved
@@ -2,13 +2,8 @@
 
 namespace Zend\Mvc\Controller\Plugin;
 
-<<<<<<< HEAD
-use Zend\Di\Locator,
+use Zend\Di\LocatorInterface,
     Zend\Mvc\InjectApplicationEventInterface,
-=======
-use Zend\Di\LocatorInterface,
-    Zend\Mvc\InjectApplicationEvent,
->>>>>>> 01936a58
     Zend\Mvc\Exception,
     Zend\Mvc\LocatorAwareInterface,
     Zend\Mvc\MvcEvent,
