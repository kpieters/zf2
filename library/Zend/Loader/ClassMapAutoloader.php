--- conflicted
+++ resolved
@@ -71,13 +71,8 @@
      *
      * An autoload map should be an associative array containing
      * classname/file pairs.
-<<<<<<< HEAD
-     * 
-     * @param  string|array $map 
-=======
      *
      * @param  string|array $map
->>>>>>> 0e2a8b1d
      * @return ClassMapAutoloader
      */
     public function registerAutoloadMap($map)
