<?php
/**
 * LICENSE
 *
 * This source file is subject to the new BSD license that is bundled
 * with this package in the file LICENSE.txt.
 * It is also available through the world-wide-web at this URL:
 * http://framework.zend.com/license/new-bsd
 * If you did not receive a copy of the license and are unable to
 * obtain it through the world-wide-web, please send an email
 * to license@zend.com so we can send you a copy immediately.
 *
 * @category   Zend
 * @package    Zend_Cloud_StorageService
 * @subpackage Adapter
 * @copyright  Copyright (c) 2005-2012 Zend Technologies USA Inc. (http://www.zend.com)
 * @license    http://framework.zend.com/license/new-bsd     New BSD License
 */

/**
 * namespace
 */
namespace Zend\Cloud\StorageService\Adapter;

use Zend\Cloud\StorageService\Adapter,
    Zend\Cloud\StorageService\Exception,
    Zend\Service\Amazon\S3\S3 as AmazonS3;

/**
 * S3 adapter for unstructured cloud storage.
 *
 * @category   Zend
 * @package    Zend_Cloud_StorageService
 * @subpackage Adapter
 * @copyright  Copyright (c) 2005-2012 Zend Technologies USA Inc. (http://www.zend.com)
 * @license    http://framework.zend.com/license/new-bsd     New BSD License
 */
class S3 implements AdapterInterface
{
    /*
     * Options array keys for the S3 adapter.
     */
    const BUCKET_NAME      = 'bucket_name';
    const BUCKET_AS_DOMAIN = 'bucket_as_domain?';
    const FETCH_STREAM     = 'fetch_stream';
    const METADATA         = 'metadata';

    /**
     * AWS constants
     */
    const AWS_ACCESS_KEY   = 'aws_accesskey';
    const AWS_SECRET_KEY   = 'aws_secretkey';

    /**
     * S3 service instance.
     * @var \Zend\Service\Amazon\S3\S3
     */
    protected $_s3;
    protected $_defaultBucketName = null;
    protected $_defaultBucketAsDomain = false;

    /**
     * Constructor
     *
     * @param  array|\Zend\Config\Config $options
     * @return void
     */
    public function __construct($options = array())
    {
        if ($options instanceof \Zend\Config\Config) {
            $options = $options->toArray();
        }

        if (!is_array($options)) {
            throw new Exception\InvalidArgumentException('Invalid options provided');
        }

        if (!isset($options[self::AWS_ACCESS_KEY]) || !isset($options[self::AWS_SECRET_KEY])) {
            throw new Exception\InvalidArgumentException('AWS keys not specified!');
        }

        try {
            $this->_s3 = new AmazonS3($options[self::AWS_ACCESS_KEY],
                                      $options[self::AWS_SECRET_KEY]);
        } catch (\Zend\Service\Amazon\S3\Exception  $e) {
            throw new Exception\RuntimeException('Error on create: '.$e->getMessage(), $e->getCode(), $e);
        }

        if (isset($options[self::HTTP_ADAPTER])) {
            $this->_s3->getHttpClient()->setAdapter($options[self::HTTP_ADAPTER]);
        }

        if (isset($options[self::BUCKET_NAME])) {
            $this->_defaultBucketName = $options[self::BUCKET_NAME];
        }

        if (isset($options[self::BUCKET_AS_DOMAIN])) {
            $this->_defaultBucketAsDomain = $options[self::BUCKET_AS_DOMAIN];
        }
    }

    /**
     * Get an item from the storage service.
     *
     * @TODO Support streams
     *
     * @param  string $path
     * @param  array $options
     * @return string
     */
    public function fetchItem($path, $options = array())
    {
        $fullPath = $this->_getFullPath($path, $options);
        try {
            if (!empty($options[self::FETCH_STREAM])) {
                return $this->_s3->getObjectStream($fullPath, $options[self::FETCH_STREAM]);
            } else {
                return $this->_s3->getObject($fullPath);
            }
        } catch (\Zend\Service\Amazon\S3\Exception  $e) {
            throw new Exception\RuntimeException('Error on fetch: '.$e->getMessage(), $e->getCode(), $e);
        }
    }

    /**
     * Store an item in the storage service.
     *
     * WARNING: This operation overwrites any item that is located at
     * $destinationPath.
     *
     * @TODO Support streams
     *
     * @param string $destinationPath
     * @param string|resource $data
     * @param  array $options
     * @return void
     */
    public function storeItem($destinationPath, $data, $options = array())
    {
        try {
            $fullPath = $this->_getFullPath($destinationPath, $options);
            return $this->_s3->putObject(
                $fullPath,
                $data,
                empty($options[self::METADATA]) ? null : $options[self::METADATA]
            );
        } catch (\Zend\Service\Amazon\S3\Exception  $e) {
            throw new Exception\RuntimeException('Error on store: '.$e->getMessage(), $e->getCode(), $e);
        }
    }

    /**
     * Delete an item in the storage service.
     *
     * @param  string $path
     * @param  array $options
     * @return void
     */
    public function deleteItem($path, $options = array())
    {
        try {
            $this->_s3->removeObject($this->_getFullPath($path, $options));
        } catch (\Zend\Service\Amazon\S3\Exception  $e) {
            throw new Exception\RuntimeException('Error on delete: '.$e->getMessage(), $e->getCode(), $e);
        }
    }

    /**
     * Copy an item in the storage service to a given path.
     *
     * WARNING: This operation is *very* expensive for services that do not
     * support copying an item natively.
     *
     * @TODO Support streams for those services that don't support natively
     *
     * @param  string $sourcePath
     * @param  string $destination path
     * @param  array $options
     * @return void
     */
    public function copyItem($sourcePath, $destinationPath, $options = array())
    {
        try {
<<<<<<< HEAD
            // TODO We *really* need to add support for object copying in the S3 adapter
            $item = $this->fetch($this->_getFullPath(sourcePath), $options);
            $this->storeItem($item, $destinationPath, $options);
        } catch (\Zend\Service\Amazon\S3\Exception  $e) {
=======
            $fullSourcePath = $this->_getFullPath($sourcePath, $options);
            $fullDestPath   = $this->_getFullPath($destinationPath, $options);
            return $this->_s3->copyObject(
                $fullSourcePath,
                $fullDestPath,
                empty($options[self::METADATA]) ? null : $options[self::METADATA]
            );
        } catch (Zend\Service\Amazon\S3\Exception  $e) {
>>>>>>> b2730910
            throw new Exception\RunTimeException('Error on copy: '.$e->getMessage(), $e->getCode(), $e);
        }
    }

    /**
     * Move an item in the storage service to a given path.
     *
     * @TODO Support streams for those services that don't support natively
     *
     * @param  string $sourcePath
     * @param  string $destination path
     * @param  array $options
     * @return void
     */
    public function moveItem($sourcePath, $destinationPath, $options = array())
    {
        try {
            $fullSourcePath = $this->_getFullPath($sourcePath, $options);
            $fullDestPath   = $this->_getFullPath($destinationPath, $options);
            return $this->_s3->moveObject(
                $fullSourcePath,
                $fullDestPath,
                empty($options[self::METADATA]) ? null : $options[self::METADATA]
            );
        } catch (\Zend\Service\Amazon\S3\Exception  $e) {
            throw new Exception\RuntimeException('Error on move: '.$e->getMessage(), $e->getCode(), $e);
        }
     }

    /**
     * Rename an item in the storage service to a given name.
     *
     *
     * @param  string $path
     * @param  string $name
     * @param  array $options
     * @return void
     */
    public function renameItem($path, $name, $options = null)
    {
        throw new Exception\OperationNotAvailableException('Rename not implemented');
    }

    /**
     * List items in the given directory in the storage service
     *
     * The $path must be a directory
     *
     *
     * @param  string $path Must be a directory
     * @param  array $options
     * @return array A list of item names
     */
    public function listItems($path, $options = null)
    {
        try {
            // TODO Support 'prefix' parameter for \Zend\Service\Amazon\S3\S3::getObjectsByBucket()
            return $this->_s3->getObjectsByBucket($this->_defaultBucketName);
        } catch (\Zend\Service\Amazon\S3\Exception  $e) {
            throw new Exception\RuntimeException('Error on list: '.$e->getMessage(), $e->getCode(), $e);
        }
    }

    /**
     * Get a key/value array of metadata for the given path.
     *
     * @param  string $path
     * @param  array $options
     * @return array
     */
    public function fetchMetadata($path, $options = array())
    {
        try {
            return $this->_s3->getInfo($this->_getFullPath($path, $options));
        } catch (\Zend\Service\Amazon\S3\Exception  $e) {
            throw new Exception\RuntimeException('Error on fetch: '.$e->getMessage(), $e->getCode(), $e);
        }
    }

    /**
     * Store a key/value array of metadata at the given path.
     * WARNING: This operation overwrites any metadata that is located at
     * $destinationPath.
     *
     * @param  string $destinationPath
     * @param  array $options
     * @return void
     */
    public function storeMetadata($destinationPath, $metadata, $options = array())
    {
        throw new Exception\OperationNotAvailableException('Storing separate metadata is not supported, use storeItem() with \'metadata\' option key');
    }

    /**
     * Delete a key/value array of metadata at the given path.
     *
     * @param  string $path
     * @param  array $options
     * @return void
     */
    public function deleteMetadata($path)
    {
        throw new Exception\OperationNotAvailableException('Deleting metadata not supported');
    }

    /**
     * Get full path, including bucket, for an object
     *
     * @param  string $path
     * @param  array $options
     * @return void
     */
    protected function _getFullPath($path, $options)
    {
        if (isset($options[self::BUCKET_NAME])) {
            $bucket = $options[self::BUCKET_NAME];
        } else if (isset($this->_defaultBucketName)) {
            $bucket = $this->_defaultBucketName;
        } else {
            throw new Exception\InvalidArgumentException('Bucket name must be specified for S3 adapter.');
        }

        if (isset($options[self::BUCKET_AS_DOMAIN])) {
            // TODO: support bucket domain names
            throw new Exception\OperationNotAvailableException('The S3 adapter does not currently support buckets in domain names.');
        }

        return trim($bucket) . '/' . trim($path);
    }

    /**
     * Get the concrete client.
     * @return \Zend\Service\Amazon\S3\S3
     */
    public function getClient()
    {
         return $this->_s3;
    }
}<|MERGE_RESOLUTION|>--- conflicted
+++ resolved
@@ -181,12 +181,6 @@
     public function copyItem($sourcePath, $destinationPath, $options = array())
     {
         try {
-<<<<<<< HEAD
-            // TODO We *really* need to add support for object copying in the S3 adapter
-            $item = $this->fetch($this->_getFullPath(sourcePath), $options);
-            $this->storeItem($item, $destinationPath, $options);
-        } catch (\Zend\Service\Amazon\S3\Exception  $e) {
-=======
             $fullSourcePath = $this->_getFullPath($sourcePath, $options);
             $fullDestPath   = $this->_getFullPath($destinationPath, $options);
             return $this->_s3->copyObject(
@@ -194,8 +188,7 @@
                 $fullDestPath,
                 empty($options[self::METADATA]) ? null : $options[self::METADATA]
             );
-        } catch (Zend\Service\Amazon\S3\Exception  $e) {
->>>>>>> b2730910
+        } catch (\Zend\Service\Amazon\S3\Exception  $e) {
             throw new Exception\RunTimeException('Error on copy: '.$e->getMessage(), $e->getCode(), $e);
         }
     }
