--- conflicted
+++ resolved
@@ -48,11 +48,7 @@
      * @param  Storage\StorageInterface $storage 
      * @return void
      */
-<<<<<<< HEAD
-    public function __construct(Storage $storage = null, Adapter $adapter = null)
-=======
-    public function __construct(Storage\StorageInterface $storage = null)
->>>>>>> 8ccf3503
+    public function __construct(Storage\StorageInterface $storage = null, Adapter\AdapterInterface $adapter = null)
     {
         if (null !== $storage) {
             $this->setStorage($storage);
@@ -121,11 +117,7 @@
      * @return Zend\Authentication\Result
      * @throws Zend\Authentication\Exception\RuntimeException
      */
-<<<<<<< HEAD
-    public function authenticate(Adapter $adapter = null)
-=======
-    public function authenticate(Adapter\AdapterInterface $adapter)
->>>>>>> 8ccf3503
+    public function authenticate(Adapter\AdapterInterface $adapter = null)
     {
         if (!$adapter) {
             if (!$adapter = $this->getAdapter()) {
